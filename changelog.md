--- conflicted
+++ resolved
@@ -18,12 +18,9 @@
 
 - Updated dependencies
 - Use human readable string methods for ArchiveFile, DataType, and DataFormat (affects admin interface, other default templates)
-<<<<<<< HEAD
-- Display ArchiveFile record associated with PeakGroup instead of PeakGroupSet
-=======
 - Made auto-update code thread-safe
 - Implemented context managers and decorator wrappers to control autoupdate behaviors
->>>>>>> fc1806e2
+- Display ArchiveFile record associated with PeakGroup instead of PeakGroupSet
 
 ## [2.0.3] - 2023-07-07
 
