# Changelog

All notable changes to this project will be documented in this file.

The format is based on [Keep a Changelog](https://keepachangelog.com/en/1.0.0/),
and this project adheres to [Semantic Versioning](https://semver.org/spec/v2.0.0.html).

## [Unreleased]

<<<<<<< HEAD
### Added

- Sample table loading now checks in-file sample name uniqueness
=======
## [2.0.2] - 2023-02-10

### Added

- Pages/views
  - Created CSS file "bootstrap_table_cus1.css" to customize table options with Bootstrap-table plugin.
  - Created JavaScript "setTableHeight.js" to set table height dynamically with Bootstrap-table plugin.
- Documentation now in the repository and hosted on GitHub pages at
  [https://princeton-lsi-researchcomputing.github.io/tracebase/](https://princeton-lsi-researchcomputing.github.io/tracebase/)

### Changed

- Pages/views
  - Made minor changes to the DataFrame for study list and stats (added total infusates)
  - Modified code for customtag filter "obj_hyperlink" to display list with or without line breaks.
  - Improved display of infusates in study and aninal templates.
  - Changed column width for some columns in study and animal tables.
- Models
  - Changed the value validation for PeakDataLabel and TracerLabel count, mass_number, and positions be based on the actual attributes of the compound/element instead of static arbitrary values
- Advanced Search
  - Added time collected to the PeakData and PeakGroups advanced search formats.
- Loading
  - The sample table loader now generates as many actionable errors as possible in 1 run.
  - If a sample table loader load action requires input involved in a previous error, that action is now skipped.
  - Added verbosity controls to the sample table loader.
  - Sample table loader now raises an error on unknown headers.
  - The accucor loader now generates as many actionable errors as possible in 1 run.
  - If an accucor loader load action requires input involved in a previous error, that action is now skipped.
  - Added verbosity controls to the accucor loader.
  - The accucor loader now raises an error on unknown headers.
  - Errors/warnings and raise/print decisions in both the accucor and sample loaders are now based on the validate mode.
  - Moved `validate_researchers` and `UnknownResearcherError` to `models/researcher.py`, one for addressing circular import issues and the other for re-use/encapsulation.
  - Wrote a bunch of exception classes and moved exception verbiage to the exception classes' init methods.
  - Streamlined and organized the methods in accucor_data_loader so that it's more organized and sensical.
  - Created a `buffer_exception` method and implemented it in the sample_table_loader and accucor_data_loader.  Whenever an exception should stop loading (or stop a particular loop/method), it is raised directly and caught by the calling function and buffered if more can be otherwise accomplished.
  - Replaced the assertion using the debug parameter with a raise/catch of the DryRun exception in both sample and accucor loaders.
  - Streamlined the validation view.
>>>>>>> 0c6e33fc

## [2.0.1] - 2023-01-05

### Added

- Advanced Search
  - The last/previous serum sample (peak group) status is now searchable.
  - Animal age and sample time collected are now searchable in weeks, days, hours, or minutes using decimal values.
  - Added a status column to the FCirc page that shows warnings/errors about the validity of the FCirc calculations.
  - Added infusate/tracer fields to advanced search field select lists.
  - Added Tracers, Tracer Compounds, Concentrations, and modified the display of Infusates to the advanced search results and download templates.
- Pages/views
  - Added infusate list page.
  - Add Help menu link to Google Drive folder.

### Changed

- Advanced Search
  - Last serum sample (peak group) determination now falls back to previous serum sample if a tracer compound was not picked in the last serum sample's MSRun.
  - Clicking previous/last FCirc checkboxes now repaginates to always show a constant number of rows per page of results.
  - Advanced search results now link to infusate details pages.
  - Changed displayed isotope naming format to look more similar to the loading template format, but with concentrations included.
  - Fixed overlooked issue with labeled element and count leftover from the multi-tracer/label template update.
  - Fixed an overlooked multi-tracer/label issue with the concentrations in the fcirc tsv download template.
- Pages/views
  - Improved infusate and sample column sorting on detail/list view pages.
  - Minor display and sort bugfixes.
  - Improved pagination performance in Infusate and Sample list/detail view pages.
  - Changes to protocol and compound views and almost all templates for list views.
  - Added dynamic table height to some view pages.
  - Split the protocol list views into two: animal treatment and msrun protocol.
  - Minor page width issue fixed to prevent confusing horizontal scrollbars from appearing.
  - Fixed issues with handling null values in Pandas DataFrames.
  - Improved customtag code to allow better display of infusates/tracers/compounds in list pages.
- Data submission/loading
  - Improved protocol loading (for treatments and MSRun protocols).
  - Updated loading template.
- Dependencies
  - Django updated to 3.2.16.

### Removed

- Data submission/loading
  - Upload data validation page temporarily disabled for improvements.<|MERGE_RESOLUTION|>--- conflicted
+++ resolved
@@ -7,11 +7,10 @@
 
 ## [Unreleased]
 
-<<<<<<< HEAD
 ### Added
 
 - Sample table loading now checks in-file sample name uniqueness
-=======
+
 ## [2.0.2] - 2023-02-10
 
 ### Added
@@ -49,7 +48,6 @@
   - Created a `buffer_exception` method and implemented it in the sample_table_loader and accucor_data_loader.  Whenever an exception should stop loading (or stop a particular loop/method), it is raised directly and caught by the calling function and buffered if more can be otherwise accomplished.
   - Replaced the assertion using the debug parameter with a raise/catch of the DryRun exception in both sample and accucor loaders.
   - Streamlined the validation view.
->>>>>>> 0c6e33fc
 
 ## [2.0.1] - 2023-01-05
 
