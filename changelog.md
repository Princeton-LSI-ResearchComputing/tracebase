--- conflicted
+++ resolved
@@ -14,9 +14,7 @@
 
 ### Changed
 
-<<<<<<< HEAD
 - Stripped units in the sample table loader now generate an error if the units are deemed to be incorrect.
-=======
 - Massive refactor to loading scripts
   - As many errors as possible are buffered and reported en masse at the end
   - Data associated with previous errors are now skipped
@@ -51,7 +49,6 @@
 
 - Validation database
 - All references to the validation database
->>>>>>> 611c2fc9
 
 ## [2.0.2] - 2023-02-10
 
