--- conflicted
+++ resolved
@@ -5,41 +5,21 @@
     <h3>TraceBase Dashboard</h3>
     <img src="{% static 'images/header.jpg' %}" alt="TraceBase">
     <h4>Note: placeholder; will decide the content on this page later</h4>
-    <ul>
-<<<<<<< HEAD
-        <h3>Browse the Database</h3>
-            <li>
-                <div class="table">
-                    <a href="{% url 'compound_list' %}">
-                        <h3>Compounds</h3>
-                    </a>
-                </div>
-            </li>
-            <li>
-                <div class="table">
-                    <a href="{% url 'study_list' %}">
-                        <h3>Studies</h3>
-                    </a>
-                </div>
-            </li>
-=======
-        <a href="{% url 'compound_list' %}" role="button" class="btn btn-primary w-80 mb-2">All Compounds</a>
-        <br>
-        <a href="{% url 'study_list' %}" role="button" class="btn btn-primary w-80 mb-2">All Studies</a>
-        <br>
-        <a href="#" role="button" class="btn btn-primary w-80 mb-2">All Protocols</a>
-        <br>
-        <a href="#" role="button" class="btn btn-primary w-80 mb-2">All Animals</a>
-        <br>
-        <a href="#" role="button" class="btn btn-primary w-80 mb-2">All Samples</a>
-        <br>
-        <a href="#" role="button" class="btn btn-primary w-80 mb-2">All MS RUNs</a>
-        <br>
-        <a href="#" role="button" class="btn btn-primary w-80 mb-2">All Peak Groups</a>
-        <br>
-        <a href="#" role="button" class="btn btn-primary w-80 mb-2">All Peak AccuCor Data</a>
-        <br>
->>>>>>> 93190667
-    </ul>
+    <a href="{% url 'compound_list' %}" role="button" class="btn btn-primary w-80 mb-2">All Compounds</a>
+    <br>
+    <a href="{% url 'study_list' %}" role="button" class="btn btn-primary w-80 mb-2">All Studies</a>
+    <br>
+    <a href="#" role="button" class="btn btn-primary w-80 mb-2">All Protocols</a>
+    <br>
+    <a href="#" role="button" class="btn btn-primary w-80 mb-2">All Animals</a>
+    <br>
+    <a href="#" role="button" class="btn btn-primary w-80 mb-2">All Samples</a>
+    <br>
+    <a href="#" role="button" class="btn btn-primary w-80 mb-2">All MS RUNs</a>
+    <br>
+    <a href="#" role="button" class="btn btn-primary w-80 mb-2">All Peak Groups</a>
+    <br>
+    <a href="#" role="button" class="btn btn-primary w-80 mb-2">All Peak AccuCor Data</a>
+    <br>
 </div>
 {% endblock %}