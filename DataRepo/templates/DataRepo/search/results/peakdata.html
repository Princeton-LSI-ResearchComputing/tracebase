{% load customtags %}
{% block head_extras %}

    <script>
        // Correct the row count to account for M:M related tables
        document.addEventListener("DOMContentLoaded", function(){
            // https://bootstrap-table.com/docs/api/events/
            // https://bootstrap-table.com/docs/api/events/#oncolumnswitch
            $("#advsrchres").bootstrapTable({
                onAll: function() {
                    updateColumnGroups()
                    {% if mode != 'view' %}
                        updateColumnSortControls()
                    {% endif %}
                    updateAllColumnSwitchingCookies()
                }
                // I did have an onColumnSwitch here to set cookies, but it doesn't handle the "Toggle All" control, so I added a call to updateAllColumnSwitchingCookies in onAll
            })

            function updateColumnGroups() {
                var identdata_cnt = 0
                var datadata_cnt = 0
                var metadata_cnt = 0
                $("#advsrchres th").each(function() {
                    if ($(this).is(":visible")) {
                        if ($(this).hasClass("idgrp")) {
                            identdata_cnt = identdata_cnt + 1
                        } else if ($(this).hasClass("datagrp")) {
                            datadata_cnt = datadata_cnt + 1
                        } else if ($(this).hasClass("metagrp")) {
                            metadata_cnt = metadata_cnt + 1
                        }
                    }
                })
                $("#advsrchres .identdata").attr("span", identdata_cnt)
                $("#advsrchres .datadata").attr("span", datadata_cnt)
                $("#advsrchres .metadata").attr("span", metadata_cnt)
            }
        })
    </script>
    <script src="https://cdn.jsdelivr.net/gh/wenzhixin/bootstrap-table-examples@master/utils/natural-sorting/dist/natural-sorting.js"></script>

{% endblock %}
{% block content %}
    <div style="float: right; {% if mode == 'view' %}margin-right: 1rem;margin-bottom: 1rem;{% else %}margin-right: 1rem;{% endif %}" class="buttons-toolbar"></div>
    <table class="table table-hover table-striped table-bordered"
        id="advsrchres"
        data-toggle="table"
        data-buttons-toolbar=".buttons-toolbar"
        data-buttons-class="primary"
        data-buttons-align="right"
        data-filter-control="false"
        data-search="false"
        data-show-search-clear-button="false"
        data-show-multi-sort="{% if mode == 'view' %}true{% else %}false{% endif %}"
        data-show-columns="true"
        data-show-columns-toggle-all="true"
        data-show-fullscreen="false"
        data-show-export="false"
        data-pagination="{% if mode == 'view' %}true{% else %}false{% endif %}">

        <colgroup span="9" class="identdata"></colgroup>
        <colgroup span="5" class="datadata"></colgroup>
        <colgroup span="15" class="metadata"></colgroup>

        <thead>
            <tr>
                <th data-valign="top" class="idgrp" data-visible="{% get_template_cookie selfmt 'Animal-data-visible' 'false' %}" data-field="Animal">
                    {% with "Animal" as colhead %}
                        {% if mode == "view" %}{{ colhead }}{% else %}
                            <div onclick="sortColumn(this)" class="sortable" id="peak_group__msrun__sample__animal__name">{{ colhead }}</div>
                        {% endif %}
                    {% endwith %}
                </th>
                <th data-valign="top" class="idgrp" data-visible="{% get_template_cookie selfmt 'Sample-data-visible' 'true' %}" data-field="Sample" data-switchable="false">
                    {% with "Sample" as colhead %}
                        {% if mode == "view" %}{{ colhead }}{% else %}
                            <div onclick="sortColumn(this)" class="sortable" id="peak_group__msrun__sample__name">{{ colhead }}</div>
                        {% endif %}
                    {% endwith %}
                </th>
                <th data-valign="top" class="idgrp" data-visible="{% get_template_cookie selfmt 'Tissue-data-visible' 'true' %}" data-field="Tissue">
                    {% with "Tissue" as colhead %}
                        {% if mode == "view" %}{{ colhead }}{% else %}
                            <div onclick="sortColumn(this)" class="sortable" id="peak_group__msrun__sample__tissue__name">{{ colhead }}</div>
<<<<<<< HEAD
=======
                        {% endif %}
                    {% endwith %}
                </th>
                <th data-valign="top" class="idgrp" data-visible="{% get_template_cookie selfmt 'Time_Collected-data-visible' 'false' %}" data-field="Time_Collected">
                    {% with "Time<br>Collected<br>(m)" as colhead %}
                        {% if mode == "view" %}{{ colhead }}{% else %}
                            <div onclick="sortColumn(this)" class="sortable" id="peak_group__msrun__sample__time_collected">{{ colhead }}</div>
>>>>>>> b4c826e3
                        {% endif %}
                    {% endwith %}
                </th>
                <th data-valign="top" class="idgrp" data-visible="{% get_template_cookie selfmt 'Peak_Group-data-visible' 'false' %}" data-field="Peak_Group">
                    {% with "Peak Group" as colhead %}
                        {% if mode == "view" %}{{ colhead }}{% else %}
                            <div onclick="sortColumn(this)" class="sortable" id="peak_group__name">{{ colhead }}</div>
                        {% endif %}
                    {% endwith %}
                </th>
                <th data-valign="top" class="idgrp" data-visible="{% get_template_cookie selfmt 'Measured_Compounds-data-visible' 'true' %}" data-field="Measured_Compounds">
                    {% with "Measured<br>Compound(s)" as colhead %}
                        {% if mode == "view" %}{{ colhead }}{% else %}
                            <div onclick="sortColumn(this)" class="sortable" id="peak_group__compounds__name">{{ colhead }}</div>
                        {% endif %}
                    {% endwith %}
                </th>
                <th data-valign="top" class="idgrp" data-visible="{% get_template_cookie selfmt 'Measured_Compound_Synonyms-data-visible' 'false' %}" data-field="Measured_Compound_Synonyms">
                    {% with "Measured<br>Compound<br>Synonym(s)" as colhead %}
                        {% if mode == "view" %}{{ colhead }}{% else %}
                            <div onclick="sortColumn(this)" class="sortable" id="peak_group__compounds__synonyms__name">{{ colhead }}</div>
                        {% endif %}
                    {% endwith %}
                </th>
                <th data-valign="top" class="idgrp" data-visible="{% get_template_cookie selfmt 'Labeled_Element_Count-data-visible' 'true' %}" data-field="Labeled_Element_Count">
                    {% with colhead1="Labeled<br>Element:<br>" colhead2="Count" %}
                        {% if mode == "view" %}{{ colhead1 }}{{ colhead2 }}{% else %}
                            <div onclick="sortColumn(this)" class="sortable" id="labels__element">{{ colhead1 }}</div><div onclick="sortColumn(this)" class="sortable" id="labels__count">{{ colhead2 }}</div>
                        {% endif %}
                    {% endwith %}
                </th>
                <th data-valign="top" class="idgrp" data-visible="{% get_template_cookie selfmt 'Peak_Group_Set_Filename-data-visible' 'false' %}" data-field="Peak_Group_Set_Filename">
                    {% with "Peak Group Set Filename" as colhead %}
                        {% if mode == "view" %}{{ colhead }}{% else %}
                            <div onclick="sortColumn(this)" class="sortable" id="peak_group__peak_group_set__filename">{{ colhead }}</div>
                        {% endif %}
                    {% endwith %}
                </th>

                <th data-valign="top" class="datagrp" data-visible="{% get_template_cookie selfmt 'Raw_Abundance-data-visible' 'false' %}" data-field="Raw_Abundance">
                    {% with "Raw<br>Abundance" as colhead %}
                        {% if mode == "view" %}{{ colhead }}{% else %}
                            <div onclick="sortColumn(this)" class="sortable" id="raw_abundance">{{ colhead }}</div>
                        {% endif %}
                    {% endwith %}
                </th>
                <th data-valign="top" class="datagrp" data-visible="{% get_template_cookie selfmt 'Corrected_Abundance-data-visible' 'true' %}" data-field="Corrected_Abundance">
                    {% with "Corrected<br>Abundance" as colhead %}
                        {% if mode == "view" %}{{ colhead }}{% else %}
                            <div onclick="sortColumn(this)" class="sortable" id="corrected_abundance">{{ colhead }}</div>
                        {% endif %}
                    {% endwith %}
                </th>
                <th data-valign="top" class="datagrp" data-visible="{% get_template_cookie selfmt 'Fraction-data-visible' 'true' %}" data-field="Fraction" data-switchable="false">
                    Fraction
                </th>
                <th data-valign="top" class="datagrp" data-visible="{% get_template_cookie selfmt 'Median_MZ-data-visible' 'false' %}" data-field="Median_MZ">
                    {% with "Median<br>M/Z" as colhead %}
                        {% if mode == "view" %}{{ colhead }}{% else %}
                            <div onclick="sortColumn(this)" class="sortable" id="med_mz">{{ colhead }}</div>
                        {% endif %}
                    {% endwith %}
                </th>
                <th data-valign="top" class="datagrp" data-visible="{% get_template_cookie selfmt 'Median_RT-data-visible' 'false' %}" data-field="Median_RT">
                    {% with "Median<br>RT" as colhead %}
                        {% if mode == "view" %}{{ colhead }}{% else %}
                            <div onclick="sortColumn(this)" class="sortable" id="med_rt">{{ colhead }}</div>
                        {% endif %}
                    {% endwith %}
                </th>

                <th data-valign="top" class="metagrp" data-visible="{% get_template_cookie selfmt 'Formula-data-visible' 'false' %}" data-field="Formula">
                    {% with "Formula" as colhead %}
                        {% if mode == "view" %}{{ colhead }}{% else %}
                            <div onclick="sortColumn(this)" class="sortable" id="peak_group__formula">{{ colhead }}</div>
                        {% endif %}
                    {% endwith %}
                </th>
                <th data-valign="top" class="metagrp" data-visible="{% get_template_cookie selfmt 'Genotype-data-visible' 'true' %}" data-field="Genotype">
                    {% with "Genotype" as colhead %}
                        {% if mode == "view" %}{{ colhead }}{% else %}
                            <div onclick="sortColumn(this)" class="sortable" id="peak_group__msrun__sample__animal__genotype">{{ colhead }}</div>
                        {% endif %}
                    {% endwith %}
                </th>
                <th data-valign="top" class="metagrp" data-visible="{% get_template_cookie selfmt 'Sex-data-visible' 'false' %}" data-field="Sex">
                    {% with "Sex" as colhead %}
                        {% if mode == "view" %}{{ colhead }}{% else %}
                            <div onclick="sortColumn(this)" class="sortable" id="peak_group__msrun__sample__animal__sex">{{ colhead }}</div>
                        {% endif %}
                    {% endwith %}
                </th>
                <th data-valign="top" class="metagrp" data-visible="{% get_template_cookie selfmt 'Age-data-visible' 'false' %}" data-field="Age">
                    {% with "Age<br>(weeks)" as colhead %}
                        {% if mode == "view" %}{{ colhead }}{% else %}
                            <div onclick="sortColumn(this)" class="sortable" id="peak_group__msrun__sample__animal__age">{{ colhead }}</div>
                        {% endif %}
                    {% endwith %}
                </th>
                <th data-valign="top" class="metagrp" data-visible="{% get_template_cookie selfmt 'Body_Weight-data-visible' 'false' %}" data-field="Body_Weight">
                    {% with "Body<br>Weight<br>(g)" as colhead %}
                        {% if mode == "view" %}{{ colhead }}{% else %}
<<<<<<< HEAD
                            <div onclick="sortColumn(this)" class="sortable" id="peak_group__msrun__sample__animal__body_weight">{{ colhead }}<br>(g)</div>
=======
                            <div onclick="sortColumn(this)" class="sortable" id="peak_group__msrun__sample__animal__body_weight">{{ colhead }}</div>
>>>>>>> b4c826e3
                        {% endif %}
                    {% endwith %}
                </th>
                <th data-valign="top" class="metagrp" data-visible="{% get_template_cookie selfmt 'Feeding_Status-data-visible' 'true' %}" data-field="Feeding_Status">
                    {% with "Feeding<br>Status" as colhead %}
                        {% if mode == "view" %}{{ colhead }}{% else %}
                            <div onclick="sortColumn(this)" class="sortable" id="peak_group__msrun__sample__animal__feeding_status">{{ colhead }}</div>
                        {% endif %}
                    {% endwith %}
                </th>
                <th data-valign="top" class="metagrp" data-visible="{% get_template_cookie selfmt 'Treatment-data-visible' 'true' %}" data-field="Treatment">
                    {% with "Treatment" as colhead %}
                        {% if mode == "view" %}{{ colhead }}{% else %}
                            <div onclick="sortColumn(this)" class="sortable" id="peak_group__msrun__treatment__name">{{ colhead }}</div>
                        {% endif %}
                    {% endwith %}
                </th>
                <th data-valign="top" class="metagrp" data-visible="{% get_template_cookie selfmt 'Diet-data-visible' 'false' %}" data-field="Diet">
                    {% with "Diet" as colhead %}
                        {% if mode == "view" %}{{ colhead }}{% else %}
                            <div onclick="sortColumn(this)" class="sortable" id="peak_group__msrun__sample__animal__diet">{{ colhead }}</div>
                        {% endif %}
                    {% endwith %}
                </th>
                <th data-valign="top" class="metagrp" data-visible="{% get_template_cookie selfmt 'Infusate-data-visible' 'true' %}" data-field="Infusate" data-switchable="false">
                    {% with "Infusate" as colhead %}
                        {% if mode == "view" %}{{ colhead }}{% else %}
                            <div onclick="sortColumn(this)" class="sortable" id="peak_group__msrun__sample__animal__infusate__name">{{ colhead }}</div>
                        {% endif %}
                    {% endwith %}
                </th>
                <th data-valign="top" class="metagrp" data-visible="{% get_template_cookie selfmt 'Tracers-data-visible' 'true' %}" data-field="Tracers">
                    {% with "Tracer(s)" as colhead %}
                        {% if mode == "view" %}{{ colhead }}{% else %}
                            <div onclick="sortColumn(this)" class="sortable" id="peak_group__msrun__sample__animal__infusate__tracer_links__tracer__name">{{ colhead }}</div>
                        {% endif %}
                    {% endwith %}
                </th>
                <th data-valign="top" class="metagrp" data-visible="{% get_template_cookie selfmt 'TracerCompounds-data-visible' 'true' %}" data-field="TracerCompounds">
                    {% with "Tracer<br>Compound(s)" as colhead %}
                        {% if mode == "view" %}{{ colhead }}{% else %}
                            <div onclick="sortColumn(this)" class="sortable" id="peak_group__msrun__sample__animal__infusate__tracer_links__tracer__compound__name">{{ colhead }}</div>
                        {% endif %}
                    {% endwith %}
                </th>
                <th data-valign="top" class="metagrp" data-visible="{% get_template_cookie selfmt 'TracerConcentrations-data-visible' 'true' %}" data-field="Tracer_Concentrations">
                    {% with "Tracer<br>Concentration(s)" as colhead %}
                        {% if mode == "view" %}{{ colhead }}{% else %}
                            <div onclick="sortColumn(this)" class="sortable" id="peak_group__msrun__sample__animal__infusate__tracer_links__concentration">{{ colhead }}</div>
                        {% endif %}
                    {% endwith %}
                </th>
                <th data-valign="top" class="metagrp" data-visible="{% get_template_cookie selfmt 'Infusion_Rate-data-visible' 'false' %}" data-field="Infusion_Rate">
                    {% with "Infusion<br>Rate<br>(ul/min/g)" as colhead %}
                        {% if mode == "view" %}{{ colhead }}{% else %}
                            <div onclick="sortColumn(this)" class="sortable" id="peak_group__msrun__sample__animal__infusion_rate">{{ colhead }}</div>
                        {% endif %}
                    {% endwith %}
                </th>
                <th data-valign="top" class="metagrp" data-visible="{% get_template_cookie selfmt 'Study-data-visible' 'true' %}" data-field="Study">
                    {% with "Studies" as colhead %}
                        {% if mode == "view" %}{{ colhead }}{% else %}
                            <div onclick="sortColumn(this)" class="sortable" id="peak_group__msrun__sample__animal__studies__name">{{ colhead }}</div>
                        {% endif %}
                    {% endwith %}
                </th>
            </tr>
        </thead>

        <tbody>
            {% for pd in res.all %}
                <tr>
                    <!-- Animal -->
                    <td>
                        <!-- Put displayed link text first for sorting -->
                        <div style="display:none;">{{ pd.peak_group.msrun.sample.animal.name }}</div>
                        <a href="{% url 'animal_detail' pd.peak_group.msrun.sample.animal.id %}">
                            {{ pd.peak_group.msrun.sample.animal.name }}
                        </a>
                    </td>

                    <!-- Sample -->
                    <td>
                        <!-- Put displayed link text first for sorting -->
                        <div style="display:none;">{{ pd.peak_group.msrun.sample.name }}</div>
                        <div class="nobr">
                            <a href="{% url 'sample_detail' pd.peak_group.msrun.sample.id %}">
                                {{ pd.peak_group.msrun.sample.name }}
                            </a>
                        </div>
                    </td>

                    <!-- Tissue -->
                    <td>
                        <!-- Put displayed link text first for sorting -->
                        <div style="display:none;">{{ pd.peak_group.msrun.sample.tissue.name }}</div>
                        <a href="{% url 'tissue_detail' pd.peak_group.msrun.sample.tissue.id %}">
                            {{ pd.peak_group.msrun.sample.tissue.name }}
                        </a>
                    </td>

                    <!-- Time Collected (m) -->
                    <td class="text-end">
                        <p title="{{ pd.peak_group.msrun.sample.time_collected }} (h:m:s)">{{ pd.peak_group.msrun.sample.time_collected|durationToMins|decimalPlaces:2 }}</p>
                    </td>

                    <!-- Peak Group -->
                    <td>
                        <!-- Put displayed link text first for sorting -->
                        <div style="display:none;">{{ pd.peak_group.name }}</div>
                        <a href="{% url 'peakgroup_detail' pd.peak_group.id %}">
                            {{ pd.peak_group.name }}
                        </a>
                    </td>

                    <!-- Measured Compound(s) -->
                    <td>
                        <!-- this will work as intended even if pd.peak_group.compound wasn't added as an annotation (e.g. if split_rows is false or root_annot_fld is not defined) -->
                        {% get_many_related_rec pd.peak_group.compounds pd.peak_group.compound as compounds %}
                        <!-- Put displayed link text first for sorting -->
                        <div style="display:none;">
                            {% for mcpd in compounds %}{% if not forloop.first %}; {% endif%}{{ mcpd.name }}{% endfor %}
                        </div>

                        {% for mcpd in compounds %}{% if not forloop.first %}; {% endif%}<a href="{% url 'compound_detail' mcpd.id %}">{{ mcpd.name }}</a>{% endfor %}
                    </td>

                    <!-- Measured Compound Synonym(s) -->
                    <td>
                        <!-- Put displayed link text first for sorting -->
                        <div style="display:none;">
                            {% for mcpd in compounds %}{% if not forloop.first %}; {% endif%}{% get_case_insensitive_synonyms mcpd.synonyms as inssyns %}{% for mcpdsyn in inssyns %}{% if not forloop.first %}/{% endif%}{{ mcpdsyn }}{% endfor %}{% endfor %}
                        </div>

                        {% for mcpd in compounds %}{% if not forloop.first %}; {% endif%}<a href="{% url 'compound_detail' mcpd.id %}">{% get_case_insensitive_synonyms mcpd.synonyms as inssyns %}{% for mcpdsyn in inssyns %}{% if not forloop.first %}/{% endif%}{{ mcpdsyn }}{% endfor %}</a>{% endfor %}
                    </td>

                    <!-- Labeled Element:Count -->
                    <td>
                        {% for lbl in pd.labels.all %}{% if not forloop.first %}; {% endif%}{{ lbl.element }}:{{ lbl.count }}{% endfor %}
                    </td>

                    <!-- Peak Group Set Filename -->
                    <td>
                        <!-- Put displayed link text first for sorting -->
                        <div style="display:none;">{{ pd.peak_group.peak_group_set.filename }}</div>
                        <a href="{% url 'peakgroupset_detail' pd.peak_group.peak_group_set.id %}">
                            {{ pd.peak_group.peak_group_set.filename }}
                        </a>
                    </td>

                    <!-- Raw Abundance -->
                    <td class="text-end">
                        <p title="{{ pd.raw_abundance|floatformat:10 }}">{{ pd.raw_abundance|floatformat:1|default:"None" }}</p>
                    </td>

                    <!-- Corrected Abundance -->
                    <td class="text-end">
                        <p title="{{ pd.corrected_abundance|floatformat:10 }}">{{ pd.corrected_abundance|floatformat:1 }}</p>
                    </td>

                    <!-- Fraction -->
                    <td class="text-end">
                        <p title="{{ pd.fraction|floatformat:15 }}">{{ pd.fraction|floatformat:4 }}</p>
                    </td>

                    <!-- Median M/Z -->
                    <td class="text-end">
                        <p title="{{ pd.med_mz|floatformat:10 }}">{{ pd.med_mz|floatformat:1|default:"None" }}</p>
                    </td>

                    <!-- Median RT -->
                    <td class="text-end">
                        <p title="{{ pd.med_rt|floatformat:10 }}">{{ pd.med_rt|floatformat:1|default:"None" }}</p>
                    </td>

                    <!-- Formula -->
                    <td>
                        {{ pd.peak_group.formula }}
                    </td>

                    <!-- Genotype -->
                    <td>
                        {{ pd.peak_group.msrun.sample.animal.genotype }}
                    </td>

                    <!-- Sex -->
                    <td>
                        {{ pd.peak_group.msrun.sample.animal.sex }}
                    </td>

                    <!-- Age (weeks) -->
                    <td class="text-end">
                        <p title="{{ pd.peak_group.msrun.sample.animal.age }} (d-hh:mm:ss)">{{ pd.peak_group.msrun.sample.animal.age|durationToWeeks|decimalPlaces:2 }}</p>
                    </td>

                    <!-- Body Weight (g) -->
                    <td>
                        {{ pd.peak_group.msrun.sample.animal.body_weight }}
                    </td>

                    <!-- Feeding Status -->
                    <td>
                        {{ pd.peak_group.msrun.sample.animal.feeding_status }}
                    </td>

                    <!-- Treatment -->
                    <td>
                        {% if pd.peak_group.msrun.treatment.name is None %}
                            <!-- Put displayed link text first for sorting -->
                            <div style="display:none;">None</div>
                            <p title="Animal has no treatment.">None</p>
                        {% else %}
                            {{ pd.peak_group.msrun.treatment.name }}
                        {% endif %}
                    </td>

                    <!-- Diet -->
                    <td>
                        {{ pd.peak_group.msrun.sample.animal.diet }}
                    </td>

                    <!-- Infusate -->
                    <td>
                        {% if pd.peak_group.msrun.sample.animal.infusate is None %}
                            None
                        {% else %}
                            <!-- Put displayed link text first for sorting -->
                            <div style="display:none;">{{ pd.peak_group.msrun.sample.animal.infusate.pretty_short_name }}</div>

                            <a href="{% url 'infusate_detail' pd.peak_group.msrun.sample.animal.infusate.id %}">
<<<<<<< HEAD
                                <div class="newlines">{{ pd.peak_group.msrun.sample.animal.infusate.pretty_name }}</div>
=======
                                <div class="nobr">
                                    {{ pd.peak_group.msrun.sample.animal.infusate.pretty_short_name }}
                                </div>
>>>>>>> b4c826e3
                            </a>
                        {% endif %}
                    </td>

                    <!-- Tracer(s) -->
                    <td>
                        {% if pd.peak_group.msrun.sample.animal.infusate is None %}
                            None
                        {% else %}
                            {% for link in pd.peak_group.msrun.sample.animal.infusate.tracer_links.all %}
                                {% if link.tracer.get_name is None %}
                                    None{% if not forloop.last %};<br>{% endif%}
                                {% else %}
                                    <div class="nobr">{{ link.tracer.get_name }}{% if not forloop.last %};<br>{% endif%}</div>
                                {% endif %}
                            {% endfor %}
                        {% endif %}
                    </td>

                    <!-- Tracer Compound(s) -->
                    <td>
                        {% if pd.peak_group.msrun.sample.animal.infusate is None %}
                            None
                        {% else %}
                            {% for link in pd.peak_group.msrun.sample.animal.infusate.tracer_links.all %}
                                {% if link.tracer.compound.name is None %}
                                    None{% if not forloop.last %};<br>{% endif%}
                                {% else %}
                                    <div class="nobr"><a href="{% url 'compound_detail' link.tracer.compound.id %}">{{ link.tracer.compound.name }}</a>{% if not forloop.last %};<br>{% endif%}</div>
                                {% endif %}
                            {% endfor %}
                        {% endif %}
                    </td>

                    <!-- Tracer Concentration(s) -->
                    <td>
                        {% if pd.peak_group.msrun.sample.animal.infusate is None %}
                            None
                        {% else %}
                            {% for link in pd.peak_group.msrun.sample.animal.infusate.tracer_links.all %}
                                {% if link.concentration is None %}
                                    None{% if not forloop.last %},<br>{% endif%}
                                {% else %}
                                    <div class="nobr">{{ link.concentration }}{% if not forloop.last %},<br>{% endif%}</div>
                                {% endif %}
                            {% endfor %}
                        {% endif %}
                    </td>

                    <!-- Infusion Rate (ul/min/g) -->
                    <td class="text-end">
                        {{ pd.peak_group.msrun.sample.animal.infusion_rate }}
                    </td>

                    <!-- Studies -->
                    <td>
                        <!-- This will work as intended even if pd.study wasn't added as an annotation (e.g. if split_rows is false or root_annot_fld is not defined) -->
                        {% get_many_related_rec pd.peak_group.msrun.sample.animal.studies pd.study as studies %}
                        <!-- Put displayed link text first for sorting -->
                        <div style="display:none;">
                            {% for study in studies %}{% if not forloop.first %},<br>{% endif%}{{ study.name }}{% endfor %}
                        </div>

                        {% for study in studies %}{% if not forloop.first %},<br>{% endif%}<a href="{% url 'study_detail' study.id %}">{{ study.name }}</a>{% endfor %}
                    </td>
                </tr>
            {% endfor %}
        </tbody>
    </table>
{% endblock %}<|MERGE_RESOLUTION|>--- conflicted
+++ resolved
@@ -83,8 +83,6 @@
                     {% with "Tissue" as colhead %}
                         {% if mode == "view" %}{{ colhead }}{% else %}
                             <div onclick="sortColumn(this)" class="sortable" id="peak_group__msrun__sample__tissue__name">{{ colhead }}</div>
-<<<<<<< HEAD
-=======
                         {% endif %}
                     {% endwith %}
                 </th>
@@ -92,7 +90,6 @@
                     {% with "Time<br>Collected<br>(m)" as colhead %}
                         {% if mode == "view" %}{{ colhead }}{% else %}
                             <div onclick="sortColumn(this)" class="sortable" id="peak_group__msrun__sample__time_collected">{{ colhead }}</div>
->>>>>>> b4c826e3
                         {% endif %}
                     {% endwith %}
                 </th>
@@ -195,11 +192,7 @@
                 <th data-valign="top" class="metagrp" data-visible="{% get_template_cookie selfmt 'Body_Weight-data-visible' 'false' %}" data-field="Body_Weight">
                     {% with "Body<br>Weight<br>(g)" as colhead %}
                         {% if mode == "view" %}{{ colhead }}{% else %}
-<<<<<<< HEAD
-                            <div onclick="sortColumn(this)" class="sortable" id="peak_group__msrun__sample__animal__body_weight">{{ colhead }}<br>(g)</div>
-=======
                             <div onclick="sortColumn(this)" class="sortable" id="peak_group__msrun__sample__animal__body_weight">{{ colhead }}</div>
->>>>>>> b4c826e3
                         {% endif %}
                     {% endwith %}
                 </th>
@@ -431,13 +424,9 @@
                             <div style="display:none;">{{ pd.peak_group.msrun.sample.animal.infusate.pretty_short_name }}</div>
 
                             <a href="{% url 'infusate_detail' pd.peak_group.msrun.sample.animal.infusate.id %}">
-<<<<<<< HEAD
-                                <div class="newlines">{{ pd.peak_group.msrun.sample.animal.infusate.pretty_name }}</div>
-=======
                                 <div class="nobr">
                                     {{ pd.peak_group.msrun.sample.animal.infusate.pretty_short_name }}
                                 </div>
->>>>>>> b4c826e3
                             </a>
                         {% endif %}
                     </td>
