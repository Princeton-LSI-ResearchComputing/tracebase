--- conflicted
+++ resolved
@@ -442,13 +442,8 @@
                         {% if pg.msrun_sample.sample.animal.infusate is None %}
                             None
                         {% else %}
-<<<<<<< HEAD
-                            {% for link in pg.msrun.sample.animal.infusate.tracer_links.all %}
+                            {% for link in pg.msrun_sample.sample.animal.infusate.tracer_links.all %}
                                 {% if link.tracer.name is None %}
-=======
-                            {% for link in pg.msrun_sample.sample.animal.infusate.tracer_links.all %}
-                                {% if link.tracer.get_name is None %}
->>>>>>> 5d85588b
                                     None{% if not forloop.last %};<br>{% endif%}
                                 {% else %}
                                     <div class="nobr">{{ link.tracer.name }}{% if not forloop.last %};<br>{% endif%}</div>
