--- conflicted
+++ resolved
@@ -23,27 +23,12 @@
         data-page-list="[25, 50, 100, 200, 500, All]">
         <thead>
             <tr>
-<<<<<<< HEAD
-                <th class="min-vw-7" data-filter-control="input" data-sortable="true" data-sorter="htmlSorter" data-field="Study">Study</th>
-                <th class="min-vw-7 max-vw-20" data-filter-control="input" data-field="Study-Description">Description</th>
-                <th class="min-vw-3 max-vw-10" data-filter-control="select" data-field="Genotypes">Genotypes</th>
-                <th class="min-vw-5" data-filter-control="input" data-sortable="true" data-sorter="htmlSorter" data-visible="false" data-field="Infusate">Infusates</th>
-                <th class="min-vw-5" data-filter-control="input" data-sortable="true" data-sorter="htmlSorter" data-field="Compounds">Tracer Compound(s)</th>
-                <th class="min-vw-3 max-vw-10" data-filter-control="select" data-sortable="true" data-field="Labeled-Elements">Tracer Elements</th>
-                <th class="min-vw-5 max-vw-10" data-filter-control="input" data-sortable="true" data-sorter="htmlSorter" data-field="Treatments">Treatments</th>
-                <th class="min-vw-5 max-vw-10" data-filter-control="select" data-field="Sample-Owners">Sample Owners</th>
-                <th class="min-vw-5 max-vw-10" data-filter-control="input" data-field="Total-Infusate">Total Infusates</th>
-                <th class="min-vw-3 max-vw-10" data-filter-control="input" data-sortable="true" data-field="Total-Animal">Total Animals</th>
-                <th class="min-vw-3 max-vw-10" data-filter-control="input" data-sortable="true" data-field="Total-Tissue">Total Tissues</th>
-                <th class="min-vw-3 max-vw-10" data-filter-control="input" data-sortable="true" data-field="Total-Sample">Total Samples</th>
-                <th class="min-vw-3 max-vw-10" data-filter-control="input" data-sortable="true" data-field="Total-MSRun">Total MSRuns</th>
-=======
                 <th data-filter-control="input" data-sortable="true" data-sorter="htmlSorter" data-field="Study">Study</th>
                 <th data-filter-control="input" data-field="Study-Description">Description</th>
                 <th data-filter-control="select" data-field="Genotypes">Genotypes</th>
                 <th data-filter-control="input" data-sortable="true" data-sorter="htmlSorter" data-visible="false" data-field="Infusate">Infusates</th>
                 <th data-filter-control="input" data-sortable="true" data-sorter="htmlSorter" data-field="Compounds">Tracer Compound(s)</th>
-                <th data-filter-control="select" data-sortable="true" data-field="Labeled-Elements">Labeled Elements</th>
+                <th data-filter-control="select" data-sortable="true" data-field="Labeled-Elements">Tracer Elements</th>
                 <th data-filter-control="input" data-sortable="true" data-sorter="htmlSorter" data-field="Treatments">Treatments</th>
                 <th data-filter-control="select" data-field="Sample-Owners">Sample Owners</th>
                 <th data-filter-control="input" data-field="Total-Infusate">Total Infusates</th>
@@ -51,7 +36,6 @@
                 <th data-filter-control="input" data-sortable="true" data-field="Total-Tissue">Total Tissues</th>
                 <th data-filter-control="input" data-sortable="true" data-field="Total-Sample">Total Samples</th>
                 <th data-filter-control="input" data-sortable="true" data-field="Total-MSRun">Total MSRuns</th>
->>>>>>> 6d8bf6ac
             </tr>
         </thead>
         <tbody>
