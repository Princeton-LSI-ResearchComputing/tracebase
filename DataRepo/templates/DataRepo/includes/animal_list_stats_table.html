--- conflicted
+++ resolved
@@ -23,27 +23,6 @@
         data-page-list="[10, 25, 50, 100, 200, 500, All]">
         <thead>
             <tr>
-<<<<<<< HEAD
-                <th class="min-vw-5" data-filter-control="input" data-sortable="true" data-sorter="htmlSorter" data-field="Animal">Animal</th>
-                <th class="min-vw-3 max-vw-10" data-filter-control="input" data-sortable="true" data-sorter="htmlSorter" data-field="Studies">Studies</th>
-                <th class="min-vw-3 max-vw-10" data-filter-control="select" data-sortable="true" data-field="Genotype">Genotype</th>
-                <th class="min-vw-7" data-filter-control="input" data-field="Infusate">Infusate</th>
-                <th class="min-vw-2" data-filter-control="input" data-sortable="true" data-sorter="htmlSorter" data-field="Compounds">Tracer Compound(s)</th>
-                <th class="min-vw-5" data-filter-control="input" data-sortable="true" data-sorter="htmlSorter" data-field="Tracers">Tracer(s)</th>
-                <th class="min-vw-2 max-vw-10" data-filter-control="input" data-sortable="true" data-field="Concentrations">Tracer Concentration(s) (mM)</th>
-                <th class="min-vw-2 max-vw-10" data-filter-control="select" data-sortable="true" data-field="Labeled-Elements">Tracer Elements</th>
-                <th class="min-vw-2 max-vw-10" data-filter-control="input" data-sortable="true" data-field="Infusion-Rate">Infusion Rate (ul/min/g)</th>
-                <th class="min-vw-2 max-vw-10" data-filter-control="input" data-sortable="true" data-sorter="htmlSorter" data-field="Treatment">Treatment</th>
-                <th class="min-vw-2 max-vw-10" data-filter-control="input" data-sortable="true" data-visible="false" data-field="Body_Weight">Body Weight (g)</th>
-                <th class="min-vw-2 max-vw-10" data-filter-control="input" data-sortable="true" data-visible="false" data-field="Age">Age (weeks)</th>
-                <th class="min-vw-2 max-vw-10" data-filter-control="select" data-sortable="true" data-visible="false" data-field="Sex">Sex</th>
-                <th class="min-vw-2 max-vw-10" data-filter-control="input" data-sortable="true" data-visible="false" data-field="Diet">Diet</th>
-                <th class="min-vw-2 max-vw-10" data-filter-control="input" data-sortable="true" data-field="Feeding-Status">Feeding Status</th>
-                <th class="min-vw-2 max-vw-10" data-filter-control="select" data-sortable="true" data-field="Sample-Owners">Sample Owners</th>
-                <th class="min-vw-2 max-vw-7" data-filter-control="input" data-sortable="true" data-field="Total-Tissue">Total Tissues</th>
-                <th class="min-vw-2 max-vw-7" data-filter-control="input" data-sortable="true" data-field="Total-Sample">Total Samples</th>
-                <th class="min-vw-2 max-vw-7" data-filter-control="input" data-sortable="true" data-field="Total-MSRun">Total MSRuns</th>
-=======
                 <th data-filter-control="input" data-sortable="true" data-sorter="htmlSorter" data-field="Animal">Animal</th>
                 <th data-filter-control="input" data-sortable="true" data-sorter="htmlSorter" data-field="Studies">Studies</th>
                 <th data-filter-control="select" data-sortable="true" data-field="Genotype">Genotype</th>
@@ -51,7 +30,7 @@
                 <th data-filter-control="input" data-sortable="true" data-sorter="htmlSorter" data-field="Compounds">Tracer Compound(s)</th>
                 <th data-filter-control="input" data-sortable="true" data-sorter="htmlSorter" data-field="Tracers">Tracer(s)</th>
                 <th data-filter-control="input" data-sortable="true" data-field="Concentrations">Tracer Concentration(s) (mM)</th>
-                <th data-filter-control="select" data-sortable="true" data-field="Labeled-Elements">Labeled Element(s)</th>
+                <th data-filter-control="select" data-sortable="true" data-field="Labeled-Elements">Tracer Elements</th>
                 <th data-filter-control="input" data-sortable="true" data-field="Infusion-Rate">Infusion Rate (ul/min/g)</th>
                 <th data-filter-control="input" data-sortable="true" data-sorter="htmlSorter" data-field="Treatment">Treatment</th>
                 <th data-filter-control="input" data-sortable="true" data-visible="false" data-field="Body_Weight">Body Weight (g)</th>
@@ -63,7 +42,6 @@
                 <th data-filter-control="input" data-sortable="true" data-field="Total-Tissue">Total Tissues</th>
                 <th data-filter-control="input" data-sortable="true" data-field="Total-Sample">Total Samples</th>
                 <th data-filter-control="input" data-sortable="true" data-field="Total-MSRun">Total MSRuns</th>
->>>>>>> 6d8bf6ac
             </tr>
         </thead>
         <tbody>
