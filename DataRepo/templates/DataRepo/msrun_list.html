--- conflicted
+++ resolved
@@ -7,26 +7,23 @@
         <ul>
             <h4>List of MS RUNs</h4>
 
-<<<<<<< HEAD
             {% if msrun_list %}
                 <br>
                 <table class="table table-sm table-hover table-bordered table-responsive table-striped w-auto mw-100">
                     <tr>
-                    <th>MSRun Detail Page</th>
-                    <th>Sample</th>
-                    <th>Date</th>
-                    <th>LC Protocol</th>
-                    <th>MS Protocol</th>
-                    <th>Researcher</th>
+                        <th>MSRun Detail Page</th>
+                        <th>Sample</th>
+                        <th>Date</th>
+                        <th>LC Protocol</th>
+                        <th>Researcher</th>
                     </tr>
                     {% for msrun in msrun_list %}
                         <tr>
-                        <td><a href="{% url 'msrun_detail' msrun.id %}">detail page</a></td>
-                        <td><a href="{% url 'sample_detail' msrun.sample.id %}">{{ msrun.sample.name }}</a></td>
-                        <td>{{ msrun.date }}</td>
-                        <td>{% if msrun.lc_method %}<a href="{% url 'lcmethod_detail' msrun.lc_method.id %}">{{ msrun.lc_method.name }}{% else %}None{% endif %}</a></td>
-                        <td><a href="{% url 'protocol_detail' msrun.protocol.id %}">{{ msrun.protocol.name }}</a></td>
-                        <td>{{ msrun.researcher }}</td>
+                            <td><a href="{% url 'msrun_detail' msrun.id %}">detail page</a></td>
+                            <td><a href="{% url 'sample_detail' msrun.sample.id %}">{{ msrun.sample.name }}</a></td>
+                            <td>{{ msrun.date }}</td>
+                            <td>{% if msrun.lc_method %}<a href="{% url 'lcmethod_detail' msrun.lc_method.id %}">{{ msrun.lc_method.name }}{% else %}None{% endif %}</a></td>
+                            <td>{{ msrun.researcher }}</td>
                         </tr>
                     {% endfor %}
                 </table>
@@ -35,29 +32,4 @@
             {% endif %}
         </ul>
     </div>
-=======
-        {% if msrun_list %}
-        <br>
-        <table class="table table-sm table-hover table-bordered table-responsive table-striped w-auto mw-100">
-            <tr>
-            <th>MSRun Detail Page</th>
-            <th>Sample</th>
-            <th>Date</th>
-            <th>Researcher</th>
-            </tr>
-            {% for msrun in msrun_list %}
-            <tr>
-            <td><a href="{% url 'msrun_detail' msrun.id %}">detail page</a></td>
-            <td><a href="{% url 'sample_detail' msrun.sample.id %}">{{ msrun.sample.name }}</a></td>
-            <td>{{ msrun.date }}</td>
-            <td>{{ msrun.researcher }}</td>
-            </tr>
-            {% endfor %}
-        </table>
-        {% else %}
-        <p>There are no MS Runs.</p>
-        {% endif %}
-    </ul>
-</div>
->>>>>>> b706ae9a
 {% endblock %}