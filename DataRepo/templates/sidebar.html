--- conflicted
+++ resolved
@@ -13,10 +13,6 @@
         <a href="{% url 'compound_list' %}" class="list-group-item list-group-item-action bg-light">Compounds</a>
         <a href="{% url 'infusate_list' %}" class="list-group-item list-group-item-action bg-light">Infusates</a>
         <a href="{% url 'animal_treatment_list' %}" class="list-group-item list-group-item-action bg-light">Animal<br>Treatments</a>
-<<<<<<< HEAD
-        <a href="{% url 'msrun_protocol_list' %}" class="list-group-item list-group-item-action bg-light">MS<br>Protocols</a>
         <a href="{% url 'lcmethod_list' %}" class="list-group-item list-group-item-action bg-light">LC<br>Protocols</a>
-=======
->>>>>>> b706ae9a
     </div>
 </div>