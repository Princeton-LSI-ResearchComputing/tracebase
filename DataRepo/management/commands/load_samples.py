--- conflicted
+++ resolved
@@ -56,11 +56,7 @@
             None
         """
         # TODO: Remove this after all dependent code has been updated for the new version of this script
-<<<<<<< HEAD
-        if options["sample_table_filename"]:
-=======
         if options["sample_table_filename"] is not None:
->>>>>>> b1437dd2
             raise CommandError(
                 "By supplying --sample-table-filename, it looks like you're trying to call the old version of this "
                 "script.  This script has been renamed.  Use `pythong manage.py legacy_load_samples ...` instead."
