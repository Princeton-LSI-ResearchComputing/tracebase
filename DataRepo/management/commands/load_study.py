import argparse
import os
from collections import defaultdict

import jsonschema
import yaml  # type: ignore
from django.apps import apps
from django.core.management import BaseCommand, call_command
from django.db import transaction

from DataRepo.models.hier_cached_model import (
    disable_caching_updates,
    enable_caching_updates,
)
from DataRepo.models.maintained_model import MaintainedModel
from DataRepo.utils.exceptions import (
    AggregatedErrors,
    AllMissingCompounds,
    AllMissingSamples,
    AllMissingTissues,
    DryRun,
    MissingCompounds,
    MissingSamplesError,
    MissingTissues,
    MultiLoadStatus,
)
from DataRepo.utils.lcms_metadata_parser import check_peak_annotation_files


class Command(BaseCommand):
    # Path to example config file
    example_configfile = os.path.relpath(
        os.path.join(
            apps.get_app_config("DataRepo").path,
            "example_data" "small_dataset" "small_obob_study_params.yaml",
        )
    )

    # Path to config file schema
    schema_path = os.path.relpath(
        os.path.join(
            apps.get_app_config("DataRepo").path,
            "schemas",
            "load_study.yaml",
        )
    )

    # Show this when the user types help
    help = (
        "Loads tissues, compounds, animals, samples, and accucor data using a YAML "
        "file to specify parameters. "
        "Example usage: manage.py load_study config_file.yaml "
    )

    def __init__(self, *args, **kwargs):
        super().__init__(*args, **kwargs)
        self.missing_samples = defaultdict(list)
        self.missing_tissues = defaultdict(dict)
        self.missing_compounds = defaultdict(dict)
        self.load_statuses = MultiLoadStatus()

    def add_arguments(self, parser):
        parser.add_argument(
            "study_params",
            type=argparse.FileType("r"),
            help=(
                "File containing parameters used to load study data "
                f"EXAMPLE {self.example_configfile} : "
                f"SCHEMA {self.schema_path}"
            ),
        )
        parser.add_argument(
            "--dry-run",
            action="store_true",
            default=False,
            help="Dry run mode.  Nothing will be committed to the database.",
        )
        # Used internally to decide whether an exception is a warning or an error, and whether any exception should
        # cause an AggregatedErrors exception to be raised or not (because the validation interface conveys warnings
        # to the validation view by raising warnings as exceptions)
        parser.add_argument(
            "--validate",
            action="store_true",
            default=False,
            help=argparse.SUPPRESS,
        )

    @MaintainedModel.defer_autoupdates(
        disable_opt_names=["validate", "dry_run"],
        pre_mass_update_func=disable_caching_updates,
        post_mass_update_func=enable_caching_updates,
    )
    def handle(self, *args, **options):
        self.missing_samples = defaultdict(list)
        self.missing_tissues = defaultdict(dict)
        self.missing_compounds = defaultdict(dict)
        self.load_statuses = MultiLoadStatus()
        self.verbosity = options["verbosity"]
        self.validate = options["validate"]
        self.dry_run = options["dry_run"]

        # Read load study parameters
        study_params = yaml.safe_load(options["study_params"])
        study_dir = os.path.dirname(os.path.realpath(options["study_params"].name))

        with open(self.schema_path, "r") as stream:
            schema = yaml.safe_load(stream)

        # Validate the configuration
        jsonschema.validate(study_params, schema)
        if self.verbosity > 0:
            self.stdout.write(
                self.style.SUCCESS(
                    f"Validated study parameters {options['study_params'].name}"
                )
            )

        with transaction.atomic():
            if "compounds" in study_params:
                compound_file_basename = study_params["compounds"]
                compounds_file = os.path.join(study_dir, compound_file_basename)
                self.load_statuses.init_load(compounds_file)

                if self.verbosity > 1:
                    self.stdout.write(
                        self.style.MIGRATE_HEADING(
                            f"Loading compounds from {compounds_file}"
                        )
                    )

                try:
                    call_command(
                        "load_compounds",
                        compounds=compounds_file,
                        defer_rollback=True,  # Until after we exit THIS atomic block
                        # Validate is not needed - it changes nothing
                    )
                except Exception as e:
                    self.package_group_exceptions(e, compounds_file)

            if "protocols" in study_params:
                protocol_file_basename = study_params["protocols"]
                protocols_file = os.path.join(study_dir, protocol_file_basename)
                self.load_statuses.init_load(protocols_file)

                if self.verbosity > 1:
                    self.stdout.write(
                        self.style.MIGRATE_HEADING(
                            f"Loading protocols from {protocols_file}"
                        )
                    )

                try:
                    call_command(
                        "load_protocols",
                        protocols=protocols_file,
                        verbosity=self.verbosity,
                        defer_rollback=True,  # Until after we exit THIS atomic block
                        # Validate is not needed - it changes nothing
                    )
                except Exception as e:
                    self.package_group_exceptions(e, protocols_file)

            if "tissues" in study_params:
                tissue_file_basename = study_params["tissues"]
                tissues_file = os.path.join(study_dir, tissue_file_basename)
                self.load_statuses.init_load(tissues_file)

                if self.verbosity > 1:
                    self.stdout.write(
                        self.style.MIGRATE_HEADING(
                            f"Loading tissues from {tissues_file}"
                        )
                    )

                try:
                    call_command(
                        "load_tissues",
                        tissues=tissues_file,
                        verbosity=self.verbosity,
                        defer_rollback=True,  # Until after we exit THIS atomic block
                        # Validate is not needed - it changes nothing
                    )
                except Exception as e:
                    self.package_group_exceptions(e, tissues_file)

            # Check the lcms metadata file (for completeness)
            lcms_metadata_file = None
            if "lcms_metadata" in study_params and (
                "animals_samples_treatments" in study_params
                or "accucor_data" in study_params
            ):
                lcms_metadata_file_basename = study_params["lcms_metadata"].get(
                    "lcms_metadata_file", None
                )
                if lcms_metadata_file_basename is not None:
                    lcms_metadata_file = os.path.join(
                        study_dir,
                        lcms_metadata_file_basename,
                    )
                    aes = AggregatedErrors()
                    check_peak_annotation_files(
                        [
                            dct["name"]
                            for dct in study_params["accucor_data"]["accucor_files"]
                        ],
                        lcms_file=lcms_metadata_file,
                        aes=aes,
                    )
                    self.package_group_exceptions(aes, lcms_metadata_file_basename)

            if "animals_samples_treatments" in study_params:
                # Read in animals and samples file
                sample_file_basename = study_params["animals_samples_treatments"][
                    "table"
                ]
                animals_samples_table_file = os.path.join(
                    study_dir, sample_file_basename
                )
                # If the protocols load was from the animal sample table file, don't overwrite the errors that
                # already came from it
                if animals_samples_table_file not in self.load_statuses.statuses.keys():
                    self.load_statuses.init_load(animals_samples_table_file)
                headers_basename = study_params["animals_samples_treatments"].get(
                    "headers", None
                )
                headers_file = None
                if headers_basename is not None:
                    headers_file = os.path.join(study_dir, headers_basename)
                skip_researcher_check = study_params["animals_samples_treatments"].get(
                    "skip_researcher_check", False
                )

                if self.verbosity > 1:
                    self.stdout.write(
                        self.style.MIGRATE_HEADING(
                            f"Loading animals and samples from {animals_samples_table_file}"
                        )
                    )

                try:
                    call_command(
                        "load_animals_and_samples",
                        animal_and_sample_table_filename=animals_samples_table_file,
                        table_headers=headers_file,
                        skip_researcher_check=skip_researcher_check,
                        verbosity=self.verbosity,
                        # Validate mode affects what is or isn't a warning. It essentially represents "end user context"
                        # and changes errors to warnings when the user has no means to fix it themselves.
                        validate=self.validate,
                        defer_autoupdates=True,
                        defer_rollback=True,  # Until after we exit THIS atomic block
                        lcms_file=lcms_metadata_file,
                    )
                except Exception as e:
                    self.package_group_exceptions(e, animals_samples_table_file)

            if "accucor_data" in study_params:
                # Get parameters for all accucor files
                study_lc_protocol = study_params["accucor_data"]["lc_protocol"]
                study_instrument = study_params["accucor_data"]["instrument"]
                study_date = study_params["accucor_data"]["date"]
                study_researcher = study_params["accucor_data"]["researcher"]
                study_new_researcher = study_params["accucor_data"]["new_researcher"]
                study_skip_samples = study_params["accucor_data"].get(
                    "skip_samples", None
                )
                study_sample_name_prefix = study_params["accucor_data"].get(
                    "sample_name_prefix", None
                )
                study_mzxml_files = study_params["accucor_data"].get(
                    "mzxml_files", None
                )

                # Read in accucor data files
                for accucor_info_dict in study_params["accucor_data"]["accucor_files"]:
                    # Get parameters specific to each accucor file
                    accucor_file_basename = accucor_info_dict["name"]
                    accucor_file = os.path.join(study_dir, accucor_file_basename)
                    self.load_statuses.init_load(accucor_file)
                    lc_protocol_name = accucor_info_dict.get(
                        "lc_protocol", study_lc_protocol
                    )
                    instrument = accucor_info_dict.get("instrument", study_instrument)
                    date = accucor_info_dict.get("date", study_date)
                    researcher = accucor_info_dict.get("researcher", study_researcher)
                    new_researcher = accucor_info_dict.get(
                        "new_researcher", study_new_researcher
                    )
                    skip_samples = accucor_info_dict.get(
                        "skip_samples", study_skip_samples
                    )
                    sample_name_prefix = accucor_info_dict.get(
                        "sample_name_prefix", study_sample_name_prefix
                    )
                    isocorr_format = accucor_info_dict.get("isocorr_format", False)
                    mzxml_files = accucor_info_dict.get(
                        "mzxml_files", study_mzxml_files
                    )

                    if self.verbosity > 1:
                        self.stdout.write(
                            self.style.MIGRATE_HEADING(
                                f"Loading accucor_data from {accucor_file_basename}"
                            )
                        )

                    if sample_name_prefix is not None and self.verbosity > 0:
                        print(f"PREFIX: {sample_name_prefix}")

                    try:
                        call_command(
                            "load_accucor_msruns",
                            accucor_file=accucor_file,
                            lc_protocol_name=lc_protocol_name,
                            instrument=instrument,
                            date=date,
                            researcher=researcher,
                            new_researcher=new_researcher,
                            skip_samples=skip_samples,
                            sample_name_prefix=sample_name_prefix,
                            isocorr_format=isocorr_format,
<<<<<<< HEAD
                            mzxml_files=mzxml_files,
                            lcms_file=lcms_metadata_file,
=======
                            validate=self.validate,
                            dry_run=self.dry_run,
>>>>>>> 046dfd82
                        )
                        if self.verbosity > 1:
                            self.stdout.write(
                                self.style.SUCCESS(
                                    f"STATUS: SUCCESS {accucor_file_basename} - commit pending"
                                )
                            )
                    except DryRun:
                        pass
                    except Exception as e:
                        self.package_group_exceptions(e, accucor_file)

            self.create_grouped_exceptions()

            # If we're in validate mode, raise the MultiLoadStatus Exception whether there were errors or not, so
            # that we can roll back all changes and pass all the status data to the validation interface via this
            # exception.
            if self.validate:
                # If we are in validate mode, we raise the entire load_statuses object whether the load failed or
                # not, so that we can report the load status of all load files, including successful loads.  It's
                # like Dry Run mode, but exclusively for the validation interface.
                raise self.load_statuses

            # If there were actual errors, raise an AggregatedErrorsSet exception inside the atomic block to cause
            # a rollback of everything
            if not self.load_statuses.get_success_status():
                raise self.load_statuses.get_final_exception()

            if self.dry_run:
                self.print_load_status()
                raise DryRun()

        self.print_load_status()

    def package_group_exceptions(self, exception, filepath):
        """
        Repackages an exception for consolidated reporting
        """

        # Just report the file names, not the paths, in the errors
        filename = os.path.basename(filepath)

        # Compile group-level errors/warnings relevant specifically to a study load that should be reported in one
        # consolidated error based on exceptions contained in AggregatedErrors.  Note, this could potentially change
        # individual load file statuses from fatal errors to non-fatal warnings.  This is because the consolidated
        # representation will be the "fatal error" and the errors in the files will be kept to cross-reference with the
        # group level error.  See handle_exceptions.
        if isinstance(exception, AggregatedErrors):
            # Consolidate related cross-file exceptions, like missing samples
            # Note, this can change whether the AggregatedErrors for this file are fatal or not
            missing_sample_exceptions = exception.get_exception_type(
                MissingSamplesError
            )
            for missing_sample_exception in missing_sample_exceptions:
                # Look through the sample names saved in the exception and add then to the master list
                for sample in missing_sample_exception.samples:
                    self.missing_samples[sample].append(filename)

            missing_tissue_exceptions = exception.get_exception_type(MissingTissues)
            for missing_tissue_exception in missing_tissue_exceptions:
                # Look through the sample names saved in the exception and add then to the master list
                for tissue in missing_tissue_exception.tissues_dict.keys():
                    if tissue not in self.missing_tissues["tissues"].keys():
                        self.missing_tissues["tissues"][tissue] = defaultdict(list)
                    self.missing_tissues["tissues"][tissue][
                        filename
                    ] = missing_tissue_exception.tissues_dict[tissue]
                    if "existing" not in self.missing_tissues.keys():
                        self.missing_tissues[
                            "existing"
                        ] = missing_tissue_exception.existing

            # Consolidate related cross-file exceptions, like missing compounds
            # Note, this can change whether the AggregatedErrors for this file are fatal or not
            # Example result: self.missing_compounds = {
            #     "some missing compound name": {
            #         "formula": "C2O1H4",
            #         "files": {
            #             "accucor1.lxsx": [1, 8, 20],  # Rows where the compound is found
            #             "isocor5.xlsx": [99, 100],
            #         },
            #     },
            # }
            # This is the dict structure required by AllMissingCompounds's constructor.
            missing_compound_exceptions = exception.get_exception_type(MissingCompounds)
            for missing_compound_exception in missing_compound_exceptions:
                for compound in missing_compound_exception.compounds_dict.keys():
                    self.missing_compounds[compound][
                        "formula"
                    ] = missing_compound_exception.compounds_dict[compound]["formula"]
                    if "files" in self.missing_compounds[compound].keys():
                        self.missing_compounds[compound]["files"][
                            filename
                        ] = missing_compound_exception.compounds_dict[compound][
                            "rownums"
                        ]
                    else:
                        self.missing_compounds[compound]["files"] = {
                            filename: missing_compound_exception.compounds_dict[
                                compound
                            ]["rownums"]
                        }

        self.load_statuses.set_load_exception(exception, filepath)

    def create_grouped_exceptions(self):
        """
        This method compiles group-level exceptions, raises an AggregatedErrorsSet exception if fatal errors have been
        aggregated for any load file.
        """

        # Collect all the missing samples in 1 error to add to the animal sample table file
        if len(self.missing_samples) > 0:
            self.load_statuses.set_load_exception(
                AllMissingSamples(self.missing_samples),
                "All Samples Present in Sample Table File",
                top=True,
            )

        # Collect all the missing compounds in 1 error to add to the compounds file
        if len(self.missing_tissues) > 0:
            self.load_statuses.set_load_exception(
                AllMissingTissues(self.missing_tissues),
                "All Tissues Exist in the Database",
                top=True,
            )

        # Collect all the missing compounds in 1 error to add to the compounds file
        if len(self.missing_compounds) > 0:
            self.load_statuses.set_load_exception(
                AllMissingCompounds(self.missing_compounds),
                "All Compounds Exist in the Database",
                top=True,
            )

    def print_load_status(self):
        if self.verbosity > 1:
            for dct in self.load_statuses.get_status_messages():
                self.print_message(dct["message"], dct["state"])

        if self.verbosity > 0:
            message, state = self.load_statuses.get_status_message()
            self.print_message(message, state)

    def print_message(self, message, state):
        if state == "PASSED":
            self.stdout.write(self.style.SUCCESS(message))
        elif state == "WARNING":
            self.stdout.write(self.style.WARNING(message))
        elif state == "FAILED":
            self.stdout.write(self.style.ERROR(message))<|MERGE_RESOLUTION|>--- conflicted
+++ resolved
@@ -320,13 +320,10 @@
                             skip_samples=skip_samples,
                             sample_name_prefix=sample_name_prefix,
                             isocorr_format=isocorr_format,
-<<<<<<< HEAD
                             mzxml_files=mzxml_files,
                             lcms_file=lcms_metadata_file,
-=======
                             validate=self.validate,
                             dry_run=self.dry_run,
->>>>>>> 046dfd82
                         )
                         if self.verbosity > 1:
                             self.stdout.write(
