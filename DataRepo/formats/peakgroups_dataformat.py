--- conflicted
+++ resolved
@@ -160,34 +160,20 @@
                     "displayed": True,
                     "type": "string",
                 },
-<<<<<<< HEAD
-                # TODO: This property/cached_function returns a dict, a type that is not (yet) supported.  Commenting
-                #       out for now until I figure out how to handle it.
-=======
                 # TODO: The following properties/cached_functions returns a dict, a type that is not (yet) supported.
                 #       Commenting out for now until I figure out how to handle it.
->>>>>>> 6bc806af
                 # "enrichment_fractions": {
                 #     "displayname": "Enrichment Fraction",
                 #     "searchable": False,  # Cannot search cached property
                 #     "displayed": True,
                 #     "type": "number",
                 # },
-<<<<<<< HEAD
-                "enrichment_abundance": {
-                    "displayname": "Enrichment Abundance",
-                    "searchable": False,  # Cannot search cached property
-                    "displayed": True,
-                    "type": "number",
-                },
-=======
                 # "enrichment_abundances": {
                 #     "displayname": "Enrichment Abundance",
                 #     "searchable": False,  # Cannot search cached property
                 #     "displayed": True,
                 #     "type": "number",
                 # },
->>>>>>> 6bc806af
                 "total_abundance": {
                     "displayname": "Total Abundance",
                     "searchable": False,  # Cannot search cached property
