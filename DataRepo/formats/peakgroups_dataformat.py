from DataRepo.formats.dataformat import Format
from DataRepo.models import Animal, ElementLabel, PeakGroup


class PeakGroupsFormat(Format):
    """
    This class encapsulates all the metadata of a single search output format, which includes multiple tables/fields.
    """

    id = "pgtemplate"
    name = "PeakGroups"
    rootmodel = PeakGroup
    stats = [
        {
            "displayname": "Animals",
            "distincts": ["msrun__sample__animal__name"],
            "filter": None,
        },
        {
            "displayname": "Labeled Elements",
            "distincts": ["peak_data__labels__element"],
            "filter": None,
        },
        {
            "displayname": "Measured Compounds",
            "distincts": ["compounds__name"],
            "filter": None,
        },
        {
            "displayname": "Samples",
            "distincts": ["msrun__sample__name"],
            "filter": None,
        },
        {
            "displayname": "Tissues",
            "distincts": ["msrun__sample__tissue__name"],
            "filter": None,
        },
        {
            "displayname": "Tracer Compounds",
            "distincts": ["msrun__sample__animal__infusate__tracers__compound__name"],
            "filter": None,
        },
        {
            "displayname": "Studies",
            "distincts": ["msrun__sample__animal__studies__name"],
            "filter": None,
        },
        {
            "displayname": "Feeding Statuses",
            "distincts": ["msrun__sample__animal__feeding_status"],
            "filter": None,
        },
        {
            "displayname": "Infusion Rates",
            "distincts": ["msrun__sample__animal__infusion_rate"],
            "filter": None,
        },
        {
            "displayname": "Tracer Concentrations",
            "distincts": [
                "msrun__sample__animal__infusate__tracers__compound__name",
                "msrun__sample__animal__infusate__infusatetracer__concentration",
            ],
            "filter": None,
            "delimiter": ":",
        },
    ]
    model_instances = {
        "PeakGroupSet": {
            "model": "PeakGroupSet",
            "path": "peak_group_set",
            "reverse_path": "peak_groups",
            "manytomany": {
                "is": False,
                "split_rows": False,
            },
            "fields": {
                "id": {
                    "displayname": "(Internal) Peak Group Set Index",
                    "searchable": True,
                    "displayed": False,  # Used in link
                    "handoff": "filename",  # This is the field that will be loaded in the search form
                    "type": "number",
                },
                "filename": {
                    "displayname": "Peak Group Set Filename",
                    "searchable": True,
                    "displayed": True,
                    "type": "string",
                },
            },
        },
        "CompoundSynonym": {
            "model": "CompoundSynonym",
            "path": "compounds__synonyms",
            "reverse_path": "compound__peak_groups",
            "manytomany": {
                "is": True,
                "split_rows": False,
            },
            "fields": {
                "id": {
                    "displayname": "(Internal) Compound Synonym Index",
                    "searchable": True,
                    "displayed": False,  # Used in link
                    "handoff": "name",  # This is the field that will be loaded in the search form
                    "type": "number",
                },
                "name": {
                    "displayname": "Measured Compound (Any Synonym)",
                    "searchable": True,
                    "displayed": True,
                    "type": "string",
                },
            },
        },
        "PeakDataLabel": {
            "model": "PeakDataLabel",
            "path": "peak_data__labels",
            "reverse_path": "peak_data__peak_group",
            "manytomany": {
                "is": True,
                "split_rows": True,
            },
            "distinct": True,  # Makes all fields below distinct - warning, displayed=False fields thwart this
            "fields": {
                "element": {
                    "displayname": "Labeled Element",
                    "searchable": True,
                    "displayed": True,
                    "type": "enumeration",
                    "choices": ElementLabel.LABELED_ELEMENT_CHOICES,
                    # A datamember by this name will be available off the root record in the template
                    "root_annot_fld": "element",  # Used to annotate root record when dinstinct=True & split_rows=True
                },
            },
        },
        "PeakGroup": {
            "model": "PeakGroup",
            "path": "",
            "reverse_path": "",
            "manytomany": {
                "is": False,
                "split_rows": False,
            },
            "fields": {
                "id": {
                    "displayname": "(Internal) Peak Group Index",
                    "searchable": True,
                    "displayed": False,  # Used in link
                    "handoff": "name",  # This is the field that will be loaded in the search form
                    "type": "number",
                },
                "name": {
                    "displayname": "Peak Group",
                    "searchable": True,
                    "displayed": True,
                    "type": "string",
                },
                "formula": {
                    "displayname": "Formula",
                    "searchable": True,
                    "displayed": True,
                    "type": "string",
                },
<<<<<<< HEAD
                # TODO: This property/cached_function returns a dict, a type that is not (yet) supported.  Commenting
                #       out for now until I figure out how to handle it.
                # "enrichment_fractions": {
                #     "displayname": "Enrichment Fraction",
                #     "searchable": False,  # Cannot search cached property
                #     "displayed": True,
                #     "type": "number",
                # },
                "enrichment_abundance": {
=======
                # TODO: The following properties/cached_functions each return a dict, a type that is not (yet)
                #       supported.  The value is only used for the search interface. If these fields are changed to
                #       searchable (e.g. made into maintained fields), this will have to be dealt with.
                "enrichment_fractions": {
                    "displayname": "Enrichment Fraction",
                    "searchable": False,  # Cannot search cached property
                    "displayed": True,
                    "type": "number",
                },
                "enrichment_abundances": {
>>>>>>> b2e8cdf6
                    "displayname": "Enrichment Abundance",
                    "searchable": False,  # Cannot search cached property
                    "displayed": True,
                    "type": "number",
                },
                "total_abundance": {
                    "displayname": "Total Abundance",
                    "searchable": False,  # Cannot search cached property
                    "displayed": True,
                    "type": "number",
                },
                "normalized_labelings": {
                    "displayname": "Normalized Labeling",
                    "searchable": False,  # Cannot search cached property
                    "displayed": True,
                    "type": "number",
                },
            },
        },
        "Protocol": {
            "model": "Protocol",
            "path": "msrun__sample__animal__treatment",
            "reverse_path": "animals__samples__msruns__peak_groups",
            "manytomany": {
                "is": False,
                "split_rows": False,
            },
            "fields": {
                "id": {
                    "displayname": "(Internal) Protocol Index",
                    "searchable": True,
                    "displayed": False,  # Used in link
                    "handoff": "name",  # This is the field that will be loaded in the search form
                    "type": "number",
                },
                "name": {
                    "displayname": "Treatment",
                    "searchable": True,
                    "displayed": True,
                    "type": "string",
                },
            },
        },
        "Sample": {
            "model": "Sample",
            "path": "msrun__sample",
            "reverse_path": "msruns__peak_groups",
            "manytomany": {
                "is": False,
                "split_rows": False,
            },
            "fields": {
                "id": {
                    "displayname": "(Internal) Sample Index",
                    "searchable": True,
                    "displayed": False,  # Used in link
                    "handoff": "name",  # This is the field that will be loaded in the search form
                    "type": "number",
                },
                "name": {
                    "displayname": "Sample",
                    "searchable": True,
                    "displayed": True,
                    "type": "string",
                },
            },
        },
        "Tissue": {
            "model": "Tissue",
            "path": "msrun__sample__tissue",
            "reverse_path": "samples__msruns__peak_groups",
            "manytomany": {
                "is": False,
                "split_rows": False,
            },
            "fields": {
                "id": {
                    "displayname": "(Internal) Tissue Index",
                    "searchable": True,
                    "displayed": False,  # Used in link
                    "handoff": "name",  # This is the field that will be loaded in the search form
                    "type": "number",
                },
                "name": {
                    "displayname": "Tissue",
                    "searchable": True,
                    "displayed": True,
                    "type": "string",
                },
            },
        },
        "Animal": {
            "model": "Animal",
            "path": "msrun__sample__animal",
            "reverse_path": "samples__msruns__peak_groups",
            "manytomany": {
                "is": False,
                "split_rows": False,
            },
            "fields": {
                "id": {
                    "displayname": "(Internal) Animal Index",
                    "searchable": True,
                    "displayed": False,  # Used in link
                    "handoff": "name",  # This is the field that will be loaded in the search form
                    "type": "number",
                },
                "name": {
                    "displayname": "Animal",
                    "searchable": True,
                    "displayed": True,
                    "type": "string",
                },
                "genotype": {
                    "displayname": "Genotype",
                    "searchable": True,
                    "displayed": True,
                    "type": "string",
                },
                "body_weight": {
                    "displayname": "Body Weight (g)",
                    "searchable": True,
                    "displayed": True,
                    "type": "number",
                },
                "age": {
                    "displayname": "Age (d-hh:mm:ss)",
                    "searchable": False,  # currently no data available for testing and a bug: issue #180
                    "displayed": True,
                    "type": "number",
                },
                "sex": {
                    "displayname": "Sex",
                    "searchable": True,
                    "displayed": True,
                    "type": "enumeration",
                    "choices": Animal.SEX_CHOICES,
                },
                "diet": {
                    "displayname": "Diet",
                    "searchable": True,
                    "displayed": True,
                    "type": "string",
                },
                "feeding_status": {
                    "displayname": "Feeding Status",
                    "searchable": True,
                    "displayed": True,
                    "type": "string",
                },
                "infusion_rate": {
                    "displayname": "Infusion Rate (ul/min/g)",
                    "searchable": True,
                    "displayed": True,
                    "type": "number",
                },
            },
        },
        "InfusateTracer": {
            "model": "InfusateTracer",
            "path": "msrun__sample__animal__infusate__infusatetracer",
            "reverse_path": "infusate__animal__samples__msruns__peak_groups",
            "manytomany": {
                "is": True,
                "split_rows": False,
                "through": True,
            },
            "fields": {
                "id": {
                    "displayname": "(Internal) Infusate Tracer Link Index",
                    "searchable": True,
                    "displayed": False,  # Used in link
                    "handoff": "concentration",  # This is the field that will be loaded in the search form
                    "type": "number",
                },
                "concentration": {
                    "displayname": "Tracer Concentration (mM)",
                    "searchable": True,
                    "displayed": True,
                    "type": "number",
                },
            },
        },
        "TracerCompound": {
            "model": "Compound",
            "path": "msrun__sample__animal__infusate__tracers__compound",
            "reverse_path": "tracer__infusates__animals__samples__msruns__peak_groups",
            "manytomany": {
                "is": False,
                "split_rows": False,
            },
            "fields": {
                "id": {
                    "displayname": "(Internal) Tracer Compound Index",
                    "searchable": True,
                    "displayed": False,  # Used in link
                    "handoff": "name",  # This is the field that will be loaded in the search form
                    "type": "number",
                },
                "name": {
                    "displayname": "Tracer Compound (Primary Synonym)",
                    "searchable": True,
                    "displayed": True,
                    "type": "string",
                },
            },
        },
        "MeasuredCompound": {
            "model": "Compound",
            "path": "compounds",
            "reverse_path": "peak_groups",
            "manytomany": {
                "is": True,
                "split_rows": False,
                "root_annot_fld": "compound",
            },
            "fields": {
                "id": {
                    "displayname": "(Internal) Measured Compound Index",
                    "searchable": True,
                    "displayed": False,  # Used in link
                    "handoff": "name",  # This is the field that will be loaded in the search form
                    "type": "number",
                },
                "name": {
                    "displayname": "Measured Compound (Primary Synonym)",
                    "searchable": True,
                    "displayed": True,  # Will display due to the handoff
                    "type": "string",
                },
            },
        },
        "Study": {
            "model": "Study",
            "path": "msrun__sample__animal__studies",
            "reverse_path": "animals__samples__msruns__peak_groups",
            "manytomany": {
                "is": True,
                "split_rows": False,
                "root_annot_fld": "study",
            },
            "fields": {
                "id": {
                    "displayname": "(Internal) Study Index",
                    "searchable": True,
                    "displayed": False,  # Used in link
                    "handoff": "name",  # This is the field that will be loaded in the search form
                    "type": "number",
                },
                "name": {
                    "displayname": "Study",
                    "searchable": True,
                    "displayed": True,
                    "type": "string",
                },
            },
        },
    }<|MERGE_RESOLUTION|>--- conflicted
+++ resolved
@@ -164,17 +164,6 @@
                     "displayed": True,
                     "type": "string",
                 },
-<<<<<<< HEAD
-                # TODO: This property/cached_function returns a dict, a type that is not (yet) supported.  Commenting
-                #       out for now until I figure out how to handle it.
-                # "enrichment_fractions": {
-                #     "displayname": "Enrichment Fraction",
-                #     "searchable": False,  # Cannot search cached property
-                #     "displayed": True,
-                #     "type": "number",
-                # },
-                "enrichment_abundance": {
-=======
                 # TODO: The following properties/cached_functions each return a dict, a type that is not (yet)
                 #       supported.  The value is only used for the search interface. If these fields are changed to
                 #       searchable (e.g. made into maintained fields), this will have to be dealt with.
@@ -185,7 +174,6 @@
                     "type": "number",
                 },
                 "enrichment_abundances": {
->>>>>>> b2e8cdf6
                     "displayname": "Enrichment Abundance",
                     "searchable": False,  # Cannot search cached property
                     "displayed": True,
