from copy import deepcopy
from typing import Dict, List, Optional

from django.db.models import F, Model

from DataRepo.formats.dataformat_group_query import (
    appendFilterToGroup,
    createFilterCondition,
    createFilterGroup,
    extractFldPaths,
    getChildren,
    getComparison,
    getField,
    getFilterType,
    getSearchTree,
    getValue,
    isAllGroup,
    isQuery,
    isQueryGroup,
    setField,
    splitCommon,
    splitPathName,
)
from DataRepo.models.utilities import dereference_field, get_model_by_name


class Format:
    """
    This class holds common data/functions for search output formats.

    Note that any comparison types added to ncmp_choices must also be implemented in meetsCondition().
    """

    id = ""
    name = ""
    model_instances: Dict[str, Dict] = {}
    rootmodel: Model = None
    stats: Optional[List[Dict]] = None
    ncmp_choices = {
        "number": [
            ("iexact", "is"),
            ("not_iexact", "is not"),
            ("lt", "<"),
            ("lte", "<="),
            ("gt", ">"),
            ("gte", ">="),
            ("not_isnull", "has a value (ie. is not None)"),
            ("isnull", "does not have a value (ie. is None)"),
        ],
        "string": [
            ("iexact", "is"),
            ("not_iexact", "is not"),
            ("icontains", "contains"),
            ("not_icontains", "does not contain"),
            ("istartswith", "starts with"),
            ("not_istartswith", "does not start with"),
            ("iendswith", "ends with"),
            ("not_iendswith", "does not end with"),
            ("lt", "is alphabetically less than"),
            ("lte", "is alphabetically less than or equal to"),
            ("gt", "is alphabetically greater than"),
            ("gte", "is alphabetically greater than or equal to"),
            ("not_isnull", "has a value (ie. is not None)"),
            ("isnull", "does not have a value (ie. is None)"),
        ],
        "enumeration": [
            ("iexact", "is"),
            ("not_iexact", "is not"),
            ("not_isnull", "has a value (ie. is not None)"),
            ("isnull", "does not have a value (ie. is None)"),
        ],
    }
    static_filter = appendFilterToGroup(
        createFilterGroup(),
        createFilterCondition("", "", ""),
    )  # Same as qry['tree']

    # static_filter example WITH static=True (below).  Note that a non-static empty query must be present in a non-
    # static queryGroup because that is where the user is prompted to add their search.  When static is True, the user
    # will not be allowed to edit that portion of the search form.
    #
    # static_filter = {
    #     "type": "group",
    #     "val": "all",
    #     "static": True,
    #     "queryGroup": [
    #         {
    #             'type': 'query',
    #             'pos': '',
    #             'ncmp': 'istartswith',
    #             'fld': 'msrun__sample__tissue__name',
    #             'val': Tissue.SERUM_TISSUE_PREFIX,
    #             'static': True,
    #         },
    #         {
    #             'type': 'group',
    #             'val': 'all',
    #             "queryGroup": [
    #                 {
    #                     'type': 'query',
    #                     'pos': '',
    #                     "static": False,
    #                     'ncmp': '',
    #                     'fld': '',
    #                     'val': '',
    #                 },
    #             ],
    #         },
    #     ]
    # }

    @classmethod
    def getSearchFieldChoices(self):
        """
        This generates the tuple to populate the select list choices for the AdvSearchForm fld field.
        """

        choices = ()
        for mkey in self.model_instances.keys():
            mpath = self.model_instances[mkey]["path"]
            for fkey in self.model_instances[mkey]["fields"].keys():
                # We only want it in the select list if it is both searchable and displayed
                if (
                    self.model_instances[mkey]["fields"][fkey]["searchable"] is True
                    and self.model_instances[mkey]["fields"][fkey]["displayed"] is True
                ):
                    fpath = ""
                    if mpath != "":
                        fpath = mpath + "__"
                    fpath += fkey
                    fname = self.model_instances[mkey]["fields"][fkey]["displayname"]
                    choices = choices + ((fpath, fname),)
        return tuple(sorted(choices, key=lambda x: x[1]))

    def getComparisonChoices(self):
        """
        Returns ncmp_choices (same for all derived classes)
        """
        return self.ncmp_choices

    def getAllComparisonChoices(self):
        """
        Returns the union of all ncmp_choices, ignoring differences in the second value. This is mainly only for form
        validation because it only validates known values (the first value in each tuple) regardless of the particular
        sub-population controlled by javascript in the advanced search form.
        """
        all_ncmp_choices = ()
        seen = []
        for fldtype in self.ncmp_choices.keys():
            for opt in self.ncmp_choices[fldtype]:
                if opt[0] not in seen:
                    seen.append(opt[0])
                    all_ncmp_choices = all_ncmp_choices + ((opt[0], opt[1]),)
        return all_ncmp_choices

    def getKeyPathList(self, mdl):
        """
        Returns a list of foreign key names for a composite view from the root table to the supplied table.
        """
        return self.model_instances[mdl]["path"].split("__")

    def getPrefetches(self):
        """
        Returns a list of prefetch strings for a composite view from the root table to the supplied table.  It includes
        a unique set of "foreign key paths" that encompass all tables.
        """
        # This gets non-root model key paths (that are not "through" models) sorted in descending order of their length
        desc_len_sorted_paths = [
            self.model_instances[x]["path"]
            for x in self.getModelInstances()
            if (
                self.model_instances[x]["path"] != ""
                and (
                    "through" not in self.model_instances[x]["manyrelated"]
                    or not self.model_instances[x]["manyrelated"]["through"]
                )
            )
        ]
        # This filters out paths that are contained inside other paths
        unique_paths = []
        for path in sorted(
            desc_len_sorted_paths,
            key=len,
            reverse=True,
        ):
            contained = False
            for upath in unique_paths:
                if path in upath:
                    contained = True
                    break
            if not contained:
                unique_paths.append(path)
        return unique_paths

    def getTrueJoinPrefetchPathsAndQrys(self, qry):
        """
        Takes a qry object and returns a list of prefetch paths.  If a prefetch path contains models that are related
        M:M with the root model, that prefetch path will be split into multiple paths (all that end in a M:M model, and
        the remainder (if any of the path is left)).  Any path ending in a M:M model will be represented as a 3-member
        list containing the path, a re-rooted qry object, and the name of the new root model.
        """

        # Sort the paths so that multiple subquery prefetches on the same path are encountered hierarchically.
        # This is based on the assumption that prefetch filters work serially and are applied iteratively.  So if a
        # compound is filtered and then compound synonyms are filtered, the synonyms operate on the already filtered
        # compounds.  This migth be a false assumption.
        fld_paths = sorted(extractFldPaths(qry), key=len)

        # Identify the fld paths that need a subquery in its prefetch and collect those paths associated with their
        # rerooted qry objects
        subquery_paths = []
        for srch_path_str in fld_paths:
            srch_model_inst_name = self.pathToModelInstanceName(srch_path_str)
            if (
                self.model_instances[srch_model_inst_name]["manyrelated"]["manytomany"]
                and self.model_instances[srch_model_inst_name]["manyrelated"][
                    "split_rows"
                ]
            ):
                new_qry = self.reRootQry(qry, srch_model_inst_name)
                subquery_paths.append(
                    [
                        srch_path_str,
                        new_qry,
                        self.model_instances[srch_model_inst_name]["model"],
                    ]
                )

        # If there are no subqueries necessary, just return all the prefetches
        if len(subquery_paths) == 0:
            return self.getPrefetches()

        prefetches = self.getPrefetches()

        # Create a dict to hold the more complex prefetch data so we know if we need queries on multiple nodes of a
        # path
        prefetch_dict = {}
        # Pre-populate the prefetch_dict with the subquery
        for subquery_path in subquery_paths:
            sq_path = subquery_path[0]
            sq_qry = subquery_path[1]
            sq_mdl = subquery_path[2]
            matched = False
            for pf_str in prefetches:
                if sq_path in pf_str:
                    if matched:
                        continue
                    if pf_str not in prefetch_dict.keys():
                        prefetch_dict[pf_str] = {}
                    prefetch_dict[pf_str][sq_path] = [sq_path, sq_qry, sq_mdl]
                    matched = True

        # Build the final prefetches, which is a list of items that can be either normal prefetch paths, or (possibly
        # multiple per prefetch path) sublist(s) containing a component of a prefetch path (ending in a model that has
        # a M:M relationship with the root model) together with a re-rooted qry object intended to filter the prefetch
        # records.  This only changes the output if a search term in a M:M related model excludes related records that
        # are linked to the root model.
        final_prefetches = []
        for pf_str in prefetches:
            if pf_str in prefetch_dict:
                full = False
                subqueries = prefetch_dict[pf_str]
                for path_str in subqueries.keys():
                    final_prefetches.append(subqueries[path_str])
                    if path_str == pf_str:
                        # Append the path and the re-rooted qry object
                        full = True
                if not full:
                    final_prefetches.append(pf_str)
            else:
                final_prefetches.append(pf_str)

        return final_prefetches

    def getFullJoinAnnotations(self):
        """
        This returns a list of dicts that, when expanded, can be supplied to .annotate().  It is intended to be used to
        distinguish between otherwise identical root table records that are returned because they link to many records
        of a related table, so that when looping through those subtable records, you can skip the ones that do not
        belong to that fully joined record.

        This is necessary because the Django ORM does not suppored many-to-many tables involved in a join.  You always
        get every M:M related record with every root table record even though Django returned the number of root table
        records that would have been used in a full join.
        """
        annotations = []
        for mdl_inst_nm in self.model_instances.keys():
            # If this model is many to many related, and we want a full join
            if (
                # See TODO above
                # self.model_instances[mdl_inst_nm]["manyrelated"]["manytomany"]
                # and
                self.model_instances[mdl_inst_nm]["manyrelated"]["split_rows"]
            ):
                # If a root_annot_fld key exists in the "manyrelated" dict, use it
                if (
                    "root_annot_fld"
                    in self.model_instances[mdl_inst_nm]["manyrelated"].keys()
                ):
                    annot_fld = self.model_instances[mdl_inst_nm]["manyrelated"][
                        "root_annot_fld"
                    ]
                else:
                    # Otherwise, come up with a reasonable default
                    annot_fld = self.model_instances[mdl_inst_nm]["model"].lower()

                    # Check to make sure it doesn't exist
                    if annot_fld in self.rootmodel.__dict__.keys():
                        raise Exception(
                            f"Many-to-many model {mdl_inst_nm} with split_rows=True in format {self.id} must have a "
                            "value for [root_annot_fld].  This is the name that will be used to associate a root "
                            "table record with its M:M field in a unique combination."
                        )

                # Append a dict that creates an annotation when supplied to .annotate()
                # E.g. .annotate(compound=compounds__pk)
                # ...where we're adding an annotation accessed as 'root_table_rec.compound' and its value is that
                # of essentially: root_table_rec.compounds.all()["pk"]
                annotations.append(
                    {annot_fld: F(self.model_instances[mdl_inst_nm]["path"] + "__pk")}
                )

            # If these fields are distinct, annotating their values (if the field has a root_annot_fld) makes the
            # template cleaner
            if (
                # See TODO above
                # "distinct" in self.model_instances[mdl_inst_nm]
                # and self.model_instances[mdl_inst_nm]["distinct"]
                # and
                self.model_instances[mdl_inst_nm]["manyrelated"]["split_rows"]
            ):
                for fld_nm in self.model_instances[mdl_inst_nm]["fields"].keys():
                    if (
                        "root_annot_fld"
                        in self.model_instances[mdl_inst_nm]["fields"][fld_nm].keys()
                    ):
                        distinct_annot_fld = self.model_instances[mdl_inst_nm][
                            "fields"
                        ][fld_nm]["root_annot_fld"]
                        try:
                            fld = dereference_field(
                                fld_nm, self.model_instances[mdl_inst_nm]["model"]
                            )
                            annotations.append(
                                {
                                    distinct_annot_fld: F(
                                        self.model_instances[mdl_inst_nm]["path"]
                                        + "__"
                                        + fld
                                    )
                                }
                            )
                        except AttributeError as ae:
                            # We cannot annotate with "fields" that are properties
                            if "'property' object" not in str(ae):
                                raise ae

        return annotations

    def getModelInstances(self):
        """
        Returns a list of all model instance names (keys of the model_instances datamember) containing fields that are
        in an output format.  This is generally the model name, but if a model has 2 different links in the composite
        view, it may have a name different from the model it contains (e.g. MeasuredCompound and TracerCompound in the
        PeakGroups format).
        """
        return list(self.model_instances.keys())

    def getModelInstance(self, mdl):
        """
        Given a string that is either a model instance name or a model name, return the corresponding model instance
        name or report an error if it is ambiguous or not found.
        """
        mdl_instance_names = self.getModelInstances()
        if mdl not in mdl_instance_names:
            # Look through the actual model names (instead of the instance names) to see if there's a unique match.
            inst_names = []
            for inst_name in mdl_instance_names:
                if self.model_instances[inst_name]["model"] == mdl:
                    inst_names.append(inst_name)
            if len(inst_names) == 1:
                return inst_names[0]
            elif len(inst_names) > 1:
                raise KeyError(
                    f"Ambiguous model instance [{mdl}].  Must specify one of [{','.join(inst_names)}]."
                )
            else:
                raise KeyError(
                    f"Invalid model instance [{mdl}].  Must be one of [{','.join(mdl_instance_names)}]."
                )
        return mdl

    def getFieldTypes(self):
        """
        Returns a dict of path__field -> {type -> field_type (number, string, enumeration), choices -> list of tuples}.
        """

        typedict = {}
        # For each model
        for mdl in self.model_instances.keys():
            # Grab the path
            path = self.model_instances[mdl]["path"]
            # If the path has a value (i.e. it's not the root table), append the Q object separator
            if path != "":
                path += "__"
            # For each field
            for fld in self.model_instances[mdl]["fields"].keys():
                # Create the field key (mimmicking the keys in the fld select list - but containing ALL fields)
                fldkey = path + fld
                typedict[fldkey] = {}
                # Save a dict with values for type and choices (if present)
                typedict[fldkey]["type"] = self.model_instances[mdl]["fields"][fld][
                    "type"
                ]
                if "choices" in self.model_instances[mdl]["fields"][fld].keys():
                    typedict[fldkey]["choices"] = self.model_instances[mdl]["fields"][
                        fld
                    ]["choices"]
                else:
                    typedict[fldkey]["choices"] = []
        return typedict

    def getSearchFields(self, mdl):
        """
        Returns a dict of searchable fields for a given model/table whose keys are the field names and whose values are
        strings of the full foreign key path (delimited by dunderscores).
        """

        fielddict = {}
        path = self.model_instances[mdl]["path"]
        if path != "":
            path += "__"
        for field in self.model_instances[mdl]["fields"].keys():
            if self.model_instances[mdl]["fields"][field]["searchable"] is True:
                fielddict[field] = path + field
        return fielddict

    def getDisplayFields(self, mdl):
        """
        Returns a dict of displayed fields for a given model/table whose keys are the field names and whose values are
        searchable field names in the same model/table that should be displayed in their stead.  The values of the
        fields in the dict values returned must have the same relation requirements as the field in the dict key.  E.g.
        If a non-displayed dict key field is unique, the displayed field dict value must also be unique.  I.e. A search
        using the dict key field and the dict value field must return the same records.
        """

        fielddict = {}
        for field in self.model_instances[mdl]["fields"].keys():
            if self.model_instances[mdl]["fields"][field]["displayed"] is False:
                if "handoff" in self.model_instances[mdl]["fields"][field].keys():
                    fielddict[field] = self.model_instances[mdl]["fields"][field][
                        "handoff"
                    ]
                # Nothing if a handoff is not present
            else:
                fielddict[field] = field
        return fielddict

    def getRootQuerySet(self):
        if self.rootmodel is not None:
            return self.rootmodel.objects.all()
        print("ERROR: rootmodel not set.")
        return None

    def pathToModelInstanceName(self, fld_path):
        """
        Takes a model instance name (i.e. a key to the model_instances dict) and returns its key path
        """
        for mdl in self.model_instances.keys():
            if fld_path == self.model_instances[mdl]["path"]:
                return mdl
        # This should raise an exception if we got here
        self.checkPath(fld_path)

    def reRootQry(self, qry, new_root_model_instance_name):
        """
        This takes a qry object and the name of a model instance in the composite view and re-roots the fld values,
        making all the field paths come from a different model root.  It is intended to be used for prefetch
        subqueries.
        """
        ret_qry = deepcopy(qry)
        self.reRootQryHelper(
            getSearchTree(ret_qry, self.id), new_root_model_instance_name
        )
        return ret_qry

    def reRootQryHelper(self, subtree, new_root_model_instance_name):
        """
        Recursive helper to reRootQry
        """
        if isQueryGroup(subtree):
            for child in getChildren(subtree):
                self.reRootQryHelper(child, new_root_model_instance_name)
        elif isQuery(subtree):
            setField(
                subtree,
                self.reRootFieldPath(getField(subtree), new_root_model_instance_name),
            )
        else:
            type = getFilterType(subtree)
            raise Exception(f"Qry type: [{type}] must be either 'group' or 'query'.")

    def reRootFieldPath(self, fld, reroot_instance_name):
        """
        Returns a modified fld path (derived from a qry object), re-rooted by using reroot_instance_name as the model
        instance name of the new root.  Essentially, it chops off the common path and prepends the reverse path of the
        fld's model.
        """
        fld_path, fld_name = splitPathName(fld)
        fld_instance_name = self.pathToModelInstanceName(fld_path)
        if fld_instance_name == reroot_instance_name:
            return fld_name
        else:
            reroot_path = self.model_instances[reroot_instance_name]["path"]
            reroot_rpath = self.model_instances[reroot_instance_name]["reverse_path"]

            # Determine the common path item(s) between reroot_path and fld_path (which could be none) and grab the
            # remainder of fld_path
            common_path, fld_path_rem = splitCommon(fld_path, reroot_path)
            common_path_list = []
            if common_path != "":
                common_path_list = common_path.split("__")

            # Pop off as many nodes off the end of the reverse reroot path as there were common nodes between the
            # forward reroot path and the fld path.
            reroot_rpath_list = []
            if reroot_rpath != "":
                reroot_rpath_list = reroot_rpath.split("__")
            for item in common_path_list:
                reroot_rpath_list.pop()
            reroot_rpath_rem = "__".join(reroot_rpath_list)

            # Then we just join the reverse reroot path remainder with the forward fld path remainder, e.g. if the orig
            # reroot Compound path was compounds and the fld path was compounds_synonyms, then the rerooted path for a
            # synonyms fields would be "synonyms"
            fld_new_path = ""
            if reroot_rpath_rem:
                fld_new_path += reroot_rpath_rem + "__"
            if fld_path_rem:
                fld_new_path += fld_path_rem + "__"

            # Append the field name
            fld_new_path += fld_name

            return fld_new_path

    def checkPath(self, path):
        """
        Simply raises an exception if the path doesn't exist
        """
        avail = list(
            map(lambda m: self.model_instances[m]["path"], self.model_instances.keys())
        )
        if path not in avail:
            raise Exception(
                f"Field path: [{path}] not found in model instances of format [{self.id}].  "
                f"Available paths are: [{', '.join(avail)}]."
            )

    def getOrderByFields(self, mdl_inst_nm=None, model_name=None):
        """
        Retrieves a model's default order by fields, given a model instance name.
        """
        # Determine the model name based on either the supplied model or model instance name
        mdl_nm = model_name
        if mdl_inst_nm is None and model_name is None:
            raise Exception("Either a model instance name or model name is required.")
        elif mdl_inst_nm is not None and model_name is not None:
            raise Exception(
                "mdl_inst_nm and model_name are mutually exclusive options."
            )
        elif model_name is None:
            mdl_nm = self.model_instances[mdl_inst_nm]["model"]

        # Get a model object
        mdl = get_model_by_name(mdl_nm)

        # Retreive any custom ordering
        if "ordering" in mdl._meta.__dict__:
            # The fields defined in the model's meta ordering - potentially containing non-database field references
            ordering = mdl._meta.__dict__["ordering"]
            # We will save the db-only field names here (i.e. no non-DB field references to model objects)
            db_field_ordering = []
            # For each order-by field reference
            for ob_field_val in ordering:
                # if the field ordering is reversed
                if ob_field_val.startswith("-"):
                    # Chop off the negative sign to get the unmodified field name
                    ob_field = ob_field_val[1:]
                else:
                    ob_field = ob_field_val
                add_flds = []
                fld = getattr(mdl, ob_field)
                # If this is a foreign key (i.e. it's a model reference, not an actual DB field)
                if fld.field.__class__.__name__ == "ForeignKey":
                    # Get the model name of the linked model
                    linked_model = self.getFKModelName(mdl, ob_field)
                    # Recursively get that model's ordering fields
                    add_flds = self.getOrderByFields(model_name=linked_model)
                    if len(add_flds) == 0:
                        # Default when the linking model says to order by an FK that has no custom ordering is to order
                        # by that model's primary key
                        db_field_ordering.append(ob_field + "__pk")
                    else:
                        # Append each field to the list with the link name prepended
                        for add_fld in add_flds:
                            db_field_ordering.append(ob_field + "__" + add_fld)
                else:
                    # If it's not a foreign key, just append the field as-is
                    db_field_ordering.append(ob_field)
            return db_field_ordering
        return []

    def getFKModelName(self, mdl, field_ref_name):
        """
        Given a model class and the name of a foreign key field, this retrieves the name of the model the foreign key
        links to
        """
        return mdl._meta.get_field(field_ref_name).related_model._meta.model.__name__

    def getDistinctFields(self, order_by=None, assume_distinct=True, split_all=False):
        """
        Puts together fields required by queryset.distinct() based on the value of each model instance's split_rows
        state (or if split_all is True).

        split_rows=True in the format allows us to choose whether the output rows in the html results template will
        contain M:M related table values joined in one cell on one row ("merged"), or whether they will be split across
        multiple rows ("split"), and supplying these fields to distinct ensures that the queryset record count reflects
        that html table row (split or merged).  split_all overrides this.

        An order_by field (including its key path) is required if the queryset will be non-default ordered, because
        .distinct() requires them to be present.  Otherwise, you will encounter an exception when the queryset is made
        distinct on the returned fields.  Only a single order_by field is supported.

        assume_distinct - This assumes (when split_rows is False) that all records are distinct/not-identical.  In that
        case, this method returns an empty list (as the parameters to .distinct()).  This is the default behavior.  If
        that assumption is false, supply assume_distinct=False.
        """
        distinct_fields = []
        for mdl_inst_nm in self.model_instances:
            custom_distinct_fields_exist = (
                "distinct" in self.model_instances[mdl_inst_nm].keys()
                and self.model_instances[mdl_inst_nm]["distinct"]
            )

            # The way to split root records into multiple records (as if it was a left join) is via the distinct
            # method.  So to do a full left join, you would call this method with split_all=True.  It is unnecessary to
            # do this for 1:M tables because django compiles those records automatically.  The only thing it does not
            # handle is M:M relationships.

            # If the split_all override in false and there exist custom distinct fields defined
            if not split_all and custom_distinct_fields_exist:

                for distinct_fld_nm in self.model_instances[mdl_inst_nm][
                    "fields"
                ].keys():
                    try:
                        fld = (
                            self.model_instances[mdl_inst_nm]["path"]
                            + "__"
                            + dereference_field(
                                distinct_fld_nm,
                                self.model_instances[mdl_inst_nm]["model"],
                            )
                        )
                        distinct_fields.append(fld)
                    except AttributeError as ae:
                        # We can ignore/skip "fields" that are properties
                        if "'property' object" not in str(ae):
                            raise ae

            elif (
<<<<<<< HEAD
                # TODO: The below or'ed conditions were already refactored once and it helps, but it should be
                #       refactoeed again to simplify it more.  I think I added the second condition in order to re-use
                #       code code for many-related I wanted to split that wasn't M:M.  That had caused a problem with
                #       property fields, but I can't remember what.  But I also see that while I check for custom
                #       distinct fields, I never use them.  That was probably some code I ended up refactoring, so that
                #       can probably be removed.
=======
                # TODO: See: https://github.com/Princeton-LSI-ResearchComputing/tracebase/issues/484
>>>>>>> 8ff05401
                # If the split_all override was supplied as true and this is a M:M model
                split_all
                and self.model_instances[mdl_inst_nm]["manyrelated"]["manytomany"]
            ) or (
                # Always split if split_rows is true and there aren't custom distinct fields
                self.model_instances[mdl_inst_nm]["manyrelated"]["split_rows"]
                and not custom_distinct_fields_exist
                # Note if there are custom distinct fields and split_all=True (but this model is not M:M), we are
                # intentionally returning nothing because we want to split records that are otherwise combined by the
                # custom fields
            ):
                # Django's ordering fields are required when any field is provided to .distinct().  Otherwise, you
                # get the error: `ProgrammingError: SELECT DISTINCT ON expressions must match initial ORDER BY
                # expressions`
                tmp_distincts = self.getOrderByFields(mdl_inst_nm)
                for fld_nm in tmp_distincts:

                    # Remove potential loop added to the path when ordering_fields are dereferenced
                    # E.g. This changes "peak_data__labels__peak_data__peak_group__name" to
                    # "peak_data__peak_group__name"
                    field_path_array = fld_nm.split("__")
                    model_path_array = self.model_instances[mdl_inst_nm]["path"].split(
                        "__"
                    )
                    if (
                        len(field_path_array) > 1
                        and field_path_array[0] in model_path_array
                    ):
                        path_array = []
                        first = model_path_array.index(field_path_array[0])
                        path_array = model_path_array[0:first]
                        path_array += field_path_array
                        fld = "__".join(path_array)
                    else:
                        fld = self.model_instances[mdl_inst_nm]["path"] + "__" + fld_nm

                    distinct_fields.append(fld)

                # Don't assume the ordering fields are populated/unique, so include the primary key.  Duplicate
                # fields should be OK (though I haven't tested it).
                # Note, this assumes that being here means we're in a related table and not the root table, so path
                # is not an empty string
                distinct_fields.append(
                    self.model_instances[mdl_inst_nm]["path"] + "__pk"
                )

        # If there are any split_rows manytomany related tables, we will need to prepend the ordering (and pk) fields
        # of the root model
        if len(distinct_fields) > 0:
            distinct_fields.insert(0, "pk")
            tmp_distincts = self.getOrderByFields(model_name=self.rootmodel.__name__)
            tmp_distincts.reverse()
            for fld_nm in tmp_distincts:
                distinct_fields.insert(0, fld_nm)

            if order_by is not None and order_by not in distinct_fields:
                distinct_fields.insert(0, order_by)

        if len(distinct_fields) == 0 and not assume_distinct:
            distinct_fields.append("pk")

        return distinct_fields

    def getStatsParams(self):
        """Stats getter"""
        return deepcopy(self.stats)

    def statsAvailable(self):
        return self.stats is not None

    def meetsAllConditionsByValList(self, rootrec, query, field_order):
        """
        This is a python-code version of a complex Q expression, necessary for checking filters in aggregate count
        annotations, because the Django ORM does not support .distinct(fields).annotate(Count) when duplicate root
        table records exist.
        """
        if isQuery(query):
            recval = rootrec[field_order.index(getField(query))]
            return self.meetsCondition(recval, getComparison(query), getValue(query))
        else:
            if isAllGroup(query):
                for subquery in getChildren(query):
                    if not self.meetsAllConditionsByValList(
                        rootrec, subquery, field_order
                    ):
                        return False
                return True
            else:
                for subquery in getChildren(query):
                    if self.meetsAllConditionsByValList(rootrec, subquery, field_order):
                        return True
                return False

    def meetsCondition(self, recval, condition, searchterm):
        """
        Determines whether the recval and search term match, given the matching condition.
        This is only useful for re-filtering records in a template when the qry includes a fld from a many-to-many
        related model relative to the root model.
        Note that any changes to ncmp_choices must also be implemented here.
        """
        if condition == "iexact":
            return recval.lower() == searchterm.lower()
        elif condition == "not_iexact":
            return recval.lower() != searchterm.lower()
        elif condition == "lt":
            return recval < searchterm
        elif condition == "lte":
            return recval <= searchterm
        elif condition == "gt":
            return recval > searchterm
        elif condition == "gte":
            return recval >= searchterm
        elif condition == "isnull":
            return recval is None
        elif condition == "not_isnull":
            return recval is not None
        elif condition == "icontains":
            return searchterm.lower() in recval.lower()
        elif condition == "not_icontains":
            return searchterm.lower() not in recval.lower()
        elif condition == "istartswith":
            return recval.lower().startswith(searchterm.lower())
        elif condition == "not_istartswith":
            return not recval.lower().startswith(searchterm.lower())
        elif condition == "iendswith":
            return recval.lower().endswith(searchterm.lower())
        elif condition == "not_iendswith":
            return not recval.lower().endswith(searchterm.lower())
        else:
            raise UnknownComparison(
                f"Unrecognized negatable comparison (ncmp) value: {condition}."
            )


class UnknownComparison(Exception):
    pass<|MERGE_RESOLUTION|>--- conflicted
+++ resolved
@@ -670,16 +670,7 @@
                             raise ae
 
             elif (
-<<<<<<< HEAD
-                # TODO: The below or'ed conditions were already refactored once and it helps, but it should be
-                #       refactoeed again to simplify it more.  I think I added the second condition in order to re-use
-                #       code code for many-related I wanted to split that wasn't M:M.  That had caused a problem with
-                #       property fields, but I can't remember what.  But I also see that while I check for custom
-                #       distinct fields, I never use them.  That was probably some code I ended up refactoring, so that
-                #       can probably be removed.
-=======
                 # TODO: See: https://github.com/Princeton-LSI-ResearchComputing/tracebase/issues/484
->>>>>>> 8ff05401
                 # If the split_all override was supplied as true and this is a M:M model
                 split_all
                 and self.model_instances[mdl_inst_nm]["manyrelated"]["manytomany"]
