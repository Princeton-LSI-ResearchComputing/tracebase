--- conflicted
+++ resolved
@@ -71,17 +71,6 @@
         ],
     }
     unit_options = {
-<<<<<<< HEAD
-        # The following dicts are used to populate a units (or "format") select list (for fields of type "number" only)
-        # To use, set the field units in the derived class, e.g.:
-        #
-        # self.model_instances[instance_name]["fields"][field_name]["units"] = {
-        #     "type": "postgres_interval",
-        #     "default": "weeks",
-        #     "subset": ["months", "weeks", "days", "hours"],  # Order retained
-        # }
-        # This is used for any/all fields that do not have unit options
-=======
         # The following dicts are used to populate a units select list (for fields of type "number" only).
         # To use, set the field units in the model_instances attribute of derived class like this:
         #
@@ -93,16 +82,11 @@
         #
         # The values above are selected from what's below.  Note, the order of the subset is how the select list will
         # be populated.
->>>>>>> ab8175ec
         "identity": {
             "default": "identity",
             "entry_options": {
                 "identity": {
                     "name": "identity",
-<<<<<<< HEAD
-=======
-                    "value": "identity",
->>>>>>> ab8175ec
                     "example": None,
                     "convert": lambda v: v,
                 },
@@ -118,10 +102,6 @@
                 "native": {
                     # format: [nn.nn{units}{:|,}[ ]]+
                     "name": "n.n{units},...",
-<<<<<<< HEAD
-=======
-                    "value": "native",
->>>>>>> ab8175ec
                     "example": "1w,1d,1:01:01.1",
                     "convert": lambda v: v,
                     "about": (
@@ -135,128 +115,72 @@
                 "calendartime": {
                     # format: [nn.nn{units},]+
                     "name": "ny,nm,nw,nd",
-<<<<<<< HEAD
-=======
-                    "value": "calendartime",
->>>>>>> ab8175ec
                     "example": "0y,1m,2w,3d",
                     "convert": lambda v: v,
                 },
                 "clocktime": {
                     # format: [hh:mm[:ss]]
                     "name": "clocktime (hh:mm[:ss])",
-<<<<<<< HEAD
-=======
-                    "value": "clocktime",
->>>>>>> ab8175ec
                     "example": "2:30:10.1",
                     "convert": lambda v: v,
                 },
                 "millennia": {
                     "name": "millennia",
-<<<<<<< HEAD
-=======
-                    "value": "millenniums",
->>>>>>> ab8175ec
                     "example": "1.0",
                     "convert": lambda v: f"{v}millenniums",
                 },
                 "centuries": {
                     "name": "centuries",
-<<<<<<< HEAD
-=======
-                    "value": "c",
->>>>>>> ab8175ec
                     "example": "1.0",
                     "convert": lambda v: f"{v}c",
                 },
                 "decades": {
                     "name": "decades",
-<<<<<<< HEAD
-=======
-                    "value": "decades",
->>>>>>> ab8175ec
                     "example": "1.0",
                     "convert": lambda v: f"{v}decades",
                 },
                 "years": {
                     "name": "years",
-<<<<<<< HEAD
-=======
-                    "value": "y",
->>>>>>> ab8175ec
                     "example": "1.0",
                     "convert": lambda v: f"{v}y",
                 },
                 "months": {
                     "name": "months",
-<<<<<<< HEAD
-=======
-                    "value": "months",
->>>>>>> ab8175ec
                     "example": "1.0",
                     "convert": lambda v: f"{v}months",
                 },
                 "weeks": {
                     "name": "weeks",
-<<<<<<< HEAD
-=======
-                    "value": "w",
->>>>>>> ab8175ec
                     "example": "1.0",
                     "convert": lambda v: f"{v}w",
                 },
                 "days": {
                     "name": "days",
-<<<<<<< HEAD
-=======
-                    "value": "d",
->>>>>>> ab8175ec
                     "example": "1.0",
                     "convert": lambda v: f"{v}d",
                 },
                 "hours": {
                     "name": "hours",
-<<<<<<< HEAD
-=======
-                    "value": "h",
->>>>>>> ab8175ec
                     "example": "1.0",
                     "convert": lambda v: f"{v}h",
                 },
                 "minutes": {
                     "name": "minutes",
-<<<<<<< HEAD
-=======
-                    "value": "m",
->>>>>>> ab8175ec
                     "example": "1.0",
                     "convert": lambda v: f"{v}m",
                 },
                 "seconds": {
                     "name": "seconds",
-<<<<<<< HEAD
-=======
-                    "value": "s",
->>>>>>> ab8175ec
                     "example": "1.0",
                     "convert": lambda v: f"{v}s",
                 },
                 "milliseconds": {
                     "name": "milliseconds",
-<<<<<<< HEAD
-=======
-                    "value": "milliseconds",
->>>>>>> ab8175ec
                     "example": "1.0",
                     "convert": lambda v: f"{v}milliseconds",
                 },
                 "microseconds": {
                     "name": "microseconds",
-<<<<<<< HEAD
-=======
-                    "value": "microseconds",
->>>>>>> ab8175ec
                     "example": "1.0",
                     "convert": lambda v: f"{v}microseconds",
                 },
@@ -326,7 +250,6 @@
                     choices = choices + ((fpath, fname),)
         return tuple(sorted(choices, key=lambda x: x[1]))
 
-<<<<<<< HEAD
     def getFieldUnitsLookup(self):
         """
         This method is used in the backend to handle a user's search selections (i.e. it's main utility is to be used
@@ -379,10 +302,6 @@
         convert function that is included in the getFieldUnitsLookup method's output cannot be transmitted in that
         context.
 
-=======
-    def getFieldUnits(self):
-        """
->>>>>>> ab8175ec
         Returns a dict of
 
         path__field: {
@@ -398,11 +317,7 @@
         }
 
         path__field is used as the key so that the value of the selections in the fld select list can be directly used
-<<<<<<< HEAD
         to update the units select list.
-=======
-        to update the units select list
->>>>>>> ab8175ec
         """
 
         unitsdict = {}
@@ -425,7 +340,6 @@
                             self.model_instances[mdl]["fields"][fld]["type"]
                         )
                     key = self.model_instances[mdl]["fields"][fld]["units"]["key"]
-<<<<<<< HEAD
                     if (
                         "default"
                         in self.model_instances[mdl]["fields"][fld]["units"].keys()
@@ -441,16 +355,10 @@
                                 f"Invalid default value: [{default}] for field {fld} in model instance {mdl}.  Must "
                                 f"be one of: [{', '.join(self.unit_options[key]['entry_options'].keys())}]"
                             )
-=======
-                    default = self.model_instances[mdl]["fields"][fld]["units"][
-                        "default"
-                    ]
->>>>>>> ab8175ec
                     if "subset" in self.model_instances[mdl]["fields"][fld]["units"]:
                         opt_keys = self.model_instances[mdl]["fields"][fld]["units"][
                             "subset"
                         ]
-<<<<<<< HEAD
                         bad_keys = []
                         for opt_key in opt_keys:
                             if (
@@ -471,11 +379,6 @@
                     print(
                         f"Setting default of 'identity' units to 'identity' for field {self.id}.{mdl}.{fld}"
                     )
-=======
-                    else:
-                        opt_keys = self.unit_options[key]["entry_options"].keys()
-                else:
->>>>>>> ab8175ec
                     key = "identity"
                     default = "identity"
                     opt_keys = ["identity"]
@@ -488,11 +391,7 @@
                     # Populate the choices for dynamically changing the units select list
                     unitsdict[fldkey]["choices"] = unitsdict[fldkey]["choices"] + (
                         (
-<<<<<<< HEAD
                             unit_key,
-=======
-                            self.unit_options[key]["entry_options"][unit_key]["value"],
->>>>>>> ab8175ec
                             self.unit_options[key]["entry_options"][unit_key]["name"],
                         ),
                     )
@@ -500,35 +399,19 @@
                     # Record examples and "about" info.  Example strings will be included in the field placeholder
                     # Have to use the value as the metadatakey, because retrieval of the example/about strings will be
                     # based on the units select list's selected value
-<<<<<<< HEAD
                     unitsdict[fldkey]["metadata"][unit_key] = {}
                     unitsdict[fldkey]["metadata"][unit_key][
-=======
-                    metadata_key = self.unit_options[key]["entry_options"][unit_key][
-                        "value"
-                    ]
-                    unitsdict[fldkey]["metadata"][metadata_key] = {}
-                    unitsdict[fldkey]["metadata"][metadata_key][
->>>>>>> ab8175ec
                         "example"
                     ] = self.unit_options[key]["entry_options"][unit_key]["example"]
                     if (
                         "about"
                         in self.unit_options[key]["entry_options"][unit_key].keys()
                     ):
-<<<<<<< HEAD
                         unitsdict[fldkey]["metadata"][unit_key][
                             "about"
                         ] = self.unit_options[key]["entry_options"][unit_key]["about"]
                     else:
                         unitsdict[fldkey]["metadata"][unit_key]["about"] = None
-=======
-                        unitsdict[fldkey]["metadata"][metadata_key][
-                            "about"
-                        ] = self.unit_options[key]["entry_options"][unit_key]["about"]
-                    else:
-                        unitsdict[fldkey]["metadata"][metadata_key]["about"] = None
->>>>>>> ab8175ec
 
         return unitsdict
 
@@ -542,32 +425,12 @@
         seen = []
         for fldtype in self.unit_options.keys():
             for opt_key in self.unit_options[fldtype]["entry_options"].keys():
-<<<<<<< HEAD
                 if opt_key not in seen:
                     seen.append(opt_key)
                     opt_name = self.unit_options[fldtype]["entry_options"][opt_key][
                         "name"
                     ]
                     all_unit_choices = all_unit_choices + ((opt_key, opt_name),)
-=======
-                if (
-                    self.unit_options[fldtype]["entry_options"][opt_key]["value"]
-                    not in seen
-                ):
-                    seen.append(
-                        self.unit_options[fldtype]["entry_options"][opt_key]["value"]
-                    )
-                    all_unit_choices = all_unit_choices + (
-                        (
-                            self.unit_options[fldtype]["entry_options"][opt_key][
-                                "value"
-                            ],
-                            self.unit_options[fldtype]["entry_options"][opt_key][
-                                "name"
-                            ],
-                        ),
-                    )
->>>>>>> ab8175ec
         return all_unit_choices
 
     def getComparisonChoices(self):
