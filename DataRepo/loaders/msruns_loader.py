import os
import re
from collections import defaultdict, namedtuple
from pathlib import Path
from typing import Dict, Optional

import xmltodict
from django.db import ProgrammingError, transaction
from django.db.models import Max, Min, Q
from django.forms import model_to_dict

from DataRepo.loaders.base.table_column import ColumnReference, TableColumn
from DataRepo.loaders.base.table_loader import TableLoader
from DataRepo.loaders.sequences_loader import SequencesLoader
from DataRepo.models import (
    ArchiveFile,
    DataFormat,
    DataType,
    MaintainedModel,
    MSRunSample,
    MSRunSequence,
    PeakGroup,
    Sample,
)
<<<<<<< HEAD
from DataRepo.models.archive_file import ArchiveFile, DataFormat, DataType
=======
>>>>>>> 10ef3f13
from DataRepo.models.hier_cached_model import (
    delete_all_caches,
    disable_caching_updates,
    enable_caching_updates,
)
<<<<<<< HEAD
from DataRepo.models.sample import Sample
from DataRepo.models.utilities import exists_in_db, update_rec
=======
from DataRepo.models.utilities import update_rec
>>>>>>> 10ef3f13
from DataRepo.utils.exceptions import (
    AggregatedErrors,
    InfileError,
    MixedPolarityErrors,
    MultipleRecordsReturned,
    MutuallyExclusiveArgs,
    MzxmlParseError,
    MzxmlSampleHeaderMismatch,
    RecordDoesNotExist,
    RequiredColumnValue,
    RequiredColumnValues,
    RollbackException,
)
from DataRepo.utils.file_utils import string_to_datetime


class MSRunsLoader(TableLoader):
    """Class to load the MSRunSample table."""

    # These are common suffixes repeatedly appended to accucor/isocorr sample names.  Researchers tend to do this in
    # order make the file names unique enough to collect them together in a single directory.  They tend to do that by
    # appending a string with a delimiting underscore that indicates polarities and/or scan ranges.  This is not
    # perfect.  The full pattern into which these patterns are included can be used to strip out these suffixes even if
    # they have been chained together (e.g. _pos_scan1).
    DEFAULT_SAMPLE_HEADER_SUFFIXES = [
        r"_pos",
        r"_neg",
        r"_scan[0-9]+",
    ]

    # Header keys (for convenience use only).  Note, they cannot be used in the namedtuple() call.  Literal required.
    SAMPLENAME_KEY = "SAMPLENAME"
    SAMPLEHEADER_KEY = "SAMPLEHEADER"
    MZXMLNAME_KEY = "MZXMLNAME"
    ANNOTNAME_KEY = "ANNOTNAME"
    SEQNAME_KEY = "SEQNAME"
    SKIP_KEY = "SKIP"

    DataSheetName = "Peak Annotation Details"

    # The tuple used to store different kinds of data per column at the class level
    DataTableHeaders = namedtuple(
        "DataTableHeaders",
        [
            "SAMPLENAME",
            "SAMPLEHEADER",
            "MZXMLNAME",
            "ANNOTNAME",
            "SEQNAME",
            "SKIP",
        ],
    )

    # The default header names (which can be customized via yaml file via the corresponding load script)
    DataHeaders = DataTableHeaders(
        SAMPLENAME="Sample Name",
        SAMPLEHEADER="Sample Data Header",
        MZXMLNAME="mzXML File Name",
        ANNOTNAME="Peak Annotation File Name",
        SEQNAME="Sequence Name",
        SKIP="Skip",
    )

    # List of required header keys
    DataRequiredHeaders = [
        SAMPLENAME_KEY,
        [
            # Either the sample header or the mzXML file name (e.g. files not associated with a peak annot file)
            SAMPLEHEADER_KEY,
            MZXMLNAME_KEY,
        ],
        SEQNAME_KEY,
    ]

    # List of header keys for columns that require a value
    DataRequiredValues = DataRequiredHeaders

    DataDefaultValues = DataTableHeaders(
        SAMPLENAME=None,
        SAMPLEHEADER=None,
        MZXMLNAME=None,
        ANNOTNAME=None,
        SEQNAME=None,
        SKIP=False,
    )

    DataColumnTypes: Dict[str, type] = {
        SAMPLENAME_KEY: str,
        SAMPLEHEADER_KEY: str,
        MZXMLNAME_KEY: str,
        ANNOTNAME_KEY: str,
        SEQNAME_KEY: str,
        SKIP_KEY: bool,
    }

    # Combinations of columns whose values must be unique in the file
    DataUniqueColumnConstraints = [
        # All combined must be unique, but note that duplicates of SAMPLENAME_KEY, (SAMPLEHEADER_KEY or MZXMLNAME_KEY),
        # and SEQUENCE_KEY will be ignored.  Duplicates can exist if the same mzXML was used in multiple peak annotation
        # files.
        [SAMPLENAME_KEY, SAMPLEHEADER_KEY, MZXMLNAME_KEY, ANNOTNAME_KEY, SEQNAME_KEY],
        # A header must be unique per annot file.  The pair cannot repeat in the file.  It either has an mzXML file
        # associated or not and it can have a sequence or not, and can only ever link to a single sample.
        # Multiple different annot files of the same name are not supported.
        [SAMPLEHEADER_KEY, ANNOTNAME_KEY],
    ]

    # A mapping of database field to column.  Only set when the mapping is 1:1.  Omit others.
    FieldToDataHeaderKey = {
        MSRunSample.__name__: {
            "sample": SAMPLENAME_KEY,
            "msrun_sequence": SEQNAME_KEY,
        },
        ArchiveFile.__name__: {
            "filename": MZXMLNAME_KEY,
        },
    }

    DataColumnMetadata = DataTableHeaders(
        SAMPLENAME=TableColumn.init_flat(
            name=DataHeaders.SAMPLENAME, field=MSRunSample.sample
        ),
        SAMPLEHEADER=TableColumn.init_flat(
            name=DataHeaders.SAMPLEHEADER,
            help_text=f"Sample header from {DataHeaders.ANNOTNAME}.",
        ),
        MZXMLNAME=TableColumn.init_flat(
            name=DataHeaders.MZXMLNAME,
            field=MSRunSample.ms_data_file,
            header_required=False,
            value_required=False,
        ),
        ANNOTNAME=TableColumn.init_flat(
            name=DataHeaders.ANNOTNAME,
            help_text=(
                "Name of the accucor or isocorr file that this sample was analyzed in, if any.  If the sample on this "
                f"row was included in a {DataHeaders.ANNOTNAME}, add the name of that file here.  If you are loading "
                f"an {DataHeaders.MZXMLNAME} that was not used in a {DataHeaders.ANNOTNAME}, leave this value empty."
            ),
            guidance=(
                f"You do not have the have an {DataHeaders.MZXMLNAME} associated with every {DataHeaders.SAMPLEHEADER} "
                f"from a {DataHeaders.ANNOTNAME} worked out ahead of time.  That association can be made at a later "
                "date."
            ),
            header_required=False,
            value_required=False,
        ),
        SEQNAME=TableColumn.init_flat(
            name=DataHeaders.SEQNAME,
            help_text=(
                f"The MSRun Sequence associated with the {DataHeaders.SAMPLENAME}, {DataHeaders.SAMPLEHEADER}, and/or "
                f"{DataHeaders.MZXMLNAME} on this row."
            ),
            guidance=(
                "Use the dropdowns to select values in this column.  If the dropdowns are empty or the "
                f"sequence is missing, add a row for it to the {SequencesLoader.DataSheetName} sheet."
            ),
            type=str,
            format=(
                "Comma-delimited string combining the values from these columns from the "
                f"{SequencesLoader.DataSheetName} sheet in this order:\n"
                f"- {SequencesLoader.DataHeaders.OPERATOR}\n"
                f"- {SequencesLoader.DataHeaders.LCNAME}\n"
                f"- {SequencesLoader.DataHeaders.INSTRUMENT}\n"
                f"- {SequencesLoader.DataHeaders.DATE}"
            ),
            dynamic_choices=ColumnReference(
                loader_class=SequencesLoader,
                loader_header_key=SequencesLoader.SEQNAME_KEY,
            ),
        ),
        SKIP=TableColumn.init_flat(
            name=DataHeaders.SKIP,
            help_text="Whether to load data associated with this sample, e.g. a blank sample.",
            guidance=(
                f"Enter 'true' to skip loading of the sample and peak annotation data.  The mzXML file will be saved "
                "if supplied, but it will not be associated with an MSRunSample or MSRunSequence, since the Sample "
                f"record will not be created.  Note that the {DataHeaders.SAMPLENAME}, {DataHeaders.SAMPLEHEADER}, and "
                f"{DataHeaders.SEQNAME} columns must still have a unique combo value (for file validation, even though "
                "they won't be used)."
            ),
            format="Boolean: 'true' or 'false'.",
            default=False,
            header_required=False,
            value_required=False,
        ),
    )

    # List of model classes that the loader enters records into.  Used for summarized results & some exception handling.
    Models = [MSRunSample, PeakGroup, ArchiveFile]

    def __init__(self, *args, **kwargs):
        """Constructor.
        Args:
            Superclass Args:
                df (Optional[pandas dataframe]): Data, e.g. as parsed from a table-like file.
                dry_run (Optional[boolean]) [False]: Dry run mode.
                defer_rollback (Optional[boolean]) [False]: Defer rollback mode.  DO NOT USE MANUALLY - A PARENT SCRIPT
                    MUST HANDLE THE ROLLBACK.
                data_sheet (Optional[str]) [None]: Sheet name (for error reporting).
                defaults_sheet (Optional[str]) [None]: Sheet name (for error reporting).
                file (Optional[str]) [None]: File name (for error reporting).
                user_headers (Optional[dict]): Header names by header key.
                defaults_df (Optional[pandas dataframe]): Default values data from a table-like file.
                defaults_file (Optional[str]) [None]: Defaults file name (None if the same as infile).
                headers (Optional[DefaultsTableHeaders namedtuple]): headers by header key.
                defaults (Optional[DefaultsTableHeaders namedtuple]): default values by header key.
                extra_headers (Optional[List[str]]): Use for dynamic headers (different in every file).  To allow any
                    unknown header, supply an empty list.
                _validate (bool): If true, runs in validate mode, perhaps better described as "non-curator mode".  This
                    is intended for use by the web validation interface.  It's similar to dry-run mode, in that it never
                    commits anything, but it also raises warnings as fatal (so they can be reported through the web
                    interface and seen by researchers, among other behaviors specific to non-privileged users).
            Derived (this) class Args:
                mzxml_files (Optional[str]): Paths to mzXML files.
                operator (Optional[str]): The researcher who ran the mass spec.  Mutually exclusive with defaults_df
                    (when it has a default for the operator column for the Sequences sheet).
                lc_protocol_name (Optional[str]): Name of the liquid chromatography method.  Mutually exclusive with
                    defaults_df (when it has a default for the lc_protocol_name column for the Sequences sheet).
                instrument (Optional[str]): Name of the mass spec instrument.  Mutually exclusive with defaults_df
                    (when it has a default for the instrument column for the Sequences sheet).
                date (Optional[str]): Date the Mass spec instrument was run.  Format: YYYY-MM-DD.  Mutually exclusive
                    with defaults_df (when it has a default for the date column for the Sequences sheet).
        Exceptions:
            None
        Returns:
            None
        """
        self.mzxml_files = kwargs.pop("mzxml_files", [])
        operator_default = kwargs.pop("operator", None)
        date_default = kwargs.pop("date", None)
        lc_protocol_name_default = kwargs.pop("lc_protocol_name", None)
        instrument_default = kwargs.pop("instrument", None)

        super().__init__(*args, **kwargs)

        # We are going to use defaults from the SequencesLoader if no dataframe (i.e. --infile) was provided
        seqloader = SequencesLoader(
            df=self.file,  # Only used for reporting errors with the defaults sheet
            defaults_df=self.defaults_df,
            defaults_file=self.defaults_file,
        )
        seqdefaults = seqloader.get_user_defaults()
        # TODO: Figure out a better way to handle buffered exceptions from another class that are only raised from a
        # specific method, so that methods raise them as a group instead of needing to incorporate instance loaders like
        # this for buffered errors
        self.aggregated_errors_object.merge_aggregated_errors_object(
            seqloader.aggregated_errors_object
        )

        if seqdefaults is not None:
            mutex_arg_errs = []
            mutex_def_errs = []

            # get the operator_default from either the defaults sheet/file or from the arg
            self.operator_default = seqdefaults[seqloader.DataHeaders.OPERATOR]
            if (
                self.operator_default is not None
                and operator_default is not None
                and self.operator_default != operator_default
            ):
                mutex_arg_errs.append("operator")
                mutex_def_errs.append(seqloader.DataHeaders.OPERATOR)
            elif self.operator_default is None and operator_default is not None:
                self.operator_default = operator_default

            # get the date_default from either the defaults sheet/file or from the arg
            self.date_default = seqdefaults[seqloader.DataHeaders.DATE]
            if (
                self.date_default is not None
                and date_default is not None
                and self.date_default != date_default
            ):
                mutex_arg_errs.append("date")
                mutex_def_errs.append(seqloader.DataHeaders.DATE)
            elif self.date_default is None and date_default is not None:
                self.date_default = date_default

            # get the lc_protocol_name_default from either the defaults sheet/file or from the arg
            self.lc_protocol_name_default = seqdefaults[seqloader.DataHeaders.LCNAME]
            if (
                self.lc_protocol_name_default is not None
                and lc_protocol_name_default is not None
                and self.lc_protocol_name_default != lc_protocol_name_default
            ):
                mutex_arg_errs.append("lc_protocol_name")
                mutex_def_errs.append(seqloader.DataHeaders.LCNAME)
            elif (
                self.lc_protocol_name_default is None
                and lc_protocol_name_default is not None
            ):
                self.lc_protocol_name_default = lc_protocol_name_default

            # get the instrument_default from either the defaults sheet/file or from the arg
            self.instrument_default = seqdefaults[seqloader.DataHeaders.INSTRUMENT]
            if (
                self.instrument_default is not None
                and instrument_default is not None
                and self.instrument_default != instrument_default
            ):
                mutex_arg_errs.append("instrument")
                mutex_def_errs.append(seqloader.DataHeaders.INSTRUMENT)
            elif self.instrument_default is None and instrument_default is not None:
                self.instrument_default = instrument_default

            if len(mutex_arg_errs) > 0:
                raise self.aggregated_errors_object.buffer_error(
                    MutuallyExclusiveArgs(
                        (
                            f"Multiple conflicting defaults defined via both arguments {mutex_arg_errs} and via the "
                            f"{seqloader.DataSheetName} defaults sheet/file {mutex_def_errs}: %s.  Please use either "
                            f"the {seqloader.DataSheetName} defaults sheet/file or the command line arguments (not "
                            "both)."
                        ),
                        file=(
                            self.defaults_file
                            if self.defaults_file is not None
                            else self.file
                        ),
                        sheet=self.sheet,
                        column=seqloader.DefaultsHeaders.DEFAULT_VALUE,
                    )
                )
        else:
            self.operator_default = operator_default
            self.date_default = date_default
            self.lc_protocol_name_default = lc_protocol_name_default
            self.instrument_default = instrument_default

        self.msrun_sequence_dict = {}
        # Save the default MSRunSequence record (if any) in the self.msrun_sequence_dict:
        self.get_msrun_sequence()

        # This will contain the created ArchiveFile records for mzXML files
        self.created_mzxml_archive_file_recs = []

        # This will contain metadata parsed from the mzXML files (and the created ArchiveFile records to be added to
        # MSRunSample records
        self.mzxml_dict = defaultdict(lambda: defaultdict(list))

        # This will prevent creation of MSRunSample records for mzXMLs associated with (e.g.) blanks when leftover
        # mzXMLs are handled (a leftover being an mzXML unassociated with an MSRunSample record).
        self.skip_msrunsample_by_mzxml = defaultdict(lambda: defaultdict(bool))

    # There are maintained fields in the models involved, so deferring autoupdates will make this faster
    @MaintainedModel.defer_autoupdates(
        pre_mass_update_func=disable_caching_updates,
        post_mass_update_func=enable_caching_updates,
    )
    def load_data(self):
        """Loads the MSRunSample table from the dataframe.
        Args:
            None
        Exceptions:
            None
        Returns:
            None
        """
<<<<<<< HEAD
        # Both PeakGroup and MSRunSample models are assicated with cache updates.  Not only does it slow the running
        # time, but it currently produces a lot of console output, so disable caching updates for the duration of this
        # load, then clear the cache.
=======
        # There are cached fields in the models involved, so disabling cache updates will make this faster.
>>>>>>> 10ef3f13
        disable_caching_updates()

        # 1. Traverse the supplied mzXML files
        #    - create ArchiveFile records.
        #    - Extract data from the mzxML files
        #    - store extracted metadata and ArchiveFile record objects in self.mzxml_dict, a 4D dict:
        #      {mzXML_name: {mzXML_dir: [{**metadata},...]}}
        # We need the directory to match the mzXML in the infile with the MSRunSequence name on the same row.  mzXML
        # files can easily have the same name and all users can reasonably be expected to know is their location and the
        # sequence they were a part of.  Normally, all that's needed is a name, but if that name is not unique, and
        # there are multiple sequences in the file, we need a way to distinguish them, and the path is that way.
        for mzxml_file in self.mzxml_files:
            try:
                self.get_or_create_mzxml_and_raw_archive_files(mzxml_file)
            except RollbackException:
                # Exception handling was handled in get_or_create_*
                # Continue processing rows to find more errors
                pass

        # 2. Traverse the infile
        #    - create MSRunSample records
        #    - associate them with the mzXML ArchiveFile records and Sample and MSRunSequence records, (keeping track of
        #      which mzXMLs have been added to MSRunSample records)
        if self.df is not None:
            for _, row in self.df.iterrows():
                try:
                    self.get_create_or_update_msrun_sample_from_row(row)
                except RollbackException:
                    # Exception handling was handled
                    # Continue processing rows to find more errors
                    pass

        # 3. Traverse leftover mzXML/ArchiveFile records unassociated with those processed in step 2, using:
        #    - The name of the mzXML automatically mapped to a sample name
        #    - The default researcher, date, lc-protocol-name, instrument supplied (if any were not supplied, error).
        # We don't want to complain about no sequence defaults being defined if the the sheet had everything, so let's
        # see if any leftover mzxml files actually exist first.
        if self.leftover_mzxml_files_exist():

            # Get the sequence defined by the defaults (for researcher, protocol, instrument, and date)
            msrun_sequence = self.get_msrun_sequence()

            for mzxml_basename in self.mzxml_dict.keys():

                # We will skip creating MSRunSample records for blanks, because to have an MSRunSample record, you need
                # a Sample record, and we don't create those for blank samples.
                dirs = list(self.mzxml_dict[mzxml_basename].keys())
                if mzxml_basename in self.skip_msrunsample_by_mzxml.keys():
                    dirs = [
                        dir
                        for dir in self.mzxml_dict[mzxml_basename].keys()
                        if dir
                        not in self.skip_msrunsample_by_mzxml[mzxml_basename].keys()
                    ]

                # Guess the sample based on the mzXML file's basename
                sample_name = self.guess_sample_name(mzxml_basename)
                sample = self.get_sample_by_name(sample_name, from_mzxml=True)

                for mzxml_dir in dirs:
                    for mzxml_metadata in self.mzxml_dict[mzxml_basename][mzxml_dir]:
                        try:
                            self.get_or_create_msrun_sample_from_mzxml(
                                sample, msrun_sequence, mzxml_metadata
                            )
                        except RollbackException:
                            # Exception handling was handled
                            # Continue processing rows to find more errors
                            pass

<<<<<<< HEAD
        # If there were any exceptions (i.e. a rollback of everything will be triggered)
        if self.aggregated_errors_object.should_raise():
            self.clean_up_created_mzxmls_in_archive()

=======
>>>>>>> 10ef3f13
        # TODO: Repackage exceptions about RecordDoesNotExist for Sample records into either MissingSamples or
        # UnskippedBlanks

        enable_caching_updates()
        delete_all_caches()

    def get_loaded_msrun_sample_dict(self, peak_annot_file: str) -> dict:
        """Using self.df, this returns a dict of metadata and MSRunSample records keyed on sample header for the
        supplied peak_annot_file.

        Sample headers are assumed to be unique per peak_annot_file, due to the DataUniqueColumnConstraints.

        If an MSRunSample record does not exist, the value in the dict will be null and an error will be buffered (via
        called methods (not directly in this method)).

        This method is only intended to be called after a load has been performed.

        Args:
            peak_annot_file (str): Name of a single peak annotation file found in the dataframe
        Exceptions:
            Raises:
                None
            Buffers:
                RecordDoesNotExist
        Returns:
            msrun_sample_dict (dict): A dict of Peak Annotation Details metadata and MSRunSample records for the
                supplied peak_annot_file keyed on sample_header
        """
        _, target_annot_name = os.path.split(peak_annot_file)
        msrun_sample_dict: dict = {}

        # Save the current row index
        save_row_index = self.row_index
        # Initialize the row index
        self.set_row_index(None)

        for _, row in self.df.iterrows():
            sample_name = self.get_row_val(row, self.headers.SAMPLENAME)
            sample_header = self.get_row_val(row, self.headers.SAMPLEHEADER)
            mzxml_path = self.get_row_val(row, self.headers.MZXMLNAME)
            sequence_name = self.get_row_val(row, self.headers.SEQNAME)
            tmp_annot_name = self.get_row_val(row, self.headers.ANNOTNAME)
            skip = self.get_row_val(row, self.headers.SKIP)

            if tmp_annot_name is None:
                continue

            _, annot_name = os.path.split(tmp_annot_name)
            if target_annot_name != annot_name:
                continue

            # Default value
            msrun_sample_dict[sample_header] = {
                MSRunSample.__name__: None,
                self.headers.SAMPLENAME: sample_name,
                self.headers.SAMPLEHEADER: sample_header,
                self.headers.MZXMLNAME: mzxml_path,
                self.headers.SEQNAME: sequence_name,
                self.headers.ANNOTNAME: tmp_annot_name,
                self.headers.SKIP: skip,
            }

            # If this sample is being skipped, we don't need to retrieve the MSRunSample record.  It shouldn't exist
            # anyway (e.g. blank samples are not created).
            if skip is True:
                continue

            sample = self.get_sample_by_name(sample_name)
            msrun_sequence = self.get_msrun_sequence(name=sequence_name)

            if sample is None or msrun_sequence is None:
                continue

            mzxml_metadata = self.get_matching_mzxml_metadata(
                sample_name,
                sample_header,
                mzxml_path,
            )

            if mzxml_metadata is not None and mzxml_metadata["mzaf_record"] is not None:
                # Concrete record query dict
                query_dict = {
                    "msrun_sequence": msrun_sequence,
                    "sample": sample,
                    "polarity": mzxml_metadata["polarity"],
                    "mz_min": mzxml_metadata["mz_min"],
                    "mz_max": mzxml_metadata["mz_max"],
                    "ms_raw_file": mzxml_metadata["rawaf_record"],
                    "ms_data_file": mzxml_metadata["mzaf_record"],
                }
            else:
                query_dict = {
                    "msrun_sequence": msrun_sequence,
                    "sample": sample,
                    "ms_data_file__isnull": True,
                }

            try:
                msrun_sample_dict[sample_header][MSRunSample.__name__] = (
                    MSRunSample.objects.get(**query_dict)
                )
            except MSRunSample.DoesNotExist as dne:
                self.aggregated_errors_object.buffer_error(
                    RecordDoesNotExist(
                        MSRunSample,
                        query_dict,
                        file=self.file,
                        sheet=self.sheet,
                        rownum=self.rownum,
                    ),
                    orig_exception=dne,
                )

        # Restore the original row index
        self.set_row_index(save_row_index)

        return msrun_sample_dict

    @transaction.atomic
    def get_or_create_mzxml_and_raw_archive_files(self, mzxml_file):
        """Get or create ArchiveFile records for an mzXML file and a record for its raw file.  Updates self.mzxml_dict.
        Args:
            mzxml_file (str or Path object)
        Exceptions:
            Raises:
                RollbackException
            Buffers:
                DataType.DoesNotExist
                DataFormat.DoesNotExist
        Returns:
            mzaf_rec (ArchiveFile)
            mzaf_created (boolean)
            rawaf_rec (ArchiveFile)
            rawaf_created (boolean)
        """
        # Get or create the ArchiveFile record for the mzXML
        try:
            mz_rec_dict = {
                # "filename": xxx,  # Gets automatically filled in by the override of get_or_create
                # "checksum": xxx,  # Gets automatically filled in by the override of get_or_create
                # "imported_timestamp": xxx,  # Gets automatically filled in by the model
                "file_location": mzxml_file,  # Intentionally a string and not a File object
                "data_type": DataType.objects.get(code="ms_data"),
                "data_format": DataFormat.objects.get(code="mzxml"),
            }
            mzaf_rec, mzaf_created = ArchiveFile.objects.get_or_create(**mz_rec_dict)
            if mzaf_created:
                self.created(ArchiveFile.__name__)
                # Save the path to the file in the archive in case of rollback
                self.created_mzxml_archive_file_recs.append(mzaf_rec)
            else:
                self.existed(ArchiveFile.__name__)
        except (DataType.DoesNotExist, DataFormat.DoesNotExist) as dne:
            self.aggregated_errors_object.buffer_error(dne)
            self.skipped(ArchiveFile.__name__)
            self.skipped(ArchiveFile.__name__)  # Skipping raw file below
            raise RollbackException()
        except Exception as e:
            self.handle_load_db_errors(e, ArchiveFile, mz_rec_dict)
            self.errored(ArchiveFile.__name__)
            self.skipped(ArchiveFile.__name__)  # Skipping raw file below
            raise RollbackException()

        mzxml_dir, mzxml_filename = os.path.split(mzxml_file)

        # Parse out the polarity, mz_min, mz_max, raw_file_name, and raw_file_sha1
        mzxml_metadata, errs = self.parse_mzxml(mzxml_file)
        if len(errs.exceptions) > 0:
            self.aggregated_errors_object.merge_aggregated_errors_object(errs)

        # Get or create an ArchiveFile record for a raw file
        try:
            raw_rec_dict = {
                "filename": mzxml_metadata["raw_file_name"],
                "checksum": mzxml_metadata["raw_file_sha1"],
                # "imported_timestamp": xxx,  # Gets automatically filled in by the model
                # "file_location": xxx,  # We do not store raw files
                "data_type": DataType.objects.get(code="ms_data"),
                "data_format": DataFormat.objects.get(code="ms_raw"),
            }
            rawaf_rec, rawaf_created = ArchiveFile.objects.get_or_create(**raw_rec_dict)
            if rawaf_created:
                self.created(ArchiveFile.__name__)
            else:
                self.existed(ArchiveFile.__name__)
        except (DataType.DoesNotExist, DataFormat.DoesNotExist) as dne:
            self.aggregated_errors_object.buffer_error(dne)
            self.skipped(ArchiveFile.__name__)
            # Skipping mzXML file above (rolled back)
            self.skipped(ArchiveFile.__name__)
            raise RollbackException()
        except Exception as e:
            self.handle_load_db_errors(e, ArchiveFile, raw_rec_dict)
            self.errored(ArchiveFile.__name__)
            raise RollbackException()

        # Add in the ArchiveFile record objects
        mzxml_metadata["mzaf_record"] = mzaf_rec
        mzxml_metadata["rawaf_record"] = rawaf_rec
        # And we'll use this for error reporting
        mzxml_metadata["mzxml_dir"] = mzxml_dir
        mzxml_metadata["mzxml_filename"] = mzxml_filename

        # We will use this to know when to add leftovers that were not in the infile
        mzxml_metadata["added"] = False

        # Save the metadata by mzxml name (which may not be unique, so we're using the record ID as a second key, so
        # that we can later associate a sample header (with the same non-unique issue) to its multiple mzXMLs).
        mzxml_basename, _ = os.path.splitext(mzxml_filename)
        self.mzxml_dict[mzxml_basename][mzxml_dir].append(mzxml_metadata)

        return (
            mzaf_rec,
            mzaf_created,
            rawaf_rec,
            rawaf_created,
        )

    @transaction.atomic
    def get_create_or_update_msrun_sample_from_row(self, row):
        """Takes a row from the Peak Annotation Details sheet/file and gets, creates, or updates MSRunSample records.
        Updates occur if a placeholder record was found to pre-exist.  This is so that mzXML files can be loaded at a
        later date.

        Updates self.mzxml_dict (via get_matching_mzxml_metadata) to denote which mzXML files were included in
        MSRunSample records identified from the row data.  This is later used to process leftover mzXML files that were
        not denoted in the peak annotation details file/sheet.

        Args:
            row (pandas dataframe row)
        Exceptions:
            Raises:
                RollbackException
            Buffers:
                RecordDoesNotExist
        Returns:
            rec (MSRunSample)
            created (boolean)
            updated (boolean)
        """
        created = False
        updated = False
        rec = None

        try:
            msrs_rec_dict = None
            sample_name = self.get_row_val(row, self.headers.SAMPLENAME)
            sample_header = self.get_row_val(row, self.headers.SAMPLEHEADER)
            mzxml_path = self.get_row_val(row, self.headers.MZXMLNAME)
            sequence_name = self.get_row_val(row, self.headers.SEQNAME)
            annot_name = self.get_row_val(row, self.headers.ANNOTNAME)
            skip = self.get_row_val(row, self.headers.SKIP)

            if skip is True:
                self.skipped(MSRunSample.__name__)
                mzxml_dir, mzxml_filename = os.path.split(mzxml_path)
                mzxml_basename, _ = os.path.splitext(mzxml_filename)
                self.skip_msrunsample_by_mzxml[mzxml_basename][mzxml_dir] = True
                return rec, created, updated

            sample = self.get_sample_by_name(sample_name)
            msrun_sequence = self.get_msrun_sequence(name=sequence_name)

            if mzxml_path is not None and sample_header is not None:
                mzxml_basename, _ = os.path.splitext(os.path.basename(mzxml_path))
                if sample_header != mzxml_basename:
                    self.aggregated_errors_object.buffer_exception(
                        MzxmlSampleHeaderMismatch(sample_header, mzxml_path),
                        is_error=False,  # This is always a warning.
                        # This exception will be fatal/raised in validate mode (but only printed in curator mode).
                        # I.e. This can be ignored by a curator, but it should be brought to the attention of an
                        # unprivileged user.
                        is_fatal=self.validate,
                    )
                    self.warned(MSRunSample.__name__)

            if sample is None or msrun_sequence is None or self.is_skip_row():
                self.skipped(MSRunSample.__name__)
                return rec, created, updated

            # Determine what actual file from the self.mzxml_dict matches the sample/headers/mzxml detailed on
            # this row so that we can be assured we've got the correct MSRunSequence record assigned from above.
            mzxml_metadata = self.get_matching_mzxml_metadata(
                sample_name,
                sample_header,
                mzxml_path,  # Might just be the filename
            )

            if mzxml_metadata["added"] is True:
                self.aggregated_errors_object.buffer_warning(
                    InfileError(
                        (
                            f"An MSRunSample record has already been associated with this mzXML: {mzxml_metadata}.  "
                            "This may be a duplicate mzXML file reference: %s."
                        ),
                        file=self.file,
                        sheet=self.sheet,
                        column=self.headers.MZXMLNAME,
                        rownum=self.rownum,
                    )
                )
                self.warned(MSRunSample.__name__)

            if mzxml_path is not None and mzxml_metadata is None:
                self.skipped(MSRunSample.__name__)
                return rec, created, updated

            # Mark this particular mz ArchiveFile record as having been added to an MSRunSample record (even though
            # retrieval and/or creation may fail below [which will buffer an error that eventually will be raised],
            # because the point is that we don't try and get or create it again as a "leftover" from the infile)
            mzxml_metadata["added"] = True

            msrs_rec_dict = {
                "msrun_sequence": msrun_sequence,
                "sample": sample,
                "polarity": mzxml_metadata["polarity"],
                "mz_min": mzxml_metadata["mz_min"],
                "mz_max": mzxml_metadata["mz_max"],
                "ms_raw_file": mzxml_metadata["rawaf_record"],
                "ms_data_file": mzxml_metadata["mzaf_record"],
            }

            # At this point, we have the right sample and sequence, and we either have no mzXML file or we have an mzXML
            # file with extracted metadata.  In either case, we need to...

            # See if there exists a matching placeholder record
            existing_placeholder_qs = MSRunSample.objects.filter(
                msrun_sequence=msrun_sequence,
                sample=sample,
                ms_data_file__isnull=True,
            )

            # We're going to assume that the placeholder unique constraint will prevent the possibility of multiple
            # placeholders returned.

            if mzxml_metadata["mzaf_record"] is None:
                if existing_placeholder_qs.count() == 0:
                    # Create a placeholder record
                    rec = MSRunSample.objects.create(**msrs_rec_dict)
                    created = True
                else:
                    rec = existing_placeholder_qs.get()

                # NOTE: We are going to allow peak groups from different peak annotation files to link to the same
                # placeholder record, but note that this means that we MUST not assign polarity, mz_min, or mz_max in a
                # placeholder record.  This also means that when we add an mzXML file to an MSRunSample placeholder
                # record, we must ensure that the peak groups are relinked to the correct record (either keeping a
                # placeholder for the unmatching ones or just updating the placeholder to add the mzXML)
            else:
                # We now need to determine if there's a placeholder record that we should update or whether we should
                # create a new record.
                if existing_placeholder_qs.count() == 0:
                    # Get or create a record with an mzXML file
                    # We can assume that the peak annotation files linked in the peak groups are correct (even if they
                    # differ, because the same mzXML could have been used in multiple peak annotation files)
                    rec, created = MSRunSample.objects.get_or_create(**msrs_rec_dict)
                else:
                    # A peak group can only link to 1 MSRunSample record, and thereby can only link to 1 mzXML file (for
                    # a particular sample).  For any particular peak group linked to the MSRunSample placeholder record,
                    # we can look at its peak data and sort the peak groups into 2 groups: those whose medMzs fall into
                    # the scan range and those that don't.  If all are in the scan range, we just update the placeholder
                    # to add the mzXML.  If none do, we just create a separate MSRunSample record.  And if it's split,
                    # we create a new MSRunSample record and the peak groups that fall in range will get updated links
                    # to the new record.

                    # This will be a greedy heuristic.  If there are any mzXMLs with overplapping scan ranges, the peak
                    # groups will end up linked to the first one that's loaded, because we don't look in MSRunSample
                    # records that have different mzsXML files in them - only in the placeholder records.

                    # A placeholder record exists, so we need to see if this concrete record should update the
                    # placeholder, be separately created, or, if it already exists, should be a delete/update combo (or
                    # an error)
                    existing_concrete_rec = MSRunSample.objects.filter(
                        **msrs_rec_dict
                    ).first()  # possibly None
                    existing_placeholder_rec = existing_placeholder_qs.get()

                    matching_peakgroups_qs, unmatching_peakgroups_qs = (
                        self.separate_placeholder_peak_groups(
                            msrs_rec_dict,
                            annot_name,
                            existing_placeholder_rec,
                        )
                    )

                    if (
                        matching_peakgroups_qs.count() > 0
                        and unmatching_peakgroups_qs.count() == 0
                    ):
                        # The concrete record matches all of the placeholder's peakgroups (i.e. a placeholder was
                        # created in the past and associated with accucor data and we now have an mzXML file for it).

                        updated = True

                        # If there is no existing concrete record
                        if existing_concrete_rec is None:
                            # Update the placeholder (making it a concrete record)
                            update_rec(existing_placeholder_rec, msrs_rec_dict)
                            rec = existing_placeholder_rec
                        else:
                            # The Peak Annotation Details sheet has newly associated 2 existing records: a placeholder
                            # and one with an mzXML.  This could happen if the mzXML was loaded without peak data and
                            # then peak data was loaded without having had an mzXML associated with it, then the Peak
                            # Annotation Details sheet is updated to associate the peak data (peak annotation file) with
                            # an mzXML, sample, and sequence).

                            # We need to do something different based on the existing concrete record's currently linked
                            # peak groups

                            if existing_concrete_rec.peak_groups.count() == 0:
                                # The existing record has no peak groups, so delete it and update the placeholder (since
                                # all its peakgroups match)
                                existing_concrete_rec.delete()
                                update_rec(existing_placeholder_rec, msrs_rec_dict)
                                rec = existing_placeholder_rec
                                # We're counting what is essentially a "merge" event here as an update event
                            else:
                                # Both the placeholder and the existing concrete MSRunSample records have peak groups,
                                # so update the peak groups (belonging to the placeholder to assign them to the existing
                                # concrete record) and delete the placeholder.

                                # Link the matching peak groups to the existing concrete MSRunSample record
                                matching_peakgroups_qs.update(
                                    msrun_sample=existing_concrete_rec
                                )
                                for pg_rec in matching_peakgroups_qs:
                                    pg_rec.full_clean()
                                    pg_rec.save()
                                # Delete the newly empty placeholder record, as we no longer need it.
                                existing_placeholder_rec.delete()
                                rec = existing_concrete_rec
                                # Count the PeakGroup records as having been updated.
                                self.updated(
                                    PeakGroup.__name__,
                                    num=matching_peakgroups_qs.count(),
                                )

                    elif matching_peakgroups_qs.count() == 0:
                        # The concrete record matches none of the placeholder's peakgroups (i.e. this is either for an
                        # as-yet unanalyzed mzXML file or its data just hasn't been loaded yet).

                        # If there is no existing concrete record
                        if existing_concrete_rec is None:
                            created = True
                            rec = MSRunSample.objects.create(**msrs_rec_dict)
                        else:
                            rec = existing_concrete_rec

                    elif (
                        matching_peakgroups_qs.count() > 0
                        and unmatching_peakgroups_qs.count() > 0
                    ):
                        # Some peak groups linked to the placeholder record appear to match the mzXML file.  Others do
                        # not.

                        # Not setting updated to True, because we're not changing the existing concrete MSRunSample
                        # record.  Instead, we are updating the matching peakgroup records to link to it (insteasd of
                        # (formerly) to the placeholder record).

                        # If there is no existing concrete record
                        if existing_concrete_rec is None:
                            created = True

                            # Create a new concrete MSRunSample record
                            existing_concrete_rec = MSRunSample.objects.create(
                                **msrs_rec_dict
                            )

                        # Now, update the matching peakgroups to link to the concrete record
                        matching_peakgroups_qs.update(
                            msrun_sample=existing_concrete_rec
                        )
                        for pg_rec in matching_peakgroups_qs:
                            pg_rec.full_clean()
                            pg_rec.save()
                        # We are not deleting the placeholder, because it still has some of its own peak groups.

                        rec = existing_concrete_rec

                        self.updated(
                            PeakGroup.__name__, num=matching_peakgroups_qs.count()
                        )

            if created:
                self.created(MSRunSample.__name__)
            elif updated:
                self.updated(MSRunSample.__name__)
            else:
                self.existed(MSRunSample.__name__)

        except Exception as e:
            self.handle_load_db_errors(e, MSRunSample, msrs_rec_dict)
            self.errored(MSRunSample.__name__)
            raise RollbackException()

        return rec, created, updated

    def get_sample_by_name(self, sample_name, from_mzxml=False):
        """Get a Sample record by name.
        Args:
            sample_name (string)
            from_mzxml (boolean): Whether the sample_name supplied was extracted from an mzXML file name or not (so that
                the error can reference it if not found)
        Exceptions:
            Raises:
                None
            Buffers:
                RecordDoesNotExist
        Returns:
            Optional[Sample]
        """
        rec = None
        try:
            rec = Sample.objects.get(name=sample_name)
        except Sample.DoesNotExist as dne:
            if from_mzxml:
                file = (
                    self.file
                    if self.file is not None
                    else f"the {self.DataSheetName} sheet/file"
                )
                self.aggregated_errors_object.buffer_error(
                    RecordDoesNotExist(
                        Sample,
                        {"name": sample_name},
                        file=file,
                        message=(
                            f"{Sample.__name__} record matching the mzXML file's basename [{sample_name}] "
                            "does not exist.  Please identify the associated sample and add a row with it, the "
                            f"matching mzXML file name(s), and the {self.headers.SEQNAME} to %s."
                        ),
                    ),
                    orig_exception=dne,
                )
            else:
                self.aggregated_errors_object.buffer_error(
                    RecordDoesNotExist(
                        Sample,
                        {"name": sample_name},
                        file=self.file,
                        sheet=self.sheet,
                        column=self.headers.SAMPLENAME,
                        rownum=self.rownum,
                    ),
                    orig_exception=dne,
                )
        return rec

    @transaction.atomic
    def get_or_create_msrun_sample_from_mzxml(
        self,
        sample,
        msrun_sequence,
        mzxml_metadata,
    ):
        """Takes a sample record, msrun_sequence record, and metadata parsed from the mzxml (including ArchiveFile
        records created from the file) and gets or creates MSRunSample records.

        Note, this will not update PeakGroup records.  Updating PeakGroup records is necessary to keep things in synch
        if PeakGroups from this file were previously added to a placeholder record.

        See get_create_or_update_msrun_sample_from_row to add mzXML files to MSRunSample records while updating
        PeakGroup records.

        This method assumes that either no placeholder MSRunSample record exists or none of the PeakGroup records
        that link to it were confirmed to have matched this mzXML.  A PeakGroup record only matches an mzXML if the Peak
        Annotation Details sheet (i.e. the --infile) annotates the mzXML filename and/or matching peak annotation sample
        header as belonging to a specific peak annotation file (e.g. accucor file) AND the PeakGroup.med_mz falls into
        the scan range parsed from the file.  (NOTE: There is no reliable way to check the polarity associated with a
        PeakGroup record, because that is not reliably recorded in (and cannot be reliably derived from) the
        PeakAnnotation files).

        Args:
            sample (Sample)
            msrun_sequence (MSRunSequence)
            mzxml_metadata (dict): This dict contains metadata parsed from the mzXML file.  Example structure:
                {
                    "polarity": "positive",
                    "mz_min": 1.0,
                    "mz_max": 100.0,
                    "raw_file_name": "sample1.raw",
                    "raw_file_sha1": "KJCWVQUWEKENF",
                    "mzaf_record": mzxml_rec,
                    "rawaf_record": raw_rec,
                    "mzxml_dir": "some/path/to/file",
                    "mzxml_filename": "sample1.mzXML",
                    "added": False,  # This is assumed to be False in this method
                }
        Exceptions:
            Raises:
                RollbackException
            Buffers:
                RecordDoesNotExist
        Returns:
            rec (MSRunSample)
            created (boolean)
        """
        if mzxml_metadata["added"] is True or msrun_sequence is None or sample is None:
            self.skipped(MSRunSample.__name__)
            return None, False

        try:
            msrs_rec_dict = {
                "msrun_sequence": msrun_sequence,
                "sample": sample,
                "polarity": mzxml_metadata["polarity"],
                "mz_min": mzxml_metadata["mz_min"],
                "mz_max": mzxml_metadata["mz_max"],
                "ms_raw_file": mzxml_metadata["rawaf_record"],
                "ms_data_file": mzxml_metadata["mzaf_record"],
            }

            rec, created = MSRunSample.objects.get_or_create(**msrs_rec_dict)

            # Update the fact this one has been handled
            mzxml_metadata["added"] = True

            if created:
                self.created(MSRunSample.__name__)
            else:
                self.existed(MSRunSample.__name__)

        except Exception as e:
            self.handle_load_db_errors(e, MSRunSample, msrs_rec_dict)
            self.errored(MSRunSample.__name__)
            raise RollbackException()

        return rec, created

    def get_msrun_sequence(self, name: Optional[str] = None) -> Optional[MSRunSequence]:
        """Retrieves an MSRunSequence record using either the value in the supplied SEQNAME column or via defaults for
        the Sequences sheet.

        The SEQMANE column is a comma-delimited string, which has the following values in this order:
        - Operator
        - LC Protocol Name
        - Instrument
        - Date (in the format YYYY-MM-DD)

        Args:
            name (string): Optional comma-delimited string from the SEQNAME column (if an infile/df was supplied.  If
                None, the default behavior is to use the Defaults file/sheet.
        Exceptions:
            Raises:
                None
            Buffers:
                RequiredColumnValue
                InfileError
        Returns:
            msrseq (Optional[MSRunSequence])
        """
        rec = None
        query_dict = {}
        missing_defaults = []
        # The origin of the sequence data used to retrieve the sequence
        origin = (
            "the default arguments: [operator, date, instrument, and lc_protocol_name]"
        )
        lookup_key = name if name is not None else "default"

        try:
            if lookup_key in self.msrun_sequence_dict.keys():
                # We have already computed the value for this search before, so just return it from the dict
                return self.msrun_sequence_dict[lookup_key]
            elif name is not None:
                # If we have a name, that means that the value is from the data sheet (not the defaults file/sheet)
                # Record where any possible errors will come from for the catch below
                origin = "infile"
                error_source = self.file
                sheet = self.sheet
                column = self.DefaultsHeaders.DEFAULT_VALUE
                rownum = self.rownum

                operator, lcprotname, instrument, date_str = re.split(r",\s*", name)

                date = string_to_datetime(
                    date_str,
                    # The following arguments are for error reporting
                    file=error_source,
                    sheet=sheet,
                    column=column,
                    rownum=rownum,
                )

                query_dict = {
                    "researcher": operator,
                    "date": date,
                    "lc_method__name": lcprotname,
                    "instrument": instrument,
                }
            else:
                if self.df is None:
                    # There is no Peak Annotation Details infile present
                    if self.defaults_file is not None:
                        origin = "defaultsfile"
                        error_source = self.defaults_file
                    else:
                        # Overloading the file variable to reference the defaults (to present in errors)
                        error_source = origin
                    sheet = None
                    column = None
                else:
                    if self.defaults_file is not None:
                        origin = "defaultsfile"
                        error_source = self.defaults_file
                        sheet = None
                        column = self.DefaultsHeaders.DEFAULT_VALUE
                    elif self.file is not None:
                        origin = "defaultsfile"  # Really, the sheet in the --infile, but that doesn't matter
                        error_source = self.file
                        sheet = self.defaults_sheet
                        column = self.DefaultsHeaders.DEFAULT_VALUE
                    else:
                        error_source = origin
                        sheet = None
                        column = None
                # We aren't processing rows here.  If there was a file, it was done by the sequences loader, so we never
                # have a row number.
                rownum = None

                if self.operator_default is not None:
                    query_dict["researcher"] = self.operator_default
                else:
                    missing_defaults.append(SequencesLoader.DataHeaders.OPERATOR)

                if self.lc_protocol_name_default is not None:
                    query_dict["lc_method__name"] = self.lc_protocol_name_default
                else:
                    missing_defaults.append(SequencesLoader.DataHeaders.LCNAME)

                if self.instrument_default is not None:
                    query_dict["instrument"] = self.instrument_default
                else:
                    missing_defaults.append(SequencesLoader.DataHeaders.INSTRUMENT)

                if self.date_default is not None:
                    query_dict["date"] = string_to_datetime(
                        self.date_default,
                        # The following arguments are for error reporting
                        file=error_source,
                        sheet=sheet,
                        column=column,
                        # We didn't save this when reading the defaults sheet, so we're going to name the row by the
                        # sequences loader's date column header
                        rownum=SequencesLoader.DataHeaders.DATE,
                    )
                else:
                    missing_defaults.append(SequencesLoader.DataHeaders.DATE)

            # Don't perform the query if no query exists (i.e. None will be returned)
            if len(query_dict.keys()) > 0:
                rec = MSRunSequence.objects.get(**query_dict)

        except MSRunSequence.DoesNotExist as dne:
            self.aggregated_errors_object.buffer_error(
                RecordDoesNotExist(
                    MSRunSequence,
                    query_dict,
                    file=error_source,
                    sheet=sheet,
                    column=column,
                    rownum=rownum,
                ),
                orig_exception=dne,
            )
        except MSRunSequence.MultipleObjectsReturned as mor:
            if len(missing_defaults) > 0 and origin != "infile":
                self.aggregated_errors_object.buffer_error(
                    RequiredColumnValues(
                        [
                            RequiredColumnValue(
                                file=error_source,
                                sheet=sheet,
                                column=column,
                                rownum=f"{self.DefaultsSheetName} {rowname}",
                            )
                            for rowname in missing_defaults
                        ]
                    ),
                    orig_exception=mor,
                )
            else:
                self.aggregated_errors_object.buffer_error(
                    MultipleRecordsReturned(
                        MSRunSequence,
                        query_dict,
                        file=error_source,
                        sheet=sheet,
                        column=column,
                        rownum=rownum,
                    ),
                    orig_exception=mor,
                )
        except InfileError as ie:
            self.aggregated_errors_object.buffer_error(ie)
        except Exception as e:
            self.aggregated_errors_object.buffer_error(
                InfileError(
                    f"{type(e).__name__}: {e}",
                    file=error_source,
                    sheet=sheet,
                    column=column,
                    rownum=rownum,
                ),
                orig_exception=e,
            )
        finally:
            self.msrun_sequence_dict[lookup_key] = rec

        return rec

    def get_matching_mzxml_metadata(
        self,
        sample_name: str,
        sample_header: Optional[str],
        mzxml_path: Optional[str],
    ) -> Optional[dict]:
        """Identifies and retrieves the mzXML file (and metadata) that matches the row of the Peak Annotation Details
        sheet so that it is associated with the MSRunSample record belonging to the correct MSRunSequence.  To do this,
        it tries looking up the metadata by (in the following order of precedence): mzXML name, sample header, or sample
        name to match a set of files (each with that name).  It then optionally (if there is more than 1 file with the
        same name) matches the path of the mzXML file from the mzXML name column with the actual directory path of the
        actual files.

        Note, the user may not have added a path to the mzXML column, and we don't want to have to force them to fill
        that out, since most times, the name is sufficient.  If no match is found, an error will be printed with the
        available (matching) paths (this will be all files with the same name if no path was supplied).  The user is
        then instructed to edit the mzXML name on the indicated row to include one of the displayed file paths.

        Uses self.mzxml_dict, which contains data parsed from mzXML files indexes by mzXML basename and directory.

        Args:
            sample_name (str): Name of a sample in the database.
            sample_header (Optional[str]): Value header string from a peak annotation file.
            mzxml_path (Optional[str]): Path and/or name of an mzXML file.
        Exceptions:
            None
        Returns:
            Optional[dict]: A single dict of mzXML metadata from self.mzxml_dict[mzxml basename][mzxml dir]
        """
        mzxml_string_dir = ""
        mzxml_name = None
        multiple_mzxml_dict = None

        # If we have an mzXML filename, that trumps any mzxml we might match using the sample header
        if mzxml_path is not None:
            mzxml_string_dir, mzxml_name = os.path.split(mzxml_path)
            mzxml_basename, _ = os.path.splitext(mzxml_name)
            multiple_mzxml_dict = self.mzxml_dict.get(mzxml_basename)

        # If we have a sample_header, that trumps any mzxml we might match using the sample name
        if multiple_mzxml_dict is None:
            multiple_mzxml_dict = self.mzxml_dict.get(sample_header)
            mzxml_basename = str(sample_header)

        # As a last resort, we use the sample name itself
        if multiple_mzxml_dict is None:
            multiple_mzxml_dict = self.mzxml_dict.get(sample_name)
            mzxml_basename = str(sample_name)

        # If not found
        if multiple_mzxml_dict is None or len(multiple_mzxml_dict.keys()) == 0:
            return {
                "polarity": None,
                "mz_min": None,
                "mz_max": None,
                "raw_file_name": None,
                "raw_file_sha1": None,
                "mzaf_record": None,
                "rawaf_record": None,
                "mzxml_dir": None,
                "mzxml_filename": None,
                "added": False,
            }

        # Now we have a multiple_mzxml_dict with potentially multiple mzXML files' metadata
        # If there's only 1, return it:
        if len(multiple_mzxml_dict.keys()) == 1:  # The keys are directories
            single_dir_key = list(multiple_mzxml_dict.keys())[0]
            single_dir_list_of_dicts = multiple_mzxml_dict[single_dir_key]
            if len(single_dir_list_of_dicts) == 1:
                return single_dir_list_of_dicts[0]

        # Otherwise, we need to try and match it using the directory portion of the mzXML file reported in the infile.
        # We need to do this in order to match the sequence.  There may be multiple sequences in the infile.
        matches = []
        # For every directory key of metadata for files with the current (base)name
        for real_dir in multiple_mzxml_dict.keys():
            # If the directory parsed from the mzXML in the infile is a portion of the path of the real file
            if mzxml_string_dir in real_dir:
                # The number of matching metadata dicts is the number of ArchiveFile primary keys (with the same
                # name and directory) (this is mainly for the case that a directory path wasn't provided in the
                # mzXML name column in the infile)
                matches.extend(multiple_mzxml_dict[real_dir])

        if len(matches) > 1:
            match_files = "\n\t".join(
                [
                    # Not using dr["mzaf_record"].file_location because Django appends a randomized hash string
                    os.path.join(dr["mzxml_dir"], dr["mzxml_filename"])
                    for dr in matches
                ]
            )
            self.aggregated_errors_object.buffer_warning(
                InfileError(
                    (
                        f"Multiple mzXML files with the same basename [{mzxml_basename}] match row {self.rownum}:\n"
                        f"\t{match_files}\n"
                        "The default MSRunSequence will be used if provided.  If this is followed by an error "
                        "requiring defaults to be supplied, add one of the paths of the above files to the "
                        f"{self.defaults.MZXMLNAME} column in %s."
                    ),
                    file=self.file,
                    sheet=self.sheet,
                    rownum=self.rownum,
                )
            )
            self.warned(MSRunSample.__name__)
            return None

        return matches[0]

    def separate_placeholder_peak_groups(
        self,
        rec_dict,
        annot_name,
        rec,
    ):
        """This method retrieves peakgroups from the provided MSRunSample record and separates them based on the peak
        annotation file name (annot_name) the dict is associated with compared with the one in the PeakGroup record.

        Note that technically (though not in practice), multiple different mzXML files for the same sample/sequence can
        be used in a single peak annotation file.  One peak group could originate from one such mzXML file and the other
        from another mzXML file, so mz_min and mz_max are used as an additional check, however, since polarity isn't
        saved in the peak data from the peak annotation file data, this is not perfect.  Thus, this method could
        associate some peak groups with the wrong mzXML file.  It's not perfect.

        It error-checks that the msrun_sequence and sample in both the rec_dict and the rec are the same.

        The basic idea is that the rec_dict represents a proposed/potential MSRunSample record that was found in a row
        of the Peak Annotation Details sheet and that the supplied rec is an MSRunSample record that is a placeholder
        that has various PeakGroup records linked to it, that may have originated from the mzXML file that is being
        added in the rec_dict.  This method compares the metadata in the PeakGroup's data with the annot_name and the
        metadata extracted from the mzXML file that populated the rec_dict.  While this metadata contains polarity and
        the polarity was available in the peak annotation file (inferred from the adductName of the PARENT), those
        values are/were not saved in the peak data.  So if the annot_name is the same and the medMZ is between mz_min
        and mz_max, then the peak group matches the new file.  The peak group records linked to the placeholder record
        are thus returned in 2 groups: matching and unmatching.

        Note that since scan ranges can overlap, this could also work with a non-placeholder record to shift peak groups
        from one to the other MSRunSample record..

        The record represented by rec_dict is assumed to be different from the supplied record.

        Args:
            rec_dict (dict of MSRunSample field values): Field value pairs of an MSRunSample record that may or may not
                exist in the database, WITH values for polarity, mz_min, and mz_max.
            annot_name (str): Peak annotation file name associated with the data that populated the rec_dict (i.e. the
                value from the Peak Annotation File column of the Peak Annotation Details sheet/file that the researcher
                has explicitly associated the mzXML, sample, sample header, and sequence with.
            rec (MSRunSample): An MSRunSample record.  This is intended to be a placeholder record without an
                ms_data_file value, but either way, the metadata (ms_data_file, polarity, mz_min, and mz_max) in the
                record is ignored.
        Exceptions:
            None
        Returns:
            matching (QuerySet of PeakGroup records)
            unmatching (QuerySet of PeakGroup records)
        """
        # Do not associate any peak group records with the proposed record in rec_dict, if there is no associated
        # annot_name.
        if annot_name is None:
            return PeakGroup.objects.none(), rec.peak_groups.all()

        # Make sure that the sequence and sample are the same
        if rec_dict["sample"] != rec.sample:
            self.aggregated_errors_object.buffer_error(
                ValueError(
                    "separate_placeholder_peak_groups called with MSRunSample record data not from the same sample: "
                    f"{rec_dict['sample']} (ID: {rec_dict['sample'].id}) != {rec.sample} (ID: {rec.sample.id})"
                )
            )
            # All peak groups are unmatching
            return PeakGroup.objects.none(), rec.peak_groups.all()
        elif rec_dict["msrun_sequence"] != rec.msrun_sequence:
            self.aggregated_errors_object.buffer_error(
                ValueError(
                    "separate_placeholder_peak_groups called with MSRunSample record data not from the same "
                    f"MSRunSequence: {rec_dict['msrun_sequence']} (ID: {rec_dict['msrun_sequence'].id}) != "
                    f"{rec.msrun_sequence} (ID: {rec.msrun_sequence.id})"
                )
            )
            # All peak groups are unmatching
            return PeakGroup.objects.none(), rec.peak_groups.all()

        # Annotate the peak groups with the min and max med_mz of its peak_data
        qs = PeakGroup.objects.annotate(
            min_med_mz=Min("peak_data__med_mz", default=None),
            max_med_mz=Max("peak_data__med_mz", default=None),
        )

        # Filtering criteria
        matching_q_exp = (
            Q(peak_annotation_file__filename=annot_name)
            & Q(Q(min_med_mz__isnull=True) | Q(min_med_mz__gte=rec_dict["mz_min"]))
            & Q(Q(max_med_mz__isnull=True) | Q(max_med_mz__lte=rec_dict["mz_max"]))
        )

        # Generate the matching and unmatching PeakGroup QuerySets
        matching_qs = qs.filter(matching_q_exp)
        unmatching_qs = qs.filter(~matching_q_exp)

        # Clear out the annotations so that .update can be called on the querysets
        matching_qs.query.annotations.clear()
        unmatching_qs.query.annotations.clear()

        return matching_qs, unmatching_qs

    @classmethod
    def parse_mzxml(cls, mzxml_path, full_dict=False):
        """Creates a dict of select data parsed from an mzXML file

        This extracts the raw file name, raw file's sha1, and the polarity from an mzxml file and returns a condensed
        dictionary of only those values (for simplicity).  The construction of the condensed dict will perform
        validation and conversion of the desired values, which will not occur when the full_dict is requested.  If
        full_dict is True, it will return the uncondensed version.

        If not all polarities of all the scans are the same, an error will be buffered.

        Args:
            mzxml_path (str or Path): mzXML file path
            full_dict (boolean): Whether to return the raw/full dict of the mzXML file

        Exceptions:
            Raises:
                None
            Buffers:
                ValueError

        Returns:
            If mzxml_path is not a real existing file:
                None
            If full_dict=False:
                {
                    "raw_file_name": <raw file base name parsed from mzXML file>,
                    "raw_file_sha1": <sha1 string parsed from mzXML file>,
                    "polarity": "positive" or "negative" (based on first polarity parsed from mzXML file),
                    "mz_min": <float parsed from lowMz from the mzXML file>,
                    "mz_max": <float parsed from highMz from the mzXML file>,
                }
            If full_dict=True:
                xmltodict.parse(xml_content)
        """
        # In order to use this as a class method, we will buffer the errors in a one-off AggregatedErrors object
        errs_buffer = AggregatedErrors()

        # Assume Path object
        mzxml_path_obj = mzxml_path
        if isinstance(mzxml_path, str):
            mzxml_path_obj = Path(mzxml_path)

        if not mzxml_path_obj.is_file():
            # mzXML files are optional, but the file names are supplied in a file, in which case, we may have a name,
            # but not the file, so just return None if what we have isn't a real file.
            return None

        # Parse the xml content
        with mzxml_path_obj.open(mode="r") as f:
            xml_content = f.read()
        mzxml_dict = xmltodict.parse(xml_content)

        if full_dict:
            return mzxml_dict

        try:
            raw_file_type = mzxml_dict["mzXML"]["msRun"]["parentFile"]["@fileType"]
            raw_file_name = Path(
                mzxml_dict["mzXML"]["msRun"]["parentFile"]["@fileName"]
            ).name
            raw_file_sha1 = mzxml_dict["mzXML"]["msRun"]["parentFile"]["@fileSha1"]
            if raw_file_type != "RAWData":
                errs_buffer.buffer_error(
                    ValueError(
                        f"Unsupported file type [{raw_file_type}] encountered in mzXML file [{str(mzxml_path_obj)}].  "
                        "Expected: [RAWData]."
                    )
                )
                raw_file_name = None
                raw_file_sha1 = None

            polarity = None
            mz_min = None
            mz_max = None
            symbol_polarity = ""
            mixed_polarities = {}
            for entry_dict in mzxml_dict["mzXML"]["msRun"]["scan"]:
                # Parse the mz_min
                tmp_mz_min = float(entry_dict["@lowMz"])
                # Get the min of the mins
                if mz_min is None or tmp_mz_min < mz_min:
                    mz_min = tmp_mz_min
                # Parse the mz_max
                tmp_mz_max = float(entry_dict["@highMz"])
                # Get the max of the maxes
                if mz_max is None or tmp_mz_max > mz_max:
                    mz_max = tmp_mz_max
                # Parse the polarity
                # If we haven't run into a polarity conflict (yet)
                if str(mzxml_path_obj) not in mixed_polarities.keys():
                    if symbol_polarity == "":
                        symbol_polarity = entry_dict["@polarity"]
                    elif symbol_polarity != entry_dict["@polarity"]:
                        mixed_polarities[str(mzxml_path_obj)] = {
                            "first": symbol_polarity,
                            "different": entry_dict["@polarity"],
                            "scan": entry_dict["@num"],
                        }
            if len(mixed_polarities.keys()) > 0:
                errs_buffer.buffer_exception(
                    MixedPolarityErrors(mixed_polarities),
                )
        except KeyError as ke:
            errs_buffer.buffer_error(MzxmlParseError(str(ke)))
        if symbol_polarity == "+":
            polarity = MSRunSample.POSITIVE_POLARITY
        elif symbol_polarity == "-":
            polarity = MSRunSample.NEGATIVE_POLARITY
        elif symbol_polarity != "":
            errs_buffer.buffer_error(
                ValueError(
                    f"Unsupported polarity value [{symbol_polarity}] encountered in mzXML file "
                    f"[{str(mzxml_path_obj)}]."
                )
            )

        return {
            "raw_file_name": raw_file_name,
            "raw_file_sha1": raw_file_sha1,
            "polarity": polarity,
            "mz_min": mz_min,
            "mz_max": mz_max,
        }, errs_buffer

    def leftover_mzxml_files_exist(self):
        """Traverse self.mzxml_dict and return True if any mzXML files have not yet been added to an MSRunSample record
        (meaning, it was not listed in the Peak Annotation Details sheet/file).

        This method exists in order to avoid errors when trying to retrieve default values, if they are not needed, e.g.
        when the infile is complete and all mzXMLs were included in it.

        Args:
            None
        Exceptions:
            None
        Returns
            boolean
        """
        for mzxml_basename in self.mzxml_dict.keys():
            for mzxml_dir in self.mzxml_dict[mzxml_basename].keys():
                for mzxml_metadata in self.mzxml_dict[mzxml_basename][mzxml_dir]:
                    if mzxml_metadata["added"] is False:
                        return True
        return False

    @classmethod
    def get_suffix_pattern(cls, suffix_patterns=None, add_patterns=True):
        """Create a regular expression that can be used to strip chained suffixes from a sample header.
        Args:
            suffix_patterns (list of regular expression strings)
            add_patterns (boolean): Whether to add the supplied patterns to the defaults or replace them.
        Exceptions:
            None
        Returns:
            pattern (compiled re)
        """
        suffixes = cls.DEFAULT_SAMPLE_HEADER_SUFFIXES
        if suffix_patterns is not None:
            if add_patterns:
                suffixes.extend(suffix_patterns)
            else:
                suffixes = suffix_patterns
        return re.compile(r"(" + "|".join(suffixes) + r")+$")

    @classmethod
    def guess_sample_name(cls, mzxml_bamename, suffix_patterns=None, add_patterns=True):
        """Strips suffixes from an accucor/isocorr sample header (or mzXML file basename) using
        self.DEFAULT_SAMPLE_HEADER_SUFFIXES and/or the supplied suffixes.  The result is usually the name of the sample
        as it appears in the database.

        Use caution.  This doesn't guarantee the resulting sample name is accurate.  If the resulting sample name is not
        unique, you may end up with conflict errors at some later point in the processing of a study submission.  To
        resolve this, you must add the header/mzXML to the input file associated with the correct database sample name
        (containing any required prefix).

        Args:
            mzxml_bamename (string): The basename of an mzXML file (or accucor/isocorr sample header.
            suffix_patterns (list of regular expression strings)
            add_patterns (boolean): Whether to add the supplied patterns to the defaults or replace them.
        Exceptions:
            None
        Returns:
            guessed_sample_name (string)
        """
        pattern = cls.get_suffix_pattern(
            suffix_patterns=suffix_patterns, add_patterns=add_patterns
        )
        return re.sub(pattern, "", mzxml_bamename)

    def clean_up_created_mzxmls_in_archive(self):
        """Call this method when rollback did/will happen in order to delete mzXML files added to the archive on disk.

        Args:
            None
        Exceptions:
            Buffers:
                NotImplementedError
                ProgrammingError
                OSError
            Raises:
                None
        Returns:
            None
        """
        if not self.aggregated_errors_object.should_raise():
            self.aggregated_errors_object.buffer_error(
                NotImplementedError(
                    "clean_up_created_mzxmls_in_archive is not intended for use when an exception has not been raised."
                )
            )
            return

        deleted = 0
        failures = 0
        skipped = 0
        for rec in self.created_mzxml_archive_file_recs:
            # If there was no associated file, or the file wasn't actually created, there's nothing to delete, so
            # continue
            if not rec.file_location or not os.path.isfile(rec.file_location.path):
                skipped += 1
                continue

            # To be extra safe, we will confirm that the record does not exist in the database before deleting
            if exists_in_db(rec):
                self.aggregated_errors_object.buffer_error(
                    ProgrammingError(
                        f"Cannot delete a file [{rec.file_location.path}] from the os that is associated with "
                        f"existing {ArchiveFile.__name__} database record: {model_to_dict(rec)}."
                    )
                )
            else:
                try:
                    os.remove(rec.file_location.path)
                    deleted += 1
                except Exception as e:
                    self.aggregated_errors_object.buffer_error(
                        OSError(
                            f"Unable to delete created mzXML archive file: [{rec.file_location.path}] during "
                            f"rollback due to {type(e).__name__}: {e}"
                        ),
                        orig_exception=e,
                    )
                    failures += 1

        print(
            f"mzXML file rollback disk archive clean up stats: {deleted} deleted, {failures} failed to be deleted, and "
            f"{skipped} expected files did not exist."
        )<|MERGE_RESOLUTION|>--- conflicted
+++ resolved
@@ -22,21 +22,12 @@
     PeakGroup,
     Sample,
 )
-<<<<<<< HEAD
-from DataRepo.models.archive_file import ArchiveFile, DataFormat, DataType
-=======
->>>>>>> 10ef3f13
 from DataRepo.models.hier_cached_model import (
     delete_all_caches,
     disable_caching_updates,
     enable_caching_updates,
 )
-<<<<<<< HEAD
-from DataRepo.models.sample import Sample
 from DataRepo.models.utilities import exists_in_db, update_rec
-=======
-from DataRepo.models.utilities import update_rec
->>>>>>> 10ef3f13
 from DataRepo.utils.exceptions import (
     AggregatedErrors,
     InfileError,
@@ -395,13 +386,9 @@
         Returns:
             None
         """
-<<<<<<< HEAD
         # Both PeakGroup and MSRunSample models are assicated with cache updates.  Not only does it slow the running
         # time, but it currently produces a lot of console output, so disable caching updates for the duration of this
         # load, then clear the cache.
-=======
-        # There are cached fields in the models involved, so disabling cache updates will make this faster.
->>>>>>> 10ef3f13
         disable_caching_updates()
 
         # 1. Traverse the supplied mzXML files
@@ -472,13 +459,10 @@
                             # Continue processing rows to find more errors
                             pass
 
-<<<<<<< HEAD
         # If there were any exceptions (i.e. a rollback of everything will be triggered)
         if self.aggregated_errors_object.should_raise():
             self.clean_up_created_mzxmls_in_archive()
 
-=======
->>>>>>> 10ef3f13
         # TODO: Repackage exceptions about RecordDoesNotExist for Sample records into either MissingSamples or
         # UnskippedBlanks
 
