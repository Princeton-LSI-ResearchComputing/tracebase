from __future__ import annotations

from typing import Optional

<<<<<<< HEAD
from django.core.exceptions import ValidationError
=======
from django.conf import settings
>>>>>>> f11e2dcb
from django.db import models

from DataRepo.models.element_label import ElementLabel
from DataRepo.models.maintained_model import (
    MaintainedModel,
    are_autoupdates_enabled,
    init_autoupdate_label_filters,
    maintained_field_function,
)
from DataRepo.models.utilities import get_model_by_name
from DataRepo.utils.infusate_name_parser import TracerData


class TracerQuerySet(models.QuerySet):
    def get_or_create_tracer(self, tracer_data: TracerData) -> tuple[Tracer, bool]:
        """Get Tracer matching the tracer_data, or create a new tracer"""

        tracer = self.get_tracer(tracer_data)
        created = False
        if tracer is None:
            TracerLabel = get_model_by_name("TracerLabel")
            Compound = get_model_by_name("Compound")
            compound = Compound.compound_matching_name_or_synonym(
                tracer_data["compound_name"]
            )
            tracer = self.create(compound=compound)
            for isotope_data in tracer_data["isotopes"]:
                TracerLabel.objects.create_tracer_label(tracer, isotope_data)
            tracer.full_clean()
            tracer.save()
            created = True
        return (tracer, created)

    def get_tracer(self, tracer_data: TracerData) -> Optional[Tracer]:
        """Get Tracer matching the tracer_data"""
        matching_tracer = None

        # First, check if the compound is found
        Compound = get_model_by_name("Compound")
        compound = Compound.compound_matching_name_or_synonym(
            tracer_data["compound_name"]
        )
        if compound:
            # Check for tracers of the compound with same number of labels
            tracers = Tracer.objects.annotate(num_labels=models.Count("labels")).filter(
                compound=compound, num_labels=len(tracer_data["isotopes"])
            )
            # Check that the labels match
            for tracer_label in tracer_data["isotopes"]:
                tracers = tracers.filter(
                    labels__element=tracer_label["element"],
                    labels__mass_number=tracer_label["mass_number"],
                    labels__count=tracer_label["count"],
                    labels__positions=tracer_label["positions"],
                )
            if tracers.count() == 1:
                matching_tracer = tracers.first()
        return matching_tracer


class Tracer(MaintainedModel, ElementLabel):

    objects = TracerQuerySet().as_manager()

    id = models.AutoField(primary_key=True)
    name = models.CharField(
        max_length=256,
        unique=True,
        null=True,
        editable=False,
        help_text="A unique name or lab identifier of the tracer, e.g. 'lysine-C14'.",
    )
    compound = models.ForeignKey(
        to="DataRepo.Compound",
        on_delete=models.RESTRICT,
        null=False,
        related_name="tracers",
    )

    class Meta:
        verbose_name = "tracer"
        verbose_name_plural = "tracers"
        ordering = ["name"]

    def __str__(self):
        return str(self._name())

    @maintained_field_function(
        generation=2,
        update_field_name="name",
        parent_field_name="infusates",
        update_label="name",
    )
    def _name(self):
        # format: `compound - [ labelname,labelname,... ]` (but no spaces)
        if self.id is None or self.labels is None or self.labels.count() == 0:
            return self.compound.name
        labels_string = ",".join([str(label) for label in self.labels.all()])
        return f"{self.compound.name}-[{labels_string}]"

    @property
    def get_name(self):
        """
        Returns the name field if populated.  If it's not populated, it populates it (in the same manner that the old
        cache mechanism worked).
        """
        display_name = None

        # Get the name.  Initialize if not set and auto-updates are on.
        if self.name:
            display_name = self.name
        elif are_autoupdates_enabled():
            # Only auto-update the name field
            init_autoupdate_label_filters(label_filters=["name"])
            # This triggers an auto-update
            self.save()
            display_name = self.name
            # Re-initialize the filters
            init_autoupdate_label_filters()

        # If it's still not set, call the method that generates the name.  It just won't be saved.
        if not display_name:
            display_name = self._name()

        return display_name<|MERGE_RESOLUTION|>--- conflicted
+++ resolved
@@ -2,11 +2,6 @@
 
 from typing import Optional
 
-<<<<<<< HEAD
-from django.core.exceptions import ValidationError
-=======
-from django.conf import settings
->>>>>>> f11e2dcb
 from django.db import models
 
 from DataRepo.models.element_label import ElementLabel
