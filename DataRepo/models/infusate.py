from __future__ import annotations

from typing import TYPE_CHECKING, Optional

from django.core.exceptions import ValidationError
from django.db import models

from DataRepo.models.maintained_model import (
    MaintainedModel,
    maintained_field_function,
)
from DataRepo.models.utilities import get_model_by_name

if TYPE_CHECKING:
    from DataRepo.utils.infusate_name_parser import InfusateData


CONCENTRATION_SIGNIFICANT_FIGURES = 3


<<<<<<< HEAD
# PR REVIEW NOTE: Had to change this to a QuerySet subclass in order to support calls to (e.g.):
#                     .using(db).get_or_create_infusate
#                 for the validation database.
#                 See: https://sayari3.com/articles/32-custom-managers-and-queryset-methods-in-django/
=======
>>>>>>> 8ff05401
class InfusateQuerySet(models.QuerySet):
    def get_or_create_infusate(
        self, infusate_data: InfusateData
    ) -> tuple[Infusate, bool]:
        """Get Infusate matching the infusate_data, or create a new infusate"""

        # Search for matching Infusate
        infusate = self.using(self._db).get_infusate(infusate_data)
        created = False

        # Matching record not found, create new record
        if infusate is None:
            print(f"Inserting infusate {infusate_data['unparsed_string']}")

            # create infusate
            infusate = self.using(self._db).create(
                tracer_group_name=infusate_data["infusate_name"]
            )

            # create tracers
            Tracer = get_model_by_name("Tracer")
            InfusateTracer = get_model_by_name("InfusateTracer")
            for infusate_tracer in infusate_data["tracers"]:
                tracer = Tracer.objects.using(self._db).get_tracer(
                    infusate_tracer["tracer"]
                )
                if tracer is None:
                    (tracer, _) = Tracer.objects.using(self._db).get_or_create_tracer(
                        infusate_tracer["tracer"]
                    )
                # associate tracers with specific conectrations
                InfusateTracer.objects.using(self._db).create(
                    infusate=infusate,
                    tracer=tracer,
                    concentration=infusate_tracer["concentration"],
                )
            infusate.full_clean()
            infusate.save(using=self._db)
            created = True
        return (infusate, created)

    def get_infusate(self, infusate_data: InfusateData) -> Optional[Infusate]:
        """Get Infusate matching the infusate_data"""
        matching_infusate = None

        # Check for infusates with the same name and same number of tracers
        infusates = (
            Infusate.objects.using(self._db)
            .annotate(num_tracers=models.Count("tracers"))
            .filter(
                tracer_group_name=infusate_data["infusate_name"],
                num_tracers=len(infusate_data["tracers"]),
            )
        )
        # Check that the tracers match
        for infusate_tracer in infusate_data["tracers"]:
            Tracer = get_model_by_name("Tracer")
            tracer = Tracer.objects.using(self._db).get_tracer(
                infusate_tracer["tracer"]
            )
            infusates = infusates.filter(
                tracer_links__tracer=tracer,
                tracer_links__concentration=infusate_tracer["concentration"],
            )
        if infusates.count() == 1:
            matching_infusate = infusates.first()
        return matching_infusate


class Infusate(MaintainedModel):
    objects = InfusateQuerySet().as_manager()

    id = models.AutoField(primary_key=True)
    name = models.CharField(
        max_length=256,
        unique=True,
        null=True,
        editable=False,
        help_text="A unique name or lab identifier of the infusate 'recipe' containing 1 or more tracer compounds at "
        "specific concentrations.",
    )
    tracer_group_name = models.CharField(
        max_length=20,
        unique=False,
        null=True,
        blank=True,
        help_text="A short name or lab identifier of refering to a group of tracer compounds, e.g '6eaas'.  There may "
        "be multiple infusate records with this group name, each referring to the same tracers at different "
        "concentrations.",
    )
    tracers = models.ManyToManyField(
        "DataRepo.Tracer",
        through="InfusateTracer",
        help_text="Tracers included in this infusate 'recipe' at specific concentrations.",
        related_name="infusates",
    )

    class Meta:
        verbose_name = "infusate"
        verbose_name_plural = "infusates"
        ordering = ["name"]

    def __str__(self):
        return str(self._name())

    @maintained_field_function(
        generation=0, update_field_name="name", update_label="name"
    )
    def _name(self):
        # Format: `tracer_group_name{tracername;tracername}`

        # Need to check self.id to see if the record exists yet or not, because if it does not yet exist, we cannot use
        # the reverse self.tracers reference until it exists (besides, another update will trigger when the
        # InfusateTracer records are created).  Otherwise, the following exception is thrown:
        # ValueError: "<Infusate: >" needs to have a value for field "id" before this many-to-many relationship can be
        # used.
        if self.id is None or self.tracers is None or self.tracers.count() == 0:
            return self.tracer_group_name

        link_recs = self.tracers.through.objects.filter(infusate__id__exact=self.id)

        name = ";".join(
            sorted(
                map(
                    lambda o: o.tracer._name()
                    + f"[{o.concentration:.{CONCENTRATION_SIGNIFICANT_FIGURES}g}]",
                    link_recs.all(),
                )
            )
        )

        if self.tracer_group_name is not None:
            name = f"{self.tracer_group_name} {{{name}}}"

        return name

    def clean(self, *args, **kwargs):
        """
        This is an override of clean to validate the tracer_group_name of new records
        """
        self.validate_tracer_group_names(name=self.tracer_group_name)
        super().clean(*args, **kwargs)

    @classmethod
    def validate_tracer_group_names(cls, name=None):
        """
        Validation method that raises and exception if two infusate records share a tracer_group_name but are not
        composed of the same group of tracers.  If you want to check an object instance's name only, you must supply
        the name as an argument.
        """
        if name is None:
            grouped_recs = cls.objects.filter(tracer_group_name__isnull=False)
        else:
            grouped_recs = cls.objects.filter(tracer_group_name__iexact=name)

        cls.validate_tracer_group_names_helper(grouped_recs)

    @classmethod
    def validate_tracer_group_names_helper(cls, grouped_recs):
        # Build a 2-level dict whose keys are the tracer_group_name and a "tracer key".  The "tracer key" is the sorted
        # IDs of tracer records concatenated together with a delimiting comma.  The value is a list of Infusate record
        # IDs.
        group_map_dict = {}
        for group_rec in grouped_recs:
            grp_name = group_rec.tracer_group_name
            if grp_name not in group_map_dict:
                group_map_dict[grp_name] = {}
            tracer_key = ",".join(
                sorted(map(lambda r: str(r.id), group_rec.tracers.all()))
            )
            if tracer_key not in group_map_dict[grp_name]:
                group_map_dict[grp_name][tracer_key] = []
            group_map_dict[grp_name][tracer_key].append(group_rec.id)

        # For each tracer_group name, if it refers to multiple groups of tracers, append an error message to the
        # problems array that identifies the ambiguous tracer_group_names, the number of different groupings of
        # tracers, a description of the different sets of tracers, and a single example list of the infusate record IDs
        # with the problematic tracer_group_names.
        problems = []
        for grp_name in group_map_dict:
            if len(group_map_dict[grp_name].keys()) != 1:
                num_groupings = len(group_map_dict[grp_name].keys())
                stats = "\n"
                i = 0
                for tracer_key in sorted(
                    group_map_dict[grp_name],
                    key=lambda x: len(group_map_dict[grp_name][x]),
                    reverse=True,
                ):
                    stats += (
                        f"Tracer IDs: {tracer_key} are refered to by {len(group_map_dict[grp_name][tracer_key])} "
                        "infusate records"
                    )
                    i += 1
                    if i == num_groupings:
                        stats += ", this last one with the following IDs: " + ",".join(
                            str(group_map_dict[grp_name][tracer_key])
                        )
                    else:
                        stats += "\n"
                msg = (
                    f"Tracer group name {grp_name} is inconsistent.  There are {num_groupings} different groupings of "
                    "different tracer records.  This group name refers to the following list of tracer IDs by the "
                    f"indicated number of infusate records: {stats}"
                )
                problems.append(msg)
        if len(problems) > 0:
            raise ValidationError("\n".join(problems))

    def tracer_labeled_elements(self):
        """
        This method returns a unique list of the labeled elements that exist among the tracers.
        """
        from DataRepo.models.tracer_label import TracerLabel

        return list(
            TracerLabel.objects.filter(tracer__infusates__id=self.id)
            .order_by("element")
            .distinct("element")
            .values_list("element", flat=True)
        )<|MERGE_RESOLUTION|>--- conflicted
+++ resolved
@@ -18,13 +18,6 @@
 CONCENTRATION_SIGNIFICANT_FIGURES = 3
 
 
-<<<<<<< HEAD
-# PR REVIEW NOTE: Had to change this to a QuerySet subclass in order to support calls to (e.g.):
-#                     .using(db).get_or_create_infusate
-#                 for the validation database.
-#                 See: https://sayari3.com/articles/32-custom-managers-and-queryset-methods-in-django/
-=======
->>>>>>> 8ff05401
 class InfusateQuerySet(models.QuerySet):
     def get_or_create_infusate(
         self, infusate_data: InfusateData
