--- conflicted
+++ resolved
@@ -98,13 +98,6 @@
             # For every tracer whose compound contains this element
             for tracer in self.tracers.all():
 
-<<<<<<< HEAD
-                # PR REVIEW NOTE: This is essentially how this was calculated before... but I wonder if the
-                # total_atom_count should be the number of labeled atoms originally in the tracer.  I.e. if it wasn't
-                # fully labeled, the enrichment would never (likely) be 100%.  Is that what we *want*?
-
-=======
->>>>>>> 8ff05401
                 total_atom_count += tracer.compound.atom_count(self.element)
 
             if self.tracers.count() == 0 or total_atom_count == 0:
