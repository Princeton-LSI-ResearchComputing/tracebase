from django.contrib.postgres.fields import ArrayField
from django.core.exceptions import ValidationError
from django.core.validators import MaxValueValidator, MinValueValidator
from django.db import models

from DataRepo.models import Tracer
from DataRepo.models.element_label import ElementLabel
from DataRepo.models.maintained_model import (
    MaintainedModel,
    maintained_field_function,
)
from DataRepo.utils.infusate_name_parser import IsotopeData


<<<<<<< HEAD
# PR REVIEW NOTE: Had to change this to a QuerySet subclass in order to support calls to (e.g.):
#                     .using(db).create_tracer_label
#                 for the validation database.
#                 See: https://sayari3.com/articles/32-custom-managers-and-queryset-methods-in-django/
=======
>>>>>>> 8ff05401
class TracerLabelQuerySet(models.QuerySet):
    def create_tracer_label(self, tracer: Tracer, isotope_data: IsotopeData):
        tracer_label = self.using(self._db).create(
            tracer=tracer,
            element=isotope_data["element"],
            count=isotope_data["count"],
            positions=isotope_data["positions"],
            mass_number=isotope_data["mass_number"],
        )
        tracer_label.full_clean()
        return tracer_label


class TracerLabel(MaintainedModel, ElementLabel):

    objects = TracerLabelQuerySet().as_manager()

    id = models.AutoField(primary_key=True)
    name = models.CharField(
        max_length=256,
        null=True,
        editable=False,
        help_text="An automatically maintained identifier of a tracer label.",
    )
    tracer = models.ForeignKey(
        "DataRepo.Tracer",
        on_delete=models.CASCADE,
        related_name="labels",
    )
    element = models.CharField(
        max_length=1,
        null=False,
        blank=False,
        choices=ElementLabel.LABELED_ELEMENT_CHOICES,
        default=ElementLabel.CARBON,
        help_text='The type of atom that is labeled in the tracer compound (e.g. "C", "H", "O").',
    )
    count = models.PositiveSmallIntegerField(
        null=False,
        blank=False,
        validators=[
            MinValueValidator(1),
            MaxValueValidator(ElementLabel.MAX_LABELED_ATOMS),
        ],
        help_text="The number of labeled atoms (M+) in the tracer compound supplied to this animal.  Note that the "
        "labeled_count must be greater than or equal to the number of labeled_positions.",
    )
    positions = ArrayField(
        models.PositiveSmallIntegerField(
            null=False,
            blank=False,
            validators=[
                MinValueValidator(1),
                MaxValueValidator(ElementLabel.MAX_COMPOUND_POSITION),
            ],
        ),
        null=True,
        blank=True,
        default=list,
        help_text="The known labeled atom positions in the compound.  Note that the number of known labeled positions "
        "must be less than or equal to the labeled_count.",
    )
    mass_number = models.PositiveSmallIntegerField(
        null=False,
        blank=False,
        validators=[
            MinValueValidator(ElementLabel.MIN_MASS_NUMBER),
            MaxValueValidator(ElementLabel.MAX_MASS_NUMBER),
        ],
        help_text="The sum of the number of protons and neutrons of the labeled atom, a.k.a. 'isotope', e.g. Carbon "
        "14.  The number of protons identifies the element that this tracer is an isotope of.  The number of neutrons "
        "in the element equals the number of protons, but in an isotope, the number of neutrons will be less than "
        "or greater than the number of protons.  Note, this differs from the 'atomic number' which indicates the "
        "number of protons only.",
    )

    class Meta:
        verbose_name = "tracer label"
        verbose_name_plural = "tracer labels"
        ordering = ["tracer", "element", "mass_number", "count", "positions"]
        constraints = [
            models.UniqueConstraint(
                fields=["tracer", "element", "mass_number", "count", "positions"],
                name="unique_tracerlabel",
            )
        ]

    def __str__(self):
        return str(self._name())

    @maintained_field_function(
        generation=3,
        update_field_name="name",
        parent_field_name="tracer",
        update_label="name",
    )
    def _name(self):
        # format: `position,position,... - weight element count` (but no spaces) positions optional
        positions_string = ""
        if self.positions and len(self.positions) > 0:
            positions_string = ",".join([str(p) for p in sorted(self.positions)]) + "-"
        return f"{positions_string}{self.mass_number}{self.element}{self.count}"

    def clean(self):
        # Ensure positions match count
        if self.positions and len(self.positions) != self.count:
            raise ValidationError(
                "Length of labeled positions list "
                f"({len(self.positions)}) must match labeled element count ({self.count})"
            )<|MERGE_RESOLUTION|>--- conflicted
+++ resolved
@@ -12,13 +12,6 @@
 from DataRepo.utils.infusate_name_parser import IsotopeData
 
 
-<<<<<<< HEAD
-# PR REVIEW NOTE: Had to change this to a QuerySet subclass in order to support calls to (e.g.):
-#                     .using(db).create_tracer_label
-#                 for the validation database.
-#                 See: https://sayari3.com/articles/32-custom-managers-and-queryset-methods-in-django/
-=======
->>>>>>> 8ff05401
 class TracerLabelQuerySet(models.QuerySet):
     def create_tracer_label(self, tracer: Tracer, isotope_data: IsotopeData):
         tracer_label = self.using(self._db).create(
