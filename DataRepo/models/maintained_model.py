import importlib
import warnings
from collections import defaultdict
from typing import Dict, List

from django.conf import settings
from django.db.models import Model
from django.db.models.signals import m2m_changed
from django.db.transaction import TransactionManagementError
from django.db.utils import IntegrityError
from psycopg2.errors import ForeignKeyViolation

auto_updates = True
update_buffer = []
performing_mass_autoupdates = False
buffering = True
updater_list: Dict[str, List] = defaultdict(list)
global_label_filters = None
global_filter_in = True
custom_filtering = False


def disable_autoupdates():
    """
    Do not allow record changes to trigger the auto-update of maintained fields.  Instead, buffer those updates.
    """
    global auto_updates

    # If custom filtering is in effect, ensure filtering is re-initialized before auto-updates are re-enabled
    if auto_updates and custom_filtering:
        raise InitFiltersAfterDisablingAutoupdates()

    auto_updates = False


def enable_autoupdates():
    """
    Allow record changes to trigger the auto-update of maintained fields and no longer buffer those updates.
    """
    global auto_updates

    # If custom filtering is in effect, ensure filtering is re-initialized before auto-updates are re-enabled
    if not auto_updates and custom_filtering:
        raise ClearFiltersBeforeEnablingAutoupdates()

    auto_updates = True

    if performing_mass_autoupdates:
        raise StaleAutoupdateMode()


def are_autoupdates_enabled():
    return auto_updates


def disable_mass_autoupdates():
    """
    Allow autoupdates to once again be able to trigger updates to parent record fields.
    """
    global performing_mass_autoupdates
    performing_mass_autoupdates = False


def enable_mass_autoupdates():
    """
    This prevents changes from being propagated to parents.  It is mostly only used internally, but is also used in the
    rebuild_maintained_fields script.  This can only be enabled when autoupdates are disabled,
    """
    global performing_mass_autoupdates
    performing_mass_autoupdates = True
    if auto_updates:
        raise StaleAutoupdateMode()


def disable_buffering():
    """
    Do not allow record changes to buffer pending changes to maintained fields.
    """
    global buffering
    buffering = False


def enable_buffering():
    """
    Allow record changes to buffer pending changes to maintained fields.
    """
    global buffering
    buffering = True


def clear_update_buffer(
    generation=None, label_filters=global_label_filters, filter_in=global_filter_in
):
    """
    Clears buffered auto-updates.  Use after having performed DB updates when auto_updates was False to no perform
    auto-updates.  This method is called automatically during the execution of mass autoupdates.

    If a generation is provided (see the generation argument of the maintained_field_function decorator), only buffered
    auto-updates labeled with that generation are cleared.  Note that each record can have multiple auto-update fields
    and thus multiple generation values.  Only the max generation (a leaf) is used in this check because it is assumed
    leaves are updated first during a mass update and that an auto-update updates every maintained field.

    If label_filters is supplied, only buffered auto-updates whose "update_label" is in the label_filters are cleared.
    Note that each record can have multiple auto-update fields and thus multiple update_label values.  Any label match
    will mark this buffered auto-update for removal.

    Note that if both generation and label_filters are supplied, only buffered auto-updates that meet both conditions
    are cleared.
    """
    global update_buffer
    if generation is None and (label_filters is None or len(label_filters) == 0):
        update_buffer = []
        return
    new_buffer = []
    gen_warns = 0
    for buffered_item in update_buffer:
        filtered_updaters = filter_updaters(
            buffered_item.get_my_updaters(),
            generation=generation,
            label_filters=label_filters,
            filter_in=filter_in,
        )

        max_gen = 0
        # We should issue a warning if the remaining updaters contain a greater generation, because updates and buffer
        # clear should happen from leaf to root.  And we should only check those which have a target label.
        if generation is not None:
            max_gen = get_max_generation(filtered_updaters, label_filters)

        if len(filtered_updaters) > 0:
            new_buffer.append(buffered_item)
            if max_gen > generation:
                gen_warns += 1

    if gen_warns > 0:
        label_str = ""
        if label_filters is not None and len(label_filters) > 0:
            label_str = f"with labels: [{', '.join(label_filters)}] "
        print(
            f"WARNING: {gen_warns} records {label_str}in the buffer are younger than the generation supplied: "
            f"{generation}.  Generations should be cleared in order from leaf (largest generation number) to root (0)."
        )

    # populate the buffer with what's left
    update_buffer = new_buffer


def init_autoupdate_label_filters(label_filters=None, filter_in=None):
    """
    Changing the filtering criteria using label_filters changes what autoupdates will be buffered.  Model objects
    containing maintained fields with an update_label that matches the filtering criteria will be buffered for a later
    autoupdate when auto_updates is False.  If auto_updates is True, only fields in model objects with a matching
    update_label will be auto-updated.  And during a mass autoupdate (perform_buffered_updates), only the fields whose
    update_label matched during buffering will be updated.
    """
    global global_label_filters
    global global_filter_in
    global custom_filtering

    if label_filters is not None:
        custom_filtering = True
        if filter_in is None:
            filter_in = True  # Default
    else:
        custom_filtering = False
        filter_in = True  # Default
        # label_filters default is None

    global_label_filters = label_filters
    global_filter_in = filter_in


def updater_list_has_labels(
    updaters_list, label_filters=global_label_filters, filter_in=global_filter_in
):
    """
    Returns True if any updater dict in updaters_list passes the label filtering criteria.
    """
    for updater_dict in updaters_list:
        label = updater_dict["update_label"]
        has_a_label = label is not None
        if filter_in:
            if has_a_label and label in label_filters:
                return True
        elif not has_a_label or label not in label_filters:
            return True

    return False


def maintained_model_relation(
    generation, parent_field_name=None, child_field_names=[], update_label=None
):
    """
    Use this decorator to add connections between classes when it does not have any maintained fields.  For example,
    if you only want to maintain 1 field in 1 class, but you want changes in a related class to trigger updates to
    that field, apply this decorator to the class and set either the parent_field_name and/or the child_field_names to
    trigger those updates of the maintained fields in that related model class.

    Refer to the doc string of the maintained_field_function decorator below for a description of the parameters.

    Example:

    class ModelA(MaintainedModel):
        ...
    @maintained_model_relation(
        generation=1,
        parent_field_name="modela",
        child_field_names=["modelcs", "modelds"],
        update_label="values",
    )
    class ModelB(MaintainedModel):
        modela=ForeignKey(...)
    class ModelC(MaintainedModel):
        modelb = ForeignKey(... related_name="modelcs")
    class ModelD(MaintainedModel):
        modelb = ForeignKey(... related_name="modelds")

    The class decorator in the above example links ModelB to Models A, C, and D.  So if a ModelB object changes, it
    will trigger auto-updated to maintained fields (not shown) in its child model records (first) and it's parent model
    A records.  Likewise, it will pass on triggered updates from those classes if they are set to pass on changes to
    modelB though the parent/chold fields in their decorators.
    """
    # Validate args
    if generation != 0:
        # Make sure internal nodes have parent fields
        if parent_field_name is None:
            raise Exception("parent_field is required if generation is not 0.")
    elif generation == 0 and parent_field_name is not None:
        raise ValueError("parent_field must not have a value when generation is 0.")
    if parent_field_name is None and len(child_field_names) == 0:
        raise ValueError(
            "One or both of parent_field_name or child_field_names is required."
        )

    def decorator(cls):

        func_dict = {
            "update_function": None,
            "update_field": None,
            "getter_name": None,
            "parent_field": parent_field_name,
            "child_fields": child_field_names,
            "update_label": update_label,  # Used as a filter to trigger specific series' of (mass) updates
            "generation": generation,  # Used to update from leaf to root for mass updates
        }

        # Add this info to our global updater_list
        class_name = cls.__name__
        updater_list[class_name].append(func_dict)

        # No way to ensure supplied fields exist because the models aren't actually loaded yet, so while that would
        # be nice to handle here, it will have to be handled in MaintanedModel when objects are created

        # Provide some debug feedback
        if settings.DEBUG:
            msg = f"Added maintained_model_relation decorator {class_name} to update"
            if update_label is not None:
                msg += f" '{update_label}'-related"
            if parent_field_name is not None:
                msg += f" parent: {class_name}.{parent_field_name}"
                if len(child_field_names) > 0:
                    msg += " and"
            if len(child_field_names) > 0:
                msg += f"children: [{', '.join([class_name + '.' + c for c in child_field_names])}]"
            print(f"{msg}.")

        return cls

    return decorator


def maintained_field_function(
    generation,
    update_field_name=None,
    parent_field_name=None,
    update_label=None,
    child_field_names=[],
    getter_name=None,
):
    """
    This is a decorator factory for functions in a Model class that are identified to be used to update a supplied
    field and field of any linked parent/child record (for when the record is changed).  This function returns a
    decorator that takes the decorated function.  That function should not use the value of another maintained field in
    its calculation because the order of update is not guaranteed to occur in a favorable series.  It should return a
    value compatible with the field type supplied.

    These decorated functions are identified by the MaintainedModel class, whose save and delete methods override the
    parent model and call the decorated functions to update field supplied to the factory function.  It also propagates
    the updates to the linked dependent model's save methods (if the parent and/or child field name is supplied), the
    assumption being that a change to "this" record's maintained field necessitates a change to another maintained
    field in the linked parent record.  Parent and child field names should only be supplied if a change to "this"
    record means that related foields in parent/child records will need to be recomputed.  There is no need to supply
    parent/child field names if that is not the case.

    The generation input is an integer indicating the hierarchy level.  E.g. if there is no parent, `generation` should
    be 0.  Each subsequence generation should increment generation.  It is used to populate update_buffer when
    auto_updates is False, so that mass updates can be triggered after all data is loaded.

    Note that a class can have multiple fields to update and that those updates (according to their decorators) can
    trigger subsequent updates in different "parent"/"child" records.  If multiple update fields trigger updates to
    different parents, they are triggered in a depth-first fashion.  Child records are updated first, then parents.  If
    a child links back to a parent, already-updated records prevent repeated/looped updates.  However, this only
    becomes relevant when the global variable `auto_updates` is False, mass database changes are made (buffering the
    auto-updates), and then auto-updates are explicitly triggered.

    Note, if there are many decorated methods updating different fields, and all of the "parent"/"child" fields are the
    same, only 1 of those decorators needs to set a parent field.
    """

    if update_field_name is None and (parent_field_name is None and generation != 0):
        raise Exception(
            "Either an update_field_name or parent_field_name argument is required."
        )

    # The actual decorator (because a decorator can only take 1 argument (the decorated function).  The "decorator"
    # above is more akin to a global function call that returns this decorator that is immediately applied to the
    # decorated function.
    def decorator(fn):
        # Get the name of the class the function belongs to
        class_name = fn.__qualname__.split(".")[0]
        if parent_field_name is None and generation != 0:
            raise InvalidRootGeneration(
                class_name, update_field_name, fn.__name__, generation
            )
        func_dict = {
            "update_function": fn.__name__,
            "update_field": update_field_name,
            "parent_field": parent_field_name,
            "child_fields": child_field_names,
            "update_label": update_label,  # Used as a filter to trigger specific series' of (mass) updates
            "generation": generation,  # Used to update from leaf to root for mass updates
            "getter_name": getter_name,  # Used to change the name of the getter method created by MaintainedModel
        }

        # No way to ensure supplied fields exist because the models aren't actually loaded yet, so while that would be
        # nice to handle here, it will have to be handled in MaintanedModel when objects are created

        # Add this info to our global updater_list
        updater_list[class_name].append(func_dict)

        # Provide some debug feedback
        if settings.DEBUG:
            msg = f"Added maintained_field_function decorator to function {fn.__qualname__} to"
            if update_field_name is not None:
                msg += f" maintain {class_name}.{update_field_name}"
                if parent_field_name is not None or len(child_field_names) > 0:
                    msg += " and"
            if parent_field_name is not None:
                msg += (
                    f" trigger updates to parent: {class_name}." f"{parent_field_name}"
                )
            if parent_field_name is not None and len(child_field_names) > 0:
                msg += " and "
            if child_field_names is not None and len(child_field_names) > 0:
                msg += (
                    f" trigger updates to children: "
                    f"{', '.join([class_name + '.' + c for c in child_field_names])}"
                )
            print(f"{msg}.")

        return fn

    # This returns the actual decorator function which will immediately run on the decorated function
    return decorator


def m2m_propagation_handler(**kwargs):
    """
    Additions to M:M related models do not require a .save() to be called afterwards, thus additions like:
        peakgroup.compounds.add(cmpd)
    do not propagate a change to MSRun as is necessary for automatic field maintenance, expressly because
    peakgroup.save() is not called.  To deal with this, and trigger the necessary automatic updates of maintained
    fields, an m2m_changed signal is attached to all M:M fields in MaintainedModel.__init__ to tell us when a
    MaintainedModel has an M:M field that has been added to.  That causes this method to be called, and from here we
    can propagate the changes.
    """
    obj = kwargs.pop("instance", None)
    act = kwargs.pop("action", None)

    if act.startswith("post_") and isinstance(obj, MaintainedModel) and auto_updates:
        obj.call_dfs_related_updaters()


def get_maintained_fields(models_path):
    """
    Returns all of the model classes that have maintained fields and the names of those fields in a dict where the
    class name is the key and each value is a dict containing, for example:

    {"class": <model class reference>, "fields": [list of field names]}

    models_path is required and must be a string like "DataRepo.models".
    """
    maintained_fields = defaultdict(lambda: defaultdict(list))
    for mdl in get_classes(models_path):
        if issubclass(mdl, MaintainedModel) and len(mdl.get_my_update_fields()) > 0:
            maintained_fields[mdl.__name__]["class"] = mdl
            maintained_fields[mdl.__name__]["fields"] = mdl.get_my_update_fields()
    return maintained_fields


def get_all_maintained_field_values(models_path):
    """
    This method can be used to obtain every value of a maintained field before and after a load that raises an
    exception to ensure that the failed load has no side-effects.  Results are stored in a list for each model in a
    dict keyed on model.

    models_path is required and must be a string like "DataRepo.models".
    """
    all_values = {}
    maintained_fields = get_maintained_fields(models_path)

    for key in maintained_fields.keys():
        mdl = maintained_fields[key]["class"]
        flds = maintained_fields[key]["fields"]
        all_values[mdl.__name__] = list(mdl.objects.values_list(*flds, flat=True))
    return all_values


class MaintainedModel(Model):
    """
    This class maintains database field values for a django.models.Model class whose values can be derived using a
    function.  If a record changes, the decorated function/class is used to update the field value.  It can also
    propagate changes of records in linked models.  Every function in the derived class decorated with the
    `@maintained_field_function` decorator (defined above, outside this class) will be called and the associated field
    will be updated.  Only methods that take no arguments are supported.  This class overrides the class's save and
    delete methods and uses m2m_changed signals as triggers for the updates.
    """

    # used to determine whether the fields have been validated
    maintained_model_initialized: Dict[str, bool] = {}

    def __init__(self, *args, **kwargs):
        """
        This over-ride of the constructor is to prevent developers from explicitly setting values for automatically
        maintained fields.  It also performs a one-time validation check of the updater_dicts.
        """
        # Members added by MaintainedModel - the global values are set via init_autoupdate_label_filters.  They are
        # recorded in the object so that during perform_buffered_updates will know what field(s) to update when it
        # processes the object.  An update would not have been buffered if the model did not contain a maintained field
        # matching the label filtering.  And label filtering can change during the buffering process (e.g. different
        # loaders), which is why this is necessary.  Note, this is not thread-safe.
        self.label_filters = global_label_filters
        self.filter_in = global_filter_in

        class_name = self.__class__.__name__
        for updater_dict in updater_list[class_name]:

            # Ensure the field being set is not a maintained field

            update_fld = updater_dict["update_field"]
            if update_fld and update_fld in kwargs:
                raise MaintainedFieldNotSettable(
                    class_name, update_fld, updater_dict["update_function"]
                )

            # Validate the field values in the updater_list

            # First, create a signature to use to make sure we only check once
            # The creation of a decorator signature allows multiple decorators to be added to 1 class (or function) and
            # only have each one's updater info validated once.
            decorator_signature = ".".join(
                [
                    str(x)
                    for x in [
                        updater_dict["update_label"],
                        updater_dict["update_function"],
                        updater_dict["update_field"],
                        str(updater_dict["generation"]),
                        updater_dict["parent_field"],
                        ",".join(updater_dict["child_fields"]),
                    ]
                ]
            )
            if decorator_signature not in self.maintained_model_initialized:

                if settings.DEBUG:
                    print(
                        f"Validating {self.__class__.__name__} updater: {updater_dict}"
                    )

                self.maintained_model_initialized[decorator_signature] = True
                # Now we can validate the fields
                flds = {}
                if updater_dict["update_field"]:
                    flds[updater_dict["update_field"]] = "update field"
                if updater_dict["parent_field"]:
                    flds[updater_dict["parent_field"]] = "parent field"
                for cfld in updater_dict["child_fields"]:
                    flds[cfld] = "child field"
                bad_fields = []
                for field in flds.keys():
                    try:
                        getattr(self.__class__, field)
                    except AttributeError:
                        bad_fields.append({"field": field, "type": flds[field]})
                if len(bad_fields) > 0:
                    raise BadModelFields(
                        self.__class__.__name__,
                        bad_fields,
                        updater_dict["update_function"],
                    )
                try:
                    # Connect the m2m_propagation_handler to any m2m field change events
                    for m2m_field in self.__class__._meta.many_to_many:
                        m2m_field_ref = getattr(self.__class__, m2m_field.name)
                        through_model = getattr(m2m_field_ref, "through")

                        if settings.DEBUG:
                            print(
                                f"Adding propagation handler to {self.__class__.__name__}.{m2m_field.name}.through"
                            )

                        m2m_changed.connect(
                            m2m_propagation_handler,
                            sender=through_model,
                        )
                except AttributeError as ae:
                    if "has no attribute 'many_to_many'" not in str(ae):
                        raise ae
                    # Else - no propagation handler needed

                self.create_get_or_init_method(updater_dict)

        super().__init__(*args, **kwargs)

    def create_get_or_init_method(self, updater_dict):
        """
        This method creates a property for each maintained field.  That property is a call to a method
        (_get_or_init_field) that checks the value of the database field and if it is null, it initializes the field
        value using the field's updater function.
        """
        # If a maintained field and an updater function is set, we have enough to create a getter method call
        if updater_dict["update_field"] and updater_dict["update_function"]:

            # Get the desired name of the getter method, defaulting to 'get_{dbfieldname}'
            getter_name = (
                updater_dict["getter_name"] or f"get_{updater_dict['update_field']}"
            )
            refresher_name = f"refresh_{updater_dict['update_field']}"

            is_property = False
            print(f"{type(self)}, {getter_name}")
            if hasattr(type(self), getter_name):
                property_check = getattr(type(self), getter_name)
                if property_check and isinstance(property_check, property):
                    is_property = True

            # If the derived class has a property or method by this name, we cannot add a method attribute because
            # the derived class has either created an "override" method or this method name unintentionally collides
            # with some other property or attribute.
            if not is_property and not hasattr(self, getter_name):
                print(
                    f"Creating property: {self.__class__.__name__}.{getter_name} to maintain field: "
                    f"{updater_dict['update_field']} using updater function: {updater_dict['update_function']}"
                )
                # Create a property added to the class that is an anonymous function that calls the self._get_or_init
                # method and supplies refresh=None so that it refreshes the value in the DB if needed
                setattr(
                    type(self),
                    getter_name,
                    property(
                        lambda self: self._get_or_init_field(
                            _updater_dict=updater_dict, refresh=None
                        )
                    ),
                )
                print(
                    f"Creating property: {self.__class__.__name__}.{refresher_name} to maintain field: "
                    f"{updater_dict['update_field']} using updater function: {updater_dict['update_function']}"
                )
                # Create a property added to the class that is an anonymous function that calls the self._get_or_init
                # method and supplies refresh=True so that it forces the value in the DB to update
                setattr(
                    type(self),
                    refresher_name,
                    lambda self: self._get_or_init_field(
                        _updater_dict=updater_dict, refresh=True
                    ),
                )
            else:
                a_thing = "Property" if is_property else "Attribute"
                print(
                    f"Cannot create _get_or_init method reference: {getter_name}.  {a_thing} by that name exists."
                )

        elif updater_dict["getter_name"]:
            raise ValueError(
                f"'getter_name': [{updater_dict['getter_name']}] requires both 'update_field' and 'update_function'."
            )

    def _get_or_init_field(self, _updater_dict, refresh=None):
        """
        This method should not be explicitly called.  It is called from any instance by calling either:

            self.get_{fieldname}
            self.refresh_{fieldname}

        For example, if the field being maintained is "name" in the Infusate model, you would call either:

            infusate_object.get_name
            infusate_object.refresh_name

        The "get_{fieldname}" method name can be changed by supplying "getter_name" to the maintained_field_function
        decorator.  Creating this function in the derived model class by creating a function by that getter_name
        (custom or default), squashes this superclass method.  I.e. The dynamic MaintaimnedModel superclass method will
        not be created.

        refresh = None -> Default behavior: Refreshes the DB value if it is none
        refresh = True -> Always refreshes the DB value
        refresh = False -> Never refreshes the DB value
        """

        field_value = getattr(self, _updater_dict["update_field"])

        if are_autoupdates_enabled() and (
            # Always refresh the DB value if requested
            refresh
            # Default behavior is to refresh if the DB value is None
            or (refresh is None and field_value is None)
        ):
            # This triggers an auto-update
            self.save()
            field_value = getattr(self, _updater_dict["update_field"])
        elif not field_value:
            # If there is no field value but autoupdates are off, generate the value anyway - it just won't be saved
            value_fun = getattr(self, _updater_dict["update_function"])
            field_value = value_fun()

        return field_value

    def save(self, *args, **kwargs):
        """
        This is an override of the derived model's save method that is being used here to automatically update
        maintained fields.
        """
        # Custom argument: propagate - Whether to propagate updates to related model objects - default True
        propagate = kwargs.pop(
            "propagate", True
        )  # Used internally. Do not supply unless you know what you're doing.

        # If auto-updates are turned on, a cascade of updates to linked models will occur, but if they are turned off,
        # the update will be buffered, to be manually triggered later (e.g. upon completion of loading), which
        # mitigates repeated updates to the same record
        if auto_updates is False and performing_mass_autoupdates is False:
            # When buffering only, apply the global label filters, to be remembered during mass autoupdate
            self.label_filters = global_label_filters
            self.filter_in = global_filter_in

            # Set the changed value triggering this update
            super().save(*args, **kwargs)
            self.buffer_update()
            return
        elif auto_updates:
            # If autoupdates are happening (and it's not a mass-autoupdate (implied)), set the label filters based on
            # the currently set global conditions so that only fields matching the filters will be updated.
            self.label_filters = global_label_filters
            self.filter_in = global_filter_in
        # Otherwise, we are performing a mass auto-update and want to update the previously set filter conditions

        # Update the fields that change due to the above change (if any)
        self.update_decorated_fields()

        # If the auto-update resulted in no change or if there exists stale buffer contents for objects that were
        # previously saved, it can produce an error about unique constraints.  TransactionManagementErrors shpould have
        # been handled before we got here so that this can proceed to effect the original change that prompted the
        # save.
        try:
            super().save(*args, **kwargs)
        except (IntegrityError, ForeignKeyViolation) as uc:
            # If this is a unique constraint error during a mass autoupdate
            if performing_mass_autoupdates and (
                "violates foreign key constraint" in str(uc)
                or "duplicate key value violates unique constraint" in str(uc)
            ):
                # Errors about unique constraints during mass autoupdates are often due to stale buffer contents
                raise LikelyStaleBufferError(self)
            else:
                raise uc

        # We don't need to check performing_mass_autoupdates, because propagating changes during buffered updates is
        # handled differently (in a breadth-first fashion) to mitigate repeated updates of the same related record
        if auto_updates and propagate:
            # Percolate changes up to the related models (if any)
            self.call_dfs_related_updaters()

    def delete(self, *args, **kwargs):
        """
        This is an override of the derived model's delete method that is being used here to automatically update
        maintained fields.
        """
        # Custom argument: propagate - Whether to propagate updates to related model objects - default True
        propagate = kwargs.pop("propagate", True)

        # Delete the record triggering this update
        super().delete(*args, **kwargs)  # Call the "real" delete() method.

        # If auto-updates are turned on, a cascade of updates to linked models will occur, but if they are turned off,
        # the update will be buffered, to be manually triggered later (e.g. upon completion of loading), which
        # mitigates repeated updates to the same record
        if auto_updates is False:
            self.buffer_parent_update()
            return

        if propagate:
            # Percolate changes up to the parents (if any)
            self.call_dfs_related_updaters()

    def update_decorated_fields(self):
        """
        Updates every field identified in each maintained_field_function decorator using the decorated function that
        generates its value.

        This uses 2 data members: self.label_filters and self.filter_in in order to determine which fields should be
        updated.  They are initially set when the object is created and refreshed when the object is saved to reflect
        the current filter conditions.  One exception of the refresh, is if performing a mass auto-update, in which
        case the filters the were in effect during buffering are used.
        """
        for updater_dict in self.get_my_updaters():
            update_fld = updater_dict["update_field"]
            update_label = updater_dict["update_label"]

            # If there is a maintained field(s) in this model and...
            # If auto-updates are restricted to fields by their update_label and this field matches the label
            # filter criteria
            if update_fld is not None and (
                # There are no labels for filtering
                self.label_filters is None
                or len(self.label_filters) == 0
                # or the update_label matches a filter-in label
                or (
                    self.filter_in
                    and update_label is not None
                    and update_label in self.label_filters
                )
                # or the update_label does not match a filter-out label
                or (
                    not self.filter_in
                    and (update_label is None or update_label not in self.label_filters)
                )
            ):
                try:
                    update_fun = getattr(self, updater_dict["update_function"])
                    try:
                        old_val = getattr(self, update_fld)
                    except Exception as e:
                        if isinstance(e, TransactionManagementError):
                            raise e
                        warnings.warn(
                            f"{e.__class__.__name__} error getting current value: [{str(e)}].  Possibly due to "
                            "this being triggered by a deleted record that is linked in a related model's "
                            "maintained field."
                        )
                        old_val = "<error>"
                    new_val = update_fun()
                    setattr(self, update_fld, new_val)

                    # Report the auto-update
                    if old_val is None or old_val == "":
                        old_val = "<empty>"
                    print(
                        f"Auto-updated {self.__class__.__name__}.{update_fld} in {self.__class__.__name__}.{self.pk} "
                        f"using {update_fun.__qualname__} from [{old_val}] to [{new_val}]."
                    )
                except TransactionManagementError as tme:
                    self.transaction_management_warning(
                        tme, self, None, updater_dict, "self"
                    )

    def call_dfs_related_updaters(self, updated=None):
        if not updated:
            updated = []
        # Assume I've been called after I've been updated, so app myself to the updated list
        self_sig = f"{self.__class__.__name__}.{self.id}"
        updated.append(self_sig)
        updated = self.call_child_updaters(updated=updated)
        updated = self.call_parent_updaters(updated=updated)
        return updated

    def call_parent_updaters(self, updated):
        """
        This calls parent record's `save` method to trigger updates to their maintained fields (if any) and further
        propagate those changes up the hierarchy (if those records have parents). It skips triggering a parent's update
        if that child was the object that triggered its update, to avoid looped repeated updates.
        """
        parents = self.get_parent_instances()
        for parent_inst in parents:
            # If the current instance's update was triggered - and was triggered by the same parent instance whose
            # update we're about to trigger
            parent_sig = f"{parent_inst.__class__.__name__}.{parent_inst.id}"
            if parent_sig not in updated:

                if settings.DEBUG:
                    self_sig = f"{self.__class__.__name__}.{self.pk}"
                    print(
                        f"Propagating change from child {self_sig} to parent {parent_sig}"
                    )

<<<<<<< HEAD
                # Don't let the save call propagate, because we cannot rely on it returning the updated list (because
                # it could be overridden by another class that doesn't return it (at least, that's my guess as to why I
                # was getting back None when I tried it.)
                parent_inst.save(
                    propagate=False, update_fields=parent_inst.get_my_update_fields()
                )

                # Instead, we will propagate manually:
=======
                # Don't let the save call propagate.  Previously, I was relying on save returning the updated list, but
                # since .save() could be overridden by another class that doesn't return anything, I was getting back
                # None (at least, that's my guess as to why I was getting back None when I tried it).  So instead, I
                # implemented the propagation outside of the .save calls using the call_dfs_related_updaters call
                # below.
                parent_inst.save(propagate=False)

                # Propagate manually
>>>>>>> b4c826e3
                updated = parent_inst.call_dfs_related_updaters(updated=updated)

        return updated

    def get_parent_instances(self):
        """
        Returns a list of parent records to the current record (self) (and the parent relationship is stored in the
        updater_list global variable, indexed by class name) based on the parent keys indicated in every decorated
        updater method.

        Limitation: This does not return `through` model instances, though it will return parents of a through model if
        called from a through model object.  If a through model contains decorated methods to maintain through model
        fields, they will only ever update when the through model object is specifically saved and will not be updated
        when their "child" object changes.  This will have to be modified to return through model instances if such
        updates come to be required.
        """
        parents = []
        for updater_dict in self.get_my_updaters():
            parent_fld = updater_dict["parent_field"]

            # If there is a parent that should update based on this change
            if parent_fld is not None:

                # Get the parent instance
                tmp_parent_inst = getattr(self, parent_fld)

                # if a parent record exists
                if tmp_parent_inst is not None:

                    try:
                        # Make sure that the (direct) parnet (or M:M related parent) *isa* MaintainedModel
                        if isinstance(tmp_parent_inst, MaintainedModel):

                            parent_inst = tmp_parent_inst
                            if parent_inst not in parents:
                                parents.append(parent_inst)

                        elif (
                            tmp_parent_inst.__class__.__name__ == "ManyRelatedManager"
                            or tmp_parent_inst.__class__.__name__ == "RelatedManager"
                        ):

                            # NOTE: This is where the `through` model is skipped
                            if tmp_parent_inst.count() > 0 and isinstance(
                                tmp_parent_inst.first(), MaintainedModel
                            ):

                                for mm_parent_inst in tmp_parent_inst.all():
                                    if mm_parent_inst not in parents:
                                        parents.append(mm_parent_inst)

                            elif tmp_parent_inst.count() > 0:
                                raise NotMaintained(tmp_parent_inst.first(), self)

                        else:
                            raise NotMaintained(tmp_parent_inst, self)

                    except TransactionManagementError as tme:
                        self.transaction_management_warning(
                            tme,
                            self,
                            tmp_parent_inst,
                            updater_dict,
                            "parent",
                            parent_fld,
                        )

        return parents

    def call_child_updaters(self, updated):
        """
        This calls child record's `save` method to trigger updates to their maintained fields (if any) and further
        propagate those changes up the hierarchy (if those records have parents). It skips triggering a child's update
        if that child was the object that triggered its update, to avoid looped repeated updates.
        """
        children = self.get_child_instances()
        for child_inst in children:

            # If the current instance's update was triggered - and was triggered by the same child instance whose
            # update we're about to trigger
            child_sig = f"{child_inst.__class__.__name__}.{child_inst.id}"
            if child_sig not in updated:

                if settings.DEBUG:
                    self_sig = f"{self.__class__.__name__}.{self.pk}"
                    print(
                        f"Propagating change from parent {self_sig} to child {child_sig}"
                    )

                # Don't let the save call propagate, because we cannot rely on it returning the updated list (because
                # it could be overridden by another class that doesn't return it (at least, that's my guess as to why I
                # was getting back None when I tried it.)
                child_inst.save(
                    propagate=False, update_fields=child_inst.get_my_update_fields()
                )

                # Instead, we will propagate manually:
                updated = child_inst.call_dfs_related_updaters(updated=updated)

        return updated

    def get_child_instances(self):
        """
        Returns a list of child records to the current record (self) (and the child relationship is stored in the
        updater_list global variable, indexed by class name) based on the child keys indicated in every decorated
        updater method.

        Limitation: This does not return `through` model instances, though it will return children of a through model
        if called from a through model object.  If a through model contains decorated methods to maintain through model
        fields, they will only ever update when the through model object is specifically saved and will not be updated
        when their "child" object changes.  This will have to be modified to return through model instances if such
        updates come to be required.
        """
        children = []
        updaters = self.get_my_updaters()
        for updater_dict in updaters:
            child_flds = updater_dict["child_fields"]

            # If there is a child that should update based on this change
            for child_fld in child_flds:

                # Get the child instance
                tmp_child_inst = getattr(self, child_fld)

                # if a child record exists
                if tmp_child_inst is not None:

                    # Make sure that the (direct) parnet (or M:M related child) *isa* MaintainedModel
                    if isinstance(tmp_child_inst, MaintainedModel):

                        child_inst = tmp_child_inst
                        if child_inst not in children:
                            children.append(child_inst)

                    elif (
                        tmp_child_inst.__class__.__name__ == "ManyRelatedManager"
                        or tmp_child_inst.__class__.__name__ == "RelatedManager"
                    ):

                        try:
                            # NOTE: This is where the `through` model is skipped
                            if tmp_child_inst.count() > 0 and isinstance(
                                tmp_child_inst.first(), MaintainedModel
                            ):

                                for mm_child_inst in tmp_child_inst.all():

                                    if mm_child_inst not in children:
                                        children.append(mm_child_inst)

                            elif tmp_child_inst.count() > 0:
                                raise NotMaintained(tmp_child_inst.first(), self)
                        except TransactionManagementError as tme:
                            self.transaction_management_warning(
                                tme,
                                self,
                                tmp_child_inst,
                                updater_dict,
                                "child",
                                child_fld,
                            )

                    else:
                        raise NotMaintained(tmp_child_inst, self)
                else:
                    raise Exception(
                        f"Unexpected child reference for field [{child_fld}] is None."
                    )

        return children

    @classmethod
    def get_my_updaters(self):
        """
        Retrieves all the updater information of each decorated function of the calling model from the global
        updater_list variable.
        """
        my_updaters = []
        class_name = self.__name__
        if class_name in updater_list:
            my_updaters = updater_list[class_name]
        else:
            raise NoDecorators(class_name)

        return my_updaters

    @classmethod
    def get_my_update_fields(self):
        """
        Returns a list of update_fields of the current model that are marked via the maintained_field_function
        decorators in the model.  Returns an empty list if there are none (e.g. if the only decorator in the model is
        the maintained_model_relation decorator on the class).
        """
        my_update_fields = []
        class_name = self.__name__
        if class_name in updater_list:
            for updater_dict in updater_list[class_name]:
                if (
                    "update_field" in updater_dict.keys()
                    and updater_dict["update_field"]
                ):
                    my_update_fields.append(updater_dict["update_field"])
        else:
            raise NoDecorators(class_name)

        return my_update_fields

    def buffer_update(self):
        """
        This is called when MaintainedModel.save is called (if auto_updates is False), so that maintained fields can be
        updated after loading code finishes (by calling the global method: perform_buffered_updates).
        """

        # See if this class contains a field with a matching label (if a populated label_filters array was supplied)
        if self.label_filters is not None and len(self.label_filters) > 0:
            do_buffer = False
            for updater_dict in self.get_my_updaters():
                update_label = updater_dict["update_label"]

                # If there is a maintained field(s) in this model and...
                # If auto-updates are restricted to fields by their update_label and this field matches the label
                # filter criteria
                if (
                    # The update_label matches a filter-in label
                    (
                        self.filter_in
                        and update_label is not None
                        and update_label in self.label_filters
                    )
                    # The update_label does not match a filter-out label
                    or (
                        not self.filter_in
                        and (
                            update_label is None
                            or update_label not in self.label_filters
                        )
                    )
                ):
                    do_buffer = True
                    break

            # If there's not a field passing the filter criteria, do not buffer (return)
            if not do_buffer:
                return

        # Do not buffer if it's already buffered.  Note, this class isn't designed to support auto-updates in a
        # sepecific order.  All auto-update functions should use non-auto-update fields.
        if buffering and self not in update_buffer:
            update_buffer.append(self)
        elif buffering:
            # This allows the same object to be updated more than once (in the order encountered) if the fields to be
            # auto-updated in each instance, differ.  This can cause redundant updates (e.g. when a field matches the
            # filters in both cases), but given the possibility that update order may depend on the update of related
            # records, it's better to be on the safe side and do each auto-update, so...
            # If this is the same object but a different set of fields will be updated...
            for same_obj in [ubo for ubo in update_buffer if ubo == self]:
                if (
                    same_obj.filter_in != self.filter_in
                    or same_obj.label_filters != same_obj.label_filters
                ):
                    update_buffer.append(self)

    def buffer_parent_update(self):
        """
        This is called when MaintainedModel.delete is called (if auto_updates is False), so that maintained fields can
        be updated after loading code finishes (by calling the global method: perform_buffered_updates)
        """
        if buffering:
            parents = self.get_parent_instances()
            for parent_inst in parents:
                update_buffer.append(parent_inst)

    def transaction_management_warning(
        self,
        tme,
        triggering_rec,
        acting_rec=None,
        update_dict=None,
        relationship="self",
        triggering_field=None,
    ):
        """
        Debugging TransactionManagementErrors can be difficult and confusing, so this warning is an attempt to aid that
        debugging effort in the future by encapsulating what I have learned to provide insights in how best to address
        those issues.
        """

        if relationship == "self" and acting_rec is not None:
            raise ValueError("acting_rec must be None if relationship is 'self'.")
        elif relationship != "self" and (
            acting_rec is None or triggering_field is None
        ):
            raise ValueError(
                "acting_rec and triggering_field are required is relationship is not 'self'."
            )

        warning_str = "Ignoring TransactionManagementError and skipping auto-update.  Details:\n\n"

        if relationship == "self":
            warning_str += f"\t- Record being updated: [{triggering_rec.__class__.__name__}.{triggering_rec.id}].\n"
        else:
            warning_str += f"\t- Record being updated: [{acting_rec.__class__.__name__}.{acting_rec.id}].\n"
            warning_str += f"\t- Triggering {relationship} field: "
            warning_str += f"[{triggering_rec.__class__.__name__}.{triggering_field}.{triggering_rec.id}].\n"

        if update_dict is not None:
            warning_str += f"\t- Update field: [{update_dict['update_field']}].\n"
            warning_str += f"\t- Update function: [{update_dict['update_function']}].\n"

        explanation = (
            "Generally, auto-updates do not cause a problem, but in certain situations (particularly in tests), auto-"
            "updates inside an atomic transaction block can cause a problem due to performing queries on a record "
            "that is not yet really saved.  For tests (a special case), this can usually be avoided by keeping "
            "database loads isolated inside setUpTestData and the test function itself.  Note, querys inside setUp() "
            "can trigger this error.  If this is occurring outside of a test run, to avoid errors, the entire "
            "transaction should be done without autoupdates by calling disable_autoupdates() before the transaction "
            "block, and after the atomic transaction block, call perform_buffered_updates() to make the updates.  If "
            "this is a warning, note that auto-updates can be fixed afterwards by running:\n\n"
            "\tpython manage.py rebuild_maintained_fields\n\n."
        )

        warning_str += f"\n{explanation}\n\nThe error that occurred: [{str(tme)}]."

        warnings.warn(warning_str)

    class Meta:
        abstract = True


def buffer_size(
    generation=None, label_filters=global_label_filters, filter_in=global_filter_in
):
    """
    Returns the number of buffered records that contain at least 1 decorated function matching the filter criteria
    (generation and label).
    """
    cnt = 0
    for buffered_item in update_buffer:
        updaters_list = filter_updaters(
            buffered_item.get_my_updaters(),
            generation=generation,
            label_filters=label_filters,
            filter_in=filter_in,
        )
        cnt += len(updaters_list)
    return cnt


def get_max_buffer_generation(
    label_filters=global_label_filters, filter_in=global_filter_in
):
    """
    Takes a list of label filters and searches the buffered records to return the max generation found among the
    decorated functions (matching the filter criteria) associated with the buffered model object's class.

    The purpose is so that records can be updated breadth first (from leaves to root).
    """
    exploded_updater_dicts = []
    for buffered_item in update_buffer:
        exploded_updater_dicts += filter_updaters(
            buffered_item.get_my_updaters(),
            label_filters=label_filters,
            filter_in=filter_in,
        )
    return get_max_generation(
        exploded_updater_dicts, label_filters=label_filters, filter_in=filter_in
    )


def get_max_generation(
    updaters_list, label_filters=global_label_filters, filter_in=global_filter_in
):
    """
    Takes a list of updaters and a list of label filters and returns the max generation found in the updaters list.
    """
    max_gen = None
    for updater_dict in sorted(
        filter_updaters(
            updaters_list, label_filters=label_filters, filter_in=filter_in
        ),
        key=lambda x: x["generation"],
        reverse=True,
    ):
        gen = updater_dict["generation"]
        if max_gen is None or gen > max_gen:
            max_gen = gen
            break
    return max_gen


def filter_updaters(
    updaters_list,
    generation=None,
    label_filters=global_label_filters,
    filter_in=global_filter_in,
):
    """
    Returns a sublist of the supplied updaters_list the meets both the filter criteria (generation matches and
    update_label is in the label_filters), if those filters were supplied.
    """
    new_updaters_list = []
    no_filters = label_filters is None or len(label_filters) == 0
    no_generation = generation is None
    for updater_dict in updaters_list:
        gen = updater_dict["generation"]
        label = updater_dict["update_label"]
        has_label = label is not None
        if (no_generation or generation == gen) and (
            no_filters
            or (filter_in and has_label and label in label_filters)
            or (not filter_in and (not has_label or label not in label_filters))
        ):
            if filter_in:
                new_updaters_list.append(updater_dict)
        elif filter_in is False:
            new_updaters_list.append(updater_dict)
    return new_updaters_list


def perform_buffered_updates(using=None, label_filters=None, filter_in=None):
    """
    Performs a mass update of records in the buffer in a depth-first fashion without repeated updates to the same
    record over and over.  It goes through the buffer in the order added and triggers each record's DFS updates, which
    returns the signatures of every updated record.  Those updates are maintained through the traversal of the entire
    buffer and checked before each update, thereby preventing repeated updates.  If a record has already been updated,
    the records it triggers updates to are not propagated either.  The goal is to trigger the updates in the order
    they were designed to follow governed by the parent/child links created in each decorator.

    Note that this can fail if a record is changed and then its child (who triggers its parent) is changed (each being
    added to the buffer during a mass auto-update).  This however is not expected to happen, as mass auto-update is
    used for loading, which if done right, doesn't change child records after parent records have been added.

    WARNING: label_filters and filter_in should only be supplied if you know what you are doing.  Every model object
    buffered for autoupdate saved its filtering criteria that were in effect when it was buffered and that filtering
    criteria will be applied to selectively update only the fields matching the filtering criteria as applied to each
    field's "update_label" in its method's decorator.
    """
    global update_buffer

    save_kwargs = {}
    db = None
    if using:
        db = using
        save_kwargs["using"] = using
    # Mass autoupdates should turn off propagation for breadth-first transiting of the tree
    save_kwargs["propagate"] = False

    use_object_label_filters = True
    if label_filters is None:
        use_object_label_filters = False
        if filter_in is None:
            filter_in = global_filter_in

    orig_au_mode = are_autoupdates_enabled()
    if orig_au_mode:
        # Autoupdate mode must remain disabled during a mass update of maintained fields so that parent updates are not
        # triggered in a depth-first fashion.
        disable_autoupdates()

    if len(update_buffer) == 0:
        return

    # This allows our updates to be saved, but prevents propagating changes up the hierarchy in a depth-first fashion
    enable_mass_autoupdates()
    # Track what's been updated to prevent repeated updates triggered by multiple child updates
    updated = []
    new_buffer = []
    no_filters = label_filters is None or len(label_filters) == 0

    # For each record in the buffer
    for buffer_item in update_buffer:
        updater_dicts = buffer_item.get_my_updaters()

        if use_object_label_filters:
            label_filters = buffer_item.label_filters
            filter_in = buffer_item.filter_in

        # Track updated records to avoid repeated updates
        key = f"{buffer_item.__class__.__name__}.{buffer_item.pk}"

        # Try to perform the update. It could fail if the affected record was deleted
        try:
            if key not in updated and (
                no_filters
                or updater_list_has_labels(
                    updater_dicts, label_filters=label_filters, filter_in=filter_in
                )
            ):
                # Saving the record while performing_mass_autoupdates is True, causes auto-updates of every field
                # included among the model's decorated functions.  It does not only update the fields indicated in
                # decorators that contain the labels indicated in the label_filters.  The filters are only used to
                # decide which records should be updated.  Currently, this is not an issue because we only have 1
                # update_label in use.  And if/when we add another label, it will only end up causing extra
                # repeated updates of the same record.
<<<<<<< HEAD
                if db:
                    buffer_item.save(
                        using=db,
                        propagate=False,
                        update_fields=buffer_item.get_my_update_fields(),
                    )
                else:
                    buffer_item.save(
                        propagate=False,
                        update_fields=buffer_item.get_my_update_fields(),
                    )
=======
                buffer_item.save(**save_kwargs)
>>>>>>> b4c826e3

                # Propagate the changes (if necessary), keeping track of what is updated and what's not.
                # Note: all the manual changes are assumed to have been made already, so auto-updates only need to
                # be issued once per record
                updated = buffer_item.call_dfs_related_updaters(updated=updated)

            elif key not in updated and buffer_item not in new_buffer:

                new_buffer.append(buffer_item)

        except Exception as e:
            disable_mass_autoupdates()
            if orig_au_mode:
                enable_autoupdates()
            raise AutoUpdateFailed(buffer_item, e, updater_dicts, db)

    # Eliminate the updated items from the buffer
    update_buffer = new_buffer

    # We're done performing buffered updates
    disable_mass_autoupdates()
    if orig_au_mode:
        enable_autoupdates()


def get_all_updaters():
    """
    Retrieve a flattened list of all updater dicts.
    Used by rebuild_maintained_fields.
    """
    all_updaters = []
    for class_name in updater_list:
        all_updaters += updater_list[class_name]
    return all_updaters


def get_classes(
    models_path,
    generation=None,
    label_filters=global_label_filters,
    filter_in=global_filter_in,
):
    """
    Retrieve a list of classes containing maintained fields that match the given criteria.
    Used by rebuild_maintained_fields and get_maintained_fields.

    models_path is required and must be a string like "DataRepo.models".
    """
    class_list = []
    for class_name in updater_list:
        if (
            len(
                filter_updaters(
                    updater_list[class_name],
                    generation=generation,
                    label_filters=label_filters,
                    filter_in=filter_in,
                )
            )
            > 0
        ):
            module = importlib.import_module(models_path)
            cls = getattr(module, class_name)
            class_list.append(cls)
    return class_list


class NotMaintained(Exception):
    def __init__(self, parent, caller):
        message = (
            f"Class {parent.__class__.__name__} or {caller.__class__.__name__} must inherit from "
            f"{MaintainedModel.__name__}."
        )
        super().__init__(message)
        self.parent = parent
        self.caller = caller


class BadModelFields(Exception):
    def __init__(self, cls, flds, fcn=None):
        fld_strs = [f"{d['field']} ({d['type']})" for d in flds]
        message = (
            f"The {cls} class does not have field(s): ['{', '.join(fld_strs)}'].  "
        )
        if fcn:
            message += (
                f"Make sure the fields supplied to the @maintained_field_function decorator of the function: {fcn} "
                f"are valid {cls} fields."
            )
        else:
            message += (
                f"Make sure the fields supplied to the @maintained_model_relation class decorator are valid {cls} "
                "fields."
            )
        super().__init__(message)
        self.cls = cls
        self.flds = flds
        self.fcn = fcn


class MaintainedFieldNotSettable(Exception):
    def __init__(self, cls, fld, fcn):
        message = (
            f"{cls}.{fld} cannot be explicitly set.  Its value is maintained by {fcn} because it has a "
            "@maintained_field_function decorator."
        )
        super().__init__(message)
        self.cls = cls
        self.fld = fld
        self.fcn = fcn


class InvalidRootGeneration(Exception):
    def __init__(self, cls, fld, fcn, gen):
        message = (
            f"Invalid generation: [{gen}] for {cls}.{fld} supplied to @maintained_field_function decorator of "
            f"function [{fcn}].  Since the parent_field_name was `None` or not supplied, generation must be 0."
        )
        super().__init__(message)
        self.cls = cls
        self.fld = fld
        self.fcn = fcn
        self.gen = gen


class NoDecorators(Exception):
    def __init__(self, cls):
        message = (
            f"Class [{cls}] does not have any field maintenance functions yet.  Please add the "
            "maintained_field_function decorator to a method in the class or remove the base class 'MaintainedModel' "
            "and an parent fields referencing this model in other models.  If this model has no field to update but "
            "its parent does, create a decorated placeholder method that sets its parent_field and generation only."
        )
        super().__init__(message)


class AutoUpdateFailed(Exception):
    def __init__(self, model_object, err, updaters, db=None):
        database = "unspecified" if db is None else db
        updater_flds = [
            d["update_field"] for d in updaters if d["update_field"] is not None
        ]
        try:
            obj_str = str(model_object)
        except Exception:
            # Displaying the offending object is optional, so catch any error
            obj_str = "unknown"
        message = (
            f"Autoupdate of the {model_object.__class__.__name__} model's fields [{', '.join(updater_flds)}] in the "
            f"{database} database failed for record {obj_str}.  Potential causes:\n"
            "\t1. The record was created and deleted before the buffered update (a catch for the exception should be "
            "added and ignored).\n"
            "\t2. The autoupdate buffer is stale and auto-updates are being attempted on non-existent records.  Find "
            "a previous call to a loader that performs mass auto-updates and ensure that clear_update_buffer() is "
            "called.\n"
            f"The triggering {err.__class__.__name__} exception: [{err}]."
        )
        super().__init__(message)


class StaleAutoupdateMode(Exception):
    def __init__(self):
        message = (
            "Autoupdate mode enabled during a mass update of maintained fields.  Automated update of the global "
            "variable performing_mass_autoupdates may have been interrupted during execution of "
            "perform_buffered_updates."
        )
        super().__init__(message)


class LikelyStaleBufferError(Exception):
    def __init__(self, model_object):
        message = (
            f"Autoupdates to {model_object.__class__.__name__} encountered a unique constraint violation.  Note, this "
            "often happens when the auto-update buffer contains stale records.  Be sure the buffer is empty before "
            "calling disable_autoupdates() (if it is intended to be empty)."
        )
        super().__init__(message)


class UncleanBufferError(Exception):
    def __init__(self, message=None):
        if message is None:
            message = (
                "The auto-update buffer is unexpectedly populated.  Make sure failed or suspended loads clean up the "
                "buffer when they finish."
            )
        super().__init__(message)


class InitFiltersAfterDisablingAutoupdates(Exception):
    def __init__(self, message=None):
        if message is None:
            message = (
                "Custom filtering conditions must be initialized (using init_autoupdate_label_filters()) after "
                "autoupdates are disabled (using disable_autoupdates()).  If custom filters are used by one loading "
                "script, those filters must be cleared at the end of that script so that they are not unintentionally "
                "applied to the next loading script."
            )
        super().__init__(message)


class ClearFiltersBeforeEnablingAutoupdates(Exception):
    def __init__(self, message=None):
        if message is None:
            message = (
                "Custom filtering conditions must be cleared (using init_autoupdate_label_filters()) before "
                "autoupdates are enabled (using enable_autoupdates()).  If custom filters are used by one loading "
                "script, those filters must be cleared at the end of that script so that they are not unintentionally "
                "applied to the next loading script."
            )
        super().__init__(message)<|MERGE_RESOLUTION|>--- conflicted
+++ resolved
@@ -796,16 +796,6 @@
                         f"Propagating change from child {self_sig} to parent {parent_sig}"
                     )
 
-<<<<<<< HEAD
-                # Don't let the save call propagate, because we cannot rely on it returning the updated list (because
-                # it could be overridden by another class that doesn't return it (at least, that's my guess as to why I
-                # was getting back None when I tried it.)
-                parent_inst.save(
-                    propagate=False, update_fields=parent_inst.get_my_update_fields()
-                )
-
-                # Instead, we will propagate manually:
-=======
                 # Don't let the save call propagate.  Previously, I was relying on save returning the updated list, but
                 # since .save() could be overridden by another class that doesn't return anything, I was getting back
                 # None (at least, that's my guess as to why I was getting back None when I tried it).  So instead, I
@@ -814,7 +804,6 @@
                 parent_inst.save(propagate=False)
 
                 # Propagate manually
->>>>>>> b4c826e3
                 updated = parent_inst.call_dfs_related_updaters(updated=updated)
 
         return updated
@@ -1309,21 +1298,7 @@
                 # decide which records should be updated.  Currently, this is not an issue because we only have 1
                 # update_label in use.  And if/when we add another label, it will only end up causing extra
                 # repeated updates of the same record.
-<<<<<<< HEAD
-                if db:
-                    buffer_item.save(
-                        using=db,
-                        propagate=False,
-                        update_fields=buffer_item.get_my_update_fields(),
-                    )
-                else:
-                    buffer_item.save(
-                        propagate=False,
-                        update_fields=buffer_item.get_my_update_fields(),
-                    )
-=======
                 buffer_item.save(**save_kwargs)
->>>>>>> b4c826e3
 
                 # Propagate the changes (if necessary), keeping track of what is updated and what's not.
                 # Note: all the manual changes are assumed to have been made already, so auto-updates only need to
