--- conflicted
+++ resolved
@@ -221,7 +221,6 @@
         sl = summarize_int_list(il)
         self.assertEqual(esl, sl)
 
-<<<<<<< HEAD
     def test_units_wrong(self):
         units_dict = {
             "Infusion Rate": {
@@ -263,7 +262,7 @@
         )
         self.assertTrue(hasattr(una, "units_dict"))
         self.assertEqual(una.units_dict, units_dict)
-=======
+
 
 class MultiLoadStatusTests(TracebaseTestCase):
     maxDiff = None
@@ -559,5 +558,4 @@
         self.assertIn(
             "\nAn additional AggregatedErrors object was merged with this one.  The appended trace is:\n\n",
             aes1.buffered_tb_str,
-        )
->>>>>>> 611c2fc9
+        )