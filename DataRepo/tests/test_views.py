--- conflicted
+++ resolved
@@ -77,11 +77,8 @@
         cls.SERUM_PEAKDATA_ROWS = 13
         cls.SERUM_PEAKGROUP_COUNT = cls.SERUM_COMPOUNDS_COUNT * cls.SERUM_SAMPLES_COUNT
 
-<<<<<<< HEAD
-=======
         super().setUpTestData()
 
->>>>>>> 8ff05401
     @tag("multi_working")
     def test_home_url_exists_at_desired_location(self):
         response = self.client.get("/")
@@ -98,11 +95,7 @@
         self.assertEqual(response.status_code, 200)
         self.assertTemplateUsed(response, "home.html")
 
-<<<<<<< HEAD
-    @tag("multi_working")
-=======
-    @tag("multi_broken")
->>>>>>> 8ff05401
+    @tag("multi_working")
     def test_home_card_attr_list(self):
         # spot check: counts, urls for card attributes
         animal_count = Animal.objects.all().count()
@@ -132,12 +125,8 @@
         self.assertEqual(advance_search_url, "/DataRepo/search_advanced/")
         self.assertEqual(len(response.context["card_rows"]), 2)
 
-<<<<<<< HEAD
     @tag("compound")
     @tag("multi_working")
-=======
-    @tag("multi_broken")
->>>>>>> 8ff05401
     def test_compound_list(self):
         response = self.client.get(reverse("compound_list"))
         self.assertEqual(response.status_code, 200)
@@ -146,12 +135,8 @@
             len(response.context["compound_list"]), self.ALL_COMPOUNDS_COUNT
         )
 
-<<<<<<< HEAD
     @tag("compound")
     @tag("multi_working")
-=======
-    @tag("multi_broken")
->>>>>>> 8ff05401
     def test_compound_detail(self):
         lysine = Compound.objects.filter(name="lysine").get()
         response = self.client.get(reverse("compound_detail", args=[lysine.id]))
@@ -159,17 +144,13 @@
         self.assertTemplateUsed(response, "DataRepo/compound_detail.html")
         self.assertEqual(response.context["compound"].name, "lysine")
 
-<<<<<<< HEAD
     @tag("compound")
-=======
->>>>>>> 8ff05401
     @tag("multi_working")
     def test_compound_detail_404(self):
         c = Compound.objects.order_by("id").last()
         response = self.client.get(reverse("compound_detail", args=[c.id + 1]))
         self.assertEqual(response.status_code, 404)
 
-<<<<<<< HEAD
     @tag("compound")
     @tag("multi_working")
     def test_infusate_detail(self):
@@ -185,9 +166,6 @@
         response = self.client.get(reverse("infusate_detail", args=[inf.id + 1]))
         self.assertEqual(response.status_code, 404)
 
-=======
-    @tag("multi_broken")
->>>>>>> 8ff05401
     @tag("study")
     @tag("multi_working")
     def test_study_list(self):
@@ -197,22 +175,14 @@
         self.assertEqual(len(response.context["study_list"]), 1)
         self.assertEqual(len(response.context["df"]), 1)
 
-<<<<<<< HEAD
-    @tag("multi_working")
-=======
-    @tag("multi_broken")
->>>>>>> 8ff05401
+    @tag("multi_working")
     @tag("study")
     def test_study_summary(self):
         response = self.client.get("/DataRepo/studies/study_summary/")
         self.assertEqual(response.status_code, 200)
         self.assertTemplateUsed(response, "DataRepo/study_summary.html")
 
-<<<<<<< HEAD
-    @tag("multi_working")
-=======
-    @tag("multi_broken")
->>>>>>> 8ff05401
+    @tag("multi_working")
     @tag("study")
     def test_study_detail(self):
         obob_fasted = Study.objects.filter(name="obob_fasted").get()
@@ -250,11 +220,7 @@
         response = self.client.get(reverse("protocol_detail", args=[p.id + 1]))
         self.assertEqual(response.status_code, 404)
 
-<<<<<<< HEAD
-    @tag("multi_working")
-=======
-    @tag("multi_broken")
->>>>>>> 8ff05401
+    @tag("multi_working")
     @tag("animal")
     def test_animal_list(self):
         response = self.client.get(reverse("animal_list"))
@@ -263,11 +229,7 @@
         self.assertEqual(len(response.context["animal_list"]), self.ALL_ANIMALS_COUNT)
         self.assertEqual(len(response.context["df"]), self.ALL_ANIMALS_COUNT)
 
-<<<<<<< HEAD
-    @tag("multi_working")
-=======
-    @tag("multi_broken")
->>>>>>> 8ff05401
+    @tag("multi_working")
     @tag("animal")
     def test_animal_detail(self):
         a1 = Animal.objects.filter(name="971").get()
@@ -284,11 +246,7 @@
         response = self.client.get(reverse("animal_detail", args=[a.id + 1]))
         self.assertEqual(response.status_code, 404)
 
-<<<<<<< HEAD
-    @tag("multi_working")
-=======
-    @tag("multi_broken")
->>>>>>> 8ff05401
+    @tag("multi_working")
     @tag("tissue")
     def test_tissue_list(self):
         response = self.client.get(reverse("tissue_list"))
@@ -312,11 +270,7 @@
         response = self.client.get(reverse("tissue_detail", args=[t.id + 1]))
         self.assertEqual(response.status_code, 404)
 
-<<<<<<< HEAD
-    @tag("multi_working")
-=======
-    @tag("multi_broken")
->>>>>>> 8ff05401
+    @tag("multi_working")
     @tag("sample")
     def test_sample_list(self):
         response = self.client.get("/DataRepo/samples/")
@@ -325,11 +279,7 @@
         self.assertEqual(len(response.context["sample_list"]), self.ALL_SAMPLES_COUNT)
         self.assertEqual(len(response.context["df"]), self.ALL_SAMPLES_COUNT)
 
-<<<<<<< HEAD
-    @tag("multi_working")
-=======
-    @tag("multi_broken")
->>>>>>> 8ff05401
+    @tag("multi_working")
     @tag("sample")
     def test_sample_list_per_animal(self):
         a1 = Animal.objects.filter(name="971").get()
@@ -571,11 +521,7 @@
             },
         }
 
-<<<<<<< HEAD
-    @tag("multi_broken")
-=======
-    @tag("multi_working")
->>>>>>> 8ff05401
+    @tag("multi_working")
     def test_search_advanced_valid(self):
         """
         Do a simple advanced search and make sure the results are correct
@@ -590,11 +536,7 @@
         self.assertEqual(len(response.context["res"]), qs.count())
         self.assertEqual(qry, response.context["qry"])
 
-<<<<<<< HEAD
-    @tag("multi_broken")
-=======
-    @tag("multi_working")
->>>>>>> 8ff05401
+    @tag("multi_working")
     def test_search_advanced_invalid(self):
         """
         Do a simple advanced search and make sure the results are correct
