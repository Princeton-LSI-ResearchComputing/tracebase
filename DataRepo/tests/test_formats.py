--- conflicted
+++ resolved
@@ -287,12 +287,8 @@
 
     def assertIsAPgUnitsLookupDict(self, fld_units_lookup):
         print(fld_units_lookup)
-<<<<<<< HEAD
-        self.assertEqual(38, len(fld_units_lookup.keys()))
-=======
         # There should be 39 fields with units lookups
         self.assertEqual(39, len(fld_units_lookup.keys()))
->>>>>>> 6b139eaf
         # Path should be prepended to the field name
         self.assertIsNone(fld_units_lookup["msrun__sample__animal__genotype"])
         # Each value should be a dict with the units, this one having 15 keys
@@ -318,8 +314,6 @@
                 fld_units_lookup["msrun__sample__animal__age"]["identity"]["convert"]
             ).__name__,
         )
-<<<<<<< HEAD
-=======
 
         # Each value should be a dict with the units, this one having 15 keys
         self.assertEqual(
@@ -347,7 +341,6 @@
             ).__name__,
         )
 
->>>>>>> 6b139eaf
         # Check the about value
         expected_about = (
             "Values can be entered using the following format pattern: `[n{units}{:|,}]*hh:mm:ss[.f]`, where units "
@@ -1447,13 +1440,8 @@
             expected_age_dict, fld_units_dict["fctemplate"]["serum_sample__animal__age"]
         )
         self.assertEqual(31, len(fld_units_dict["fctemplate"].keys()))
-<<<<<<< HEAD
-        self.assertEqual(39, len(fld_units_dict["pgtemplate"].keys()))
-        self.assertEqual(43, len(fld_units_dict["pdtemplate"].keys()))
-=======
         self.assertEqual(40, len(fld_units_dict["pgtemplate"].keys()))
         self.assertEqual(44, len(fld_units_dict["pdtemplate"].keys()))
->>>>>>> 6b139eaf
 
     def test_getAllFieldUnitsChoices(self):
         sg = SearchGroup()
