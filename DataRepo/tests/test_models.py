--- conflicted
+++ resolved
@@ -491,19 +491,11 @@
         last_serum_sample = self.MAIN_SERUM_ANIMAL.last_serum_sample
         # pretend the time_collected did not exist
         last_serum_sample.time_collected = None
-<<<<<<< HEAD
-        last_serum_sample.save()
-        # so if we refresh, with no cached final serum values...
-        refeshed_animal = Animal.objects.get(name="971")
-        with self.assertWarns(UserWarning):
-            last_serum_sample = refeshed_animal.last_serum_sample
-=======
         with self.assertWarns(UserWarning):
             # The auto-update of the MaintainedField generates the warning
             last_serum_sample.save()
             # refeshed_animal = Animal.objects.get(name="971")
             # last_serum_sample = refeshed_animal.last_serum_sample
->>>>>>> 8ff05401
 
     def test_restricted_animal_treatment_deletion(self):
         treatment = Animal.objects.get(name="exp024f_M2").treatment
@@ -686,11 +678,7 @@
     def test_peakgroup_from_serum_sample_false(self):
         # get a tracer compound from a non-serum sample
         sample = Sample.objects.get(name="Liv-xz982")
-<<<<<<< HEAD
-        pgl = sample.peak_groups(compound).last().labels.first()
-=======
         pgl = sample.msruns.last().peak_groups.last().labels.first()
->>>>>>> 8ff05401
         with self.assertWarns(UserWarning):
             self.assertFalse(pgl.from_serum_sample)
 
@@ -818,15 +806,6 @@
     def test_sample_peak_groups(self):
         animal = self.MAIN_SERUM_ANIMAL
         last_serum_sample = animal.last_serum_sample
-<<<<<<< HEAD
-        peak_groups = last_serum_sample.peak_groups()
-        # ALL the sample's PeakGroup objects in the QuerySet total 13
-        self.assertEqual(peak_groups.count(), self.SERUM_COMPOUNDS_COUNT)
-        # but if limited to only the tracer, it is just 1 object in the QuerySet
-        sample_tracer_peak_groups = last_serum_sample.peak_groups(
-            animal.infusate.tracers.first().compound
-        )
-=======
         peak_groups = PeakGroup.objects.filter(
             msrun__sample__id__exact=last_serum_sample.id
         )
@@ -834,7 +813,6 @@
         self.assertEqual(peak_groups.count(), self.SERUM_COMPOUNDS_COUNT)
         # but if limited to only the tracer, it is just 1 object in the QuerySet
         sample_tracer_peak_groups = last_serum_sample.last_tracer_peak_groups
->>>>>>> 8ff05401
         self.assertEqual(sample_tracer_peak_groups.count(), 1)
         # and test that the Animal convenience method is equivalent for this
         # particular sample/animal
@@ -845,11 +823,7 @@
     def test_missing_serum_sample_peak_data(self):
         animal = self.MAIN_SERUM_ANIMAL
         last_serum_sample = animal.last_serum_sample
-<<<<<<< HEAD
-        # do some deletion tests
-=======
         # Sample->MSRun is a restricted relationship, so the MSRuns must be deleted before the sample can be deleted
->>>>>>> 8ff05401
         serum_sample_msrun = MSRun.objects.filter(
             sample__name=last_serum_sample.name
         ).get()
@@ -858,11 +832,6 @@
         with the msrun deleted, the 7 rows of prior peak data
         (test_sample_peak_data, above) are now 0/gone
         """
-<<<<<<< HEAD
-        peakdata = last_serum_sample.peak_data(animal.infusate.tracers.first().compound)
-        self.assertEqual(peakdata.count(), 0)
-        animal.last_serum_sample.delete()
-=======
         peakdata = PeakData.objects.filter(
             peak_group__msrun__sample__exact=last_serum_sample
         ).filter(
@@ -871,7 +840,6 @@
         self.assertEqual(peakdata.count(), 0)
         with self.assertWarns(UserWarning):
             last_serum_sample.delete()
->>>>>>> 8ff05401
         # with the sample deleted, there are no more serum records...
         # so if we refresh, with no cached final serum values...
         refeshed_animal = Animal.objects.get(name="971")
@@ -882,12 +850,6 @@
         # so zero length list
         self.assertEqual(serum_samples.count(), 0)
         with self.assertWarns(UserWarning):
-<<<<<<< HEAD
-            # and attempts to retrieve the last_serum_sample get None
-            self.assertIsNone(refeshed_animal.last_serum_sample)
-        with self.assertWarns(UserWarning):
-=======
->>>>>>> 8ff05401
             self.assertEqual(
                 refeshed_animal_label.last_serum_tracer_label_peak_groups.count(),
                 0,
@@ -1179,7 +1141,6 @@
         last_serum_sample = first_serum_sample.animal.last_serum_sample
         # and the final one should now be the second one (just created)
         self.assertEqual(last_serum_sample.name, second_serum_sample.name)
-<<<<<<< HEAD
 
         # Confirm the original calculated normalized labeling using the existing final serum sample
         self.assertAlmostEqual(
@@ -1187,15 +1148,6 @@
             peak_group.labels.first().normalized_labeling,
         )
 
-=======
-
-        # Confirm the original calculated normalized labeling using the existing final serum sample
-        self.assertAlmostEqual(
-            0.00911997807399377,
-            peak_group.labels.first().normalized_labeling,
-        )
-
->>>>>>> 8ff05401
         # Create a later msrun with the later serum sample (but no peak group)
         msrun = MSRun.objects.create(
             researcher="John Doe",
@@ -1206,11 +1158,7 @@
         # DO NOT CREATE A PEAKGROUP FOR THE TRACER
         self.assertEqual(peak_group.labels.count(), 1, msg="Assure load was complete")
         # With the new logic of obtaining the last instance of a peak group among serum samples, this should still
-<<<<<<< HEAD
-        # produce a calculation even though the serum tracer's last peak group doesn't have a peak group. It will
-=======
         # produce a calculation even though the last serum sample doesn't have a peak group for the tracer. It will
->>>>>>> 8ff05401
         # just use the one from the first
         self.assertAlmostEqual(
             0.00911997807399377,
@@ -1380,11 +1328,7 @@
     def test_peakgroup_is_tracer_label_compound_group_false(self):
         # get a non tracer compound from a serum sample
         sample = Sample.objects.get(name="serum-xz971")
-<<<<<<< HEAD
-        pg = sample.peak_groups(compound).last()
-=======
         pg = sample.msruns.last().peak_groups.filter(name__exact="tryptophan").last()
->>>>>>> 8ff05401
         pgl = pg.labels.first()
         self.assertFalse(pgl.is_tracer_label_compound_group)
 
@@ -1392,11 +1336,7 @@
     def test_peakgroup_can_compute_tracer_label_rates_true(self):
         # get a tracer compound from a  sample
         sample = Sample.objects.get(name="serum-xz971")
-<<<<<<< HEAD
-        pg = sample.peak_groups(compound).last()
-=======
         pg = sample.last_tracer_peak_groups.last()
->>>>>>> 8ff05401
         pgl = pg.labels.first()
         self.assertTrue(pgl.can_compute_tracer_label_rates)
 
@@ -1813,17 +1753,7 @@
     def test_last_serum_tracer_rate_appearance_average_per_animal(self):
         animal = self.MAIN_SERUM_ANIMAL
         # Uses Animal.last_serum_sample and Sample.peak_groups
-<<<<<<< HEAD
-        pgl = (
-            animal.last_serum_sample.peak_groups(
-                animal.infusate.tracers.first().compound
-            )
-            .first()
-            .labels.first()
-        )
-=======
         pgl = animal.last_serum_sample.last_tracer_peak_groups.first().labels.first()
->>>>>>> 8ff05401
         self.assertAlmostEqual(
             pgl.rate_appearance_average_per_animal,
             881.3639585,
