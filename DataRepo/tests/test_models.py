from datetime import datetime, timedelta
from unittest import skipIf

import pandas as pd
from django.conf import settings
from django.core.exceptions import ObjectDoesNotExist, ValidationError
from django.core.management import call_command
from django.db import IntegrityError
from django.db.models.deletion import RestrictedError
from django.test import override_settings, tag

from DataRepo.management.commands.load_study import Command as LoadStudyCommand
from DataRepo.models import (
    Animal,
    AnimalLabel,
    Compound,
    ElementLabel,
    Infusate,
    MSRun,
    PeakData,
    PeakDataLabel,
    PeakGroup,
    PeakGroupLabel,
    PeakGroupSet,
    Protocol,
    Researcher,
    Sample,
    Study,
    Tissue,
    buffer_size,
)
from DataRepo.models.hier_cached_model import set_cache
from DataRepo.models.maintained_model import get_all_maintained_field_values
from DataRepo.models.peak_group_label import NoCommonLabel
from DataRepo.models.researcher import UnknownResearcherError
from DataRepo.tests.tracebase_test_case import TracebaseTestCase
from DataRepo.utils import (
    AccuCorDataLoader,
    AggregatedErrors,
    AllMissingCompounds,
    AllMissingSamples,
    AllMissingTissues,
    ConflictingValueError,
    DryRun,
    DupeCompoundIsotopeCombos,
    IsotopeObservationData,
    IsotopeObservationParsingError,
    IsotopeParsingError,
    MissingCompounds,
    MissingSamplesError,
    MissingTissues,
    RequiredSampleValuesError,
    SampleTableLoader,
    SheetMergeError,
    leaderboard_data,
    parse_infusate_name,
    parse_tracer_concentrations,
)


class ExampleDataConsumer:
    def get_sample_test_dataframe(self):

        # making this a dataframe, if more rows are need for future tests, or we
        # switch to a file based test
        test_df = pd.DataFrame(
            {
                "Sample Name": ["bat-xz969"],
                "Date Collected": ["2020-11-18"],
                "Researcher Name": ["Xianfeng Zeng"],
                "Tissue": ["BAT"],
                "Animal ID": ["969"],
                "Animal Genotype": ["WT"],
                "Animal Body Weight": ["27.2"],
                "Infusate": ["C16:0-[13C16]"],
                "Infusion Rate": ["0.55"],
                "Tracer Concentrations": ["8.00"],
                "Animal State": ["Fasted"],
                "Study Name": ["obob_fasted"],
            }
        )
        return test_df

    def get_peak_group_test_dataframe(self):

        peak_data_df = pd.DataFrame(
            {
                "labeled_element": ["C", "C"],
                "labeled_count": [0, 1],
                "raw_abundance": [187608.7, 11873.74],
                "corrected_abundance": [203286.917004701, 0],
                "med_mz": [179.0558, 180.0592],
                "med_rt": [11.22489, 11.21671],
            }
        )
        peak_group_df = pd.DataFrame(
            {"name": ["glucose"], "formula": ["C6H12O6"], "peak_data": [peak_data_df]}
        )
        return peak_group_df


@override_settings(CACHES=settings.TEST_CACHES)
class StudyTests(TracebaseTestCase, ExampleDataConsumer):
    def setUp(self):
        super().setUp()
        # Get test data
        self.testdata = self.get_sample_test_dataframe()
        first = self.testdata.iloc[0]
        self.first = first

        # Create animal with tracer
        Compound.objects.create(name="C16:0", formula="C16H32O2", hmdb_id="HMDB0000220")
        tracer_concs = parse_tracer_concentrations(first["Tracer Concentrations"])
        infusate_data = parse_infusate_name(first["Infusate"], tracer_concs)
        (infusate, created) = Infusate.objects.get_or_create_infusate(infusate_data)
        self.infusate = infusate
        self.animal_treatment = Protocol.objects.create(
            name="treatment_1",
            description="treatment_1_desc",
            category=Protocol.ANIMAL_TREATMENT,
        )
        self.animal = Animal.objects.create(
            name=first["Animal ID"],
            feeding_status=first["Animal State"],
            body_weight=first["Animal Body Weight"],
            genotype=first["Animal Genotype"],
            infusate=self.infusate,
            infusion_rate=first["Infusion Rate"],
            treatment=self.animal_treatment,
        )

        # Create a sample from the animal
        self.tissue = Tissue.objects.create(name=first["Tissue"])
        self.sample = Sample.objects.create(
            name=first["Sample Name"],
            tissue=self.tissue,
            animal=self.animal,
            researcher=first["Researcher Name"],
            date=first["Date Collected"],
        )

        self.protocol = Protocol.objects.create(
            name="p1",
            description="p1desc",
            category=Protocol.MSRUN_PROTOCOL,
        )
        self.msrun = MSRun.objects.create(
            researcher="John Doe",
            date=datetime.now(),
            protocol=self.protocol,
            sample=self.sample,
        )

        self.peak_group_set = PeakGroupSet.objects.create(
            filename="testing_dataset_file"
        )

        self.peak_group_df = self.get_peak_group_test_dataframe()
        initial_peak_group = self.peak_group_df.iloc[0]
        self.peak_group = PeakGroup.objects.create(
            name=initial_peak_group["name"],
            formula=initial_peak_group["formula"],
            msrun=self.msrun,
            peak_group_set=self.peak_group_set,
        )
        # actual code would have to more careful in retrieving compounds based
        # on the data's peak_group name
        compound_fk = Compound.objects.create(
            name=self.peak_group.name,
            formula=self.peak_group.formula,
            hmdb_id="HMDB0000122",
        )
        self.peak_group.compounds.add(compound_fk)
        self.peak_group.save()

        initial_peak_data_df = initial_peak_group["peak_data"]
        for index, row in initial_peak_data_df.iterrows():
            model = PeakData()
            model.peak_group = self.peak_group
            model.labeled_element = row["labeled_element"]
            model.labeled_count = row["labeled_count"]
            model.raw_abundance = row["raw_abundance"]
            model.corrected_abundance = row["corrected_abundance"]
            model.med_mz = row["med_mz"]
            model.med_rt = row["med_rt"]
            model.save()

    def test_tracer(self):
        self.assertIsNotNone(self.infusate.tracers.first().name)
        self.assertEqual(
            self.infusate.tracers.first().name, self.infusate.tracers.first()._name()
        )

    def test_tissue(self):
        self.assertEqual(self.tissue.name, self.first["Tissue"])

    def test_animal(self):
        self.assertEqual(self.animal.name, self.first["Animal ID"])
        self.assertEqual(
            self.animal.infusate.tracers.first().compound.name,
            "C16:0",
        )
        self.assertEqual(self.animal.treatment, self.animal_treatment)

    def test_animal_treatment_validation(self):
        """
        Here we are purposefully misassociating an animal with the previously
        created msrun protocol, to test model validation upon full_clean
        """
        self.animal.treatment = self.protocol
        with self.assertRaises(ValidationError):
            self.animal.full_clean()

    def test_study(self):
        """create study and associate animal"""
        # Create a study
        study = Study.objects.create(name=self.first["Study Name"])
        self.assertEqual(study.name, self.first["Study Name"])

        # add the animal to the study
        study.animals.add(self.animal)
        self.assertEqual(study.animals.get().name, self.animal.name)

    def test_sample(self):
        # Test sample relations
        self.assertEqual(self.sample.name, self.first["Sample Name"])
        self.assertEqual(self.sample.tissue.name, self.first["Tissue"])
        self.assertEqual(self.sample.animal.name, self.first["Animal ID"])
        # test time_collected exceeding MAXIMUM_VALID_TIME_COLLECTED fails
        with self.assertRaises(ValidationError):
            self.sample.time_collected = timedelta(minutes=11000)
            # validation errors are raised upon cleaning
            self.sample.full_clean()
        # test time_collected exceeding MINIMUM_VALID_TIME_COLLECTED fails
        with self.assertRaises(ValidationError):
            self.sample.time_collected = timedelta(minutes=-2000)
            self.sample.full_clean()

    def test_msrun_protocol(self):
        """MSRun lookup by primary key"""
        msr = MSRun.objects.get(id=self.msrun.pk)
        self.assertEqual(msr.protocol.name, "p1")
        self.assertEqual(msr.protocol.category, Protocol.MSRUN_PROTOCOL)
        with self.assertRaises(RestrictedError):
            # test a restricted deletion
            msr.protocol.delete()

    def test_msrun_protocol_validation(self):
        msr = MSRun.objects.get(id=self.msrun.pk)
        msr.protocol.category = Protocol.ANIMAL_TREATMENT
        with self.assertRaises(ValidationError):
            msr.full_clean()

    def test_peak_group(self):
        t_peak_group = PeakGroup.objects.get(name=self.peak_group.name)
        self.assertEqual(t_peak_group.peak_data.count(), 2)
        self.assertEqual(t_peak_group.name, self.peak_group.name)
        self.assertAlmostEqual(t_peak_group.total_abundance, 203286.917004701)

    def test_peak_group_atom_count(self):
        """PeakGroup atom_count"""
        t_peak_group = PeakGroup.objects.get(name=self.peak_group.name)
        self.assertEqual(t_peak_group.compounds.first().atom_count("C"), 6)

    def test_peak_group_unique_constraint(self):
        self.assertRaises(
            IntegrityError,
            lambda: PeakGroup.objects.create(
                name=self.peak_group.name, msrun=self.msrun
            ),
        )


@override_settings(CACHES=settings.TEST_CACHES)
@tag("protocol")
class ProtocolTests(TracebaseTestCase):
    def setUp(self):
        super().setUp()
        self.p1 = Protocol.objects.create(
            name="Protocol 1",
            category=Protocol.MSRUN_PROTOCOL,
            description="Description",
        )
        self.p1.save()

    def test_retrieve_protocol_by_id(self):
        p = Protocol.objects.filter(name="Protocol 1").get()
        ptest, created = Protocol.retrieve_or_create_protocol(p.id)
        self.assertEqual(self.p1, ptest)

    def test_retrieve_protocol_by_name(self):
        ptest, created = Protocol.retrieve_or_create_protocol(
            "Protocol 1",
            Protocol.MSRUN_PROTOCOL,
            "Description",
        )
        self.assertEqual(self.p1, ptest)

    def test_create_protocol_by_name(self):
        test_protocol_name = "Protocol 2"
        ptest, created = Protocol.retrieve_or_create_protocol(
            test_protocol_name,
            Protocol.MSRUN_PROTOCOL,
            "Description",
        )
        self.assertEqual(ptest, Protocol.objects.filter(name=test_protocol_name).get())

    def test_get_protocol_by_id_dne(self):
        with self.assertRaises(Protocol.DoesNotExist):
            Protocol.retrieve_or_create_protocol(
                100,
                Protocol.MSRUN_PROTOCOL,
                "Description",
            )

    def test_create_protocol_by_invalid_category(self):
        test_protocol_name = "Protocol 2"
        with self.assertRaises(ValidationError):
            Protocol.retrieve_or_create_protocol(
                test_protocol_name,
                "Invalid Category",
                "Description",
            )


@override_settings(CACHES=settings.TEST_CACHES)
class DataLoadingTests(TracebaseTestCase):
    @classmethod
    def setUpTestData(cls):
        call_command("load_study", "DataRepo/example_data/protocols/loading.yaml")
        call_command(
            "load_protocols",
            protocols="DataRepo/example_data/protocols/T3_protocol.tsv",
        )
        call_command("load_study", "DataRepo/example_data/tissues/loading.yaml")
        call_command(
            "load_compounds",
            compounds="DataRepo/example_data/consolidated_tracebase_compound_list.tsv",
        )
        cls.ALL_COMPOUNDS_COUNT = 51

        # initialize some sample-table-dependent counters
        cls.ALL_SAMPLES_COUNT = 0
        cls.ALL_ANIMALS_COUNT = 0
        cls.ALL_STUDIES_COUNT = 0

        call_command(
            "load_animals_and_samples",
            sample_table_filename="DataRepo/example_data/obob_samples_table.tsv",
            animal_table_filename="DataRepo/example_data/obob_animals_table.tsv",
            table_headers="DataRepo/example_data/sample_and_animal_tables_headers.yaml",
        )

        # from DataRepo/example_data/obob_sample_table.tsv, not counting the header and BLANK samples
        cls.ALL_SAMPLES_COUNT += 106
        # not counting the header and the BLANK animal
        cls.ALL_OBOB_ANIMALS_COUNT = 7
        cls.ALL_ANIMALS_COUNT += cls.ALL_OBOB_ANIMALS_COUNT
        cls.ALL_STUDIES_COUNT += 1

        call_command(
            "load_samples",
            "DataRepo/example_data/serum_lactate_timecourse_treatment.tsv",
            sample_table_headers="DataRepo/example_data/sample_table_headers.yaml",
            skip_researcher_check=True,
        )
        # from DataRepo/example_data/serum_lactate_timecourse_treatment.tsv, not counting the header
        cls.ALL_SAMPLES_COUNT += 24
        # not counting the header
        cls.ALL_ANIMALS_COUNT += 5
        cls.ALL_STUDIES_COUNT += 1

        call_command(
            "load_accucor_msruns",
            protocol="Default",
            accucor_file="DataRepo/example_data/obob_maven_6eaas_inf.xlsx",
            date="2021-04-29",
            researcher="Michael Neinast",
        )
        cls.ALL_PEAKGROUPSETS_COUNT = 1
        cls.INF_COMPOUNDS_COUNT = 7
        cls.INF_SAMPLES_COUNT = 56
        cls.INF_PEAKDATA_ROWS = 38

        call_command(
            "load_accucor_msruns",
            protocol="Default",
            accucor_file="DataRepo/example_data/obob_maven_6eaas_serum.xlsx",
            date="2021-04-29",
            researcher="Michael Neinast",
        )
        cls.ALL_PEAKGROUPSETS_COUNT += 1
        cls.SERUM_COMPOUNDS_COUNT = 13
        cls.SERUM_SAMPLES_COUNT = 4
        cls.SERUM_PEAKDATA_ROWS = 85

        # test load CSV file of corrected data, with no "original counterpart"
        call_command(
            "load_accucor_msruns",
            protocol="Default",
            accucor_file="DataRepo/example_data/obob_maven_6eaas_inf_corrected.csv",
            date="2021-10-14",
            researcher="Michael Neinast",
        )
        cls.ALL_PEAKGROUPSETS_COUNT += 1
        cls.NULL_ORIG_COMPOUNDS_COUNT = 7
        cls.NULL_ORIG_SAMPLES_COUNT = 56
        cls.NULL_ORIG_PEAKDATA_ROWS = 38

        # defining a primary animal object for repeated tests
        cls.MAIN_SERUM_ANIMAL = Animal.objects.get(name="971")

        super().setUpTestData()

    def test_compounds_loaded(self):
        self.assertEqual(Compound.objects.all().count(), self.ALL_COMPOUNDS_COUNT)

    def test_samples_loaded(self):
        self.assertEqual(Sample.objects.all().count(), self.ALL_SAMPLES_COUNT)

        self.assertEqual(Animal.objects.all().count(), self.ALL_ANIMALS_COUNT)

        self.assertEqual(Study.objects.all().count(), self.ALL_STUDIES_COUNT)

        study = Study.objects.get(name="obob_fasted")
        self.assertEqual(study.animals.count(), self.ALL_OBOB_ANIMALS_COUNT)

        # MsRun should be equivalent to the samples
        MSRUN_COUNT = (
            self.INF_SAMPLES_COUNT
            + self.SERUM_SAMPLES_COUNT
            + self.NULL_ORIG_SAMPLES_COUNT
        )
        self.assertEqual(MSRun.objects.all().count(), MSRUN_COUNT)

    def test_sample_data(self):
        sample = Sample.objects.get(name="bat-xz969")
        self.assertEqual(sample.time_collected, timedelta(minutes=150))
        self.assertEqual(sample.researcher, "Xianfeng Zeng")
        self.assertEqual(sample.animal.name, "969")
        self.assertEqual(sample.tissue.name, "brown_adipose_tissue")

    @tag("serum")
    def test_sample_is_serum(self):
        serum = Sample.objects.get(name="serum-xz971")
        self.assertTrue(serum.is_serum_sample)
        nonserum = Sample.objects.get(name="bat-xz969")
        self.assertFalse(nonserum.is_serum_sample)

    def test_peak_groups_set_loaded(self):

        # 2 peak group sets , 1 for each call to load_accucor_msruns
        self.assertEqual(
            PeakGroupSet.objects.all().count(), self.ALL_PEAKGROUPSETS_COUNT
        )
        self.assertTrue(
            PeakGroupSet.objects.filter(filename="obob_maven_6eaas_inf.xlsx").exists()
        )
        self.assertTrue(
            PeakGroupSet.objects.filter(filename="obob_maven_6eaas_serum.xlsx").exists()
        )
        self.assertTrue(
            PeakGroupSet.objects.filter(
                filename="obob_maven_6eaas_inf_corrected.csv"
            ).exists()
        )

    def test_peak_groups_multiple_compounds(self):
        """
        Test that a peakgroup that is named with two compounds separated by a
        slash ("/") is properly associated with two compounds
        """
        pg = PeakGroup.objects.filter(name="citrate/isocitrate").first()
        self.assertEqual(pg.compounds.count(), 2)
        self.assertEqual(pg.compounds.first().name, "citrate")
        self.assertEqual(pg.compounds.last().name, "isocitrate")

    def test_animal_tracers(self):
        a = Animal.objects.get(name="969")
        c = Compound.objects.get(name="C16:0")
        self.assertEqual(a.infusate.tracers.first().compound, c)
        self.assertEqual(
            a.infusate.tracers.first().labels.first().element, ElementLabel.CARBON
        )
        self.assertEqual(a.infusate.tracers.count(), 1)
        self.assertEqual(a.infusate.tracers.first().labels.count(), 1)
        self.assertEqual(a.sex, None)

    def test_animal_treatments_loaded(self):
        a = Animal.objects.get(name="969")
        self.assertEqual(a.treatment, None)
        a = Animal.objects.get(name="exp024f_M2")
        self.assertEqual(a.treatment.name, "T3")
        self.assertEqual(
            a.treatment.description,
            "For protocol's full text, please consult Michael Neinast.",
        )

    @tag("serum")
    def test_animal_serum_sample_methods(self):
        animal = self.MAIN_SERUM_ANIMAL
        serum_samples = animal.samples.filter(
            tissue__name__istartswith=Tissue.SERUM_TISSUE_PREFIX
        )
        self.assertEqual(serum_samples.count(), 1)
        last_serum_sample = animal.last_serum_sample
        self.assertEqual(last_serum_sample.name, "serum-xz971")
        self.assertEqual(last_serum_sample.name, serum_samples.last().name)

    @tag("serum")
    def test_missing_time_collected_warning(self):
        last_serum_sample = self.MAIN_SERUM_ANIMAL.last_serum_sample
        # pretend the time_collected did not exist
        last_serum_sample.time_collected = None
        with self.assertWarns(UserWarning):
            # The auto-update of the MaintainedField generates the warning
            last_serum_sample.save()
            # refeshed_animal = Animal.objects.get(name="971")
            # last_serum_sample = refeshed_animal.last_serum_sample

    def test_restricted_animal_treatment_deletion(self):
        treatment = Animal.objects.get(name="exp024f_M2").treatment
        with self.assertRaises(RestrictedError):
            # test a restricted deletion
            treatment.delete()

    def test_peak_groups_loaded(self):
        # inf data file: compounds * samples
        INF_PEAKGROUP_COUNT = self.INF_COMPOUNDS_COUNT * self.INF_SAMPLES_COUNT
        # serum data file: compounds * samples
        SERUM_PEAKGROUP_COUNT = self.SERUM_COMPOUNDS_COUNT * self.SERUM_SAMPLES_COUNT
        # null original data file: compounds * samples
        NULL_ORIG_PEAKGROUP_COUNT = (
            self.NULL_ORIG_COMPOUNDS_COUNT * self.NULL_ORIG_SAMPLES_COUNT
        )

        self.assertEqual(
            PeakGroup.objects.all().count(),
            INF_PEAKGROUP_COUNT + SERUM_PEAKGROUP_COUNT + NULL_ORIG_PEAKGROUP_COUNT,
        )

    def test_peak_data_loaded(self):
        # inf data file: PeakData rows * samples
        INF_PEAKDATA_COUNT = self.INF_PEAKDATA_ROWS * self.INF_SAMPLES_COUNT
        # serum data file: PeakData rows * samples
        SERUM_PEAKDATA_COUNT = self.SERUM_PEAKDATA_ROWS * self.SERUM_SAMPLES_COUNT
        # null original version of INF data
        NULL_ORIG_PEAKDATA_COUNT = (
            self.NULL_ORIG_PEAKDATA_ROWS * self.NULL_ORIG_SAMPLES_COUNT
        )

        self.assertEqual(
            PeakData.objects.all().count(),
            INF_PEAKDATA_COUNT + SERUM_PEAKDATA_COUNT + NULL_ORIG_PEAKDATA_COUNT,
        )

    def test_peak_group_peak_data_2(self):
        peak_group = (
            PeakGroup.objects.filter(compounds__name="histidine")
            .filter(msrun__sample__name="serum-xz971")
            .get()
        )
        # There should be a peak_data for each label count 0-6
        self.assertEqual(peak_group.peak_data.count(), 7)

        # The peak_data for labeled_count==2 is missing, thus values should be 0
        peak_data = peak_group.peak_data.filter(labels__count=2).get()
        self.assertEqual(peak_data.raw_abundance, 0)
        self.assertEqual(peak_data.med_mz, 0)
        self.assertEqual(peak_data.med_rt, 0)
        self.assertEqual(peak_data.corrected_abundance, 0)

    def test_peak_group_peak_data_3(self):
        peak_group = (
            PeakGroup.objects.filter(compounds__name="histidine")
            .filter(msrun__sample__name="serum-xz971")
            .get()
        )

        peak_data = peak_group.peak_data.filter(labels__count=5).get()
        self.assertAlmostEqual(peak_data.raw_abundance, 1356.587)
        self.assertEqual(peak_data.corrected_abundance, 0)

    def test_dupe_sample_load_fails(self):
        # Insert the dupe sample.  Samples are required to pre-exist for the accucor loader.
        sample = Sample(
            name="tst-dupe1",
            researcher="Michael",
            time_collected=timedelta(minutes=5),
            animal=Animal.objects.all()[0],
            tissue=Tissue.objects.all()[0],
        )
        sample.full_clean()
        sample.save()

        with self.assertRaises(ValidationError):
            call_command(
                "load_accucor_msruns",
                protocol="Default",
                accucor_file="DataRepo/example_data/obob_maven_6eaas_inf_sample_dupe.xlsx",
                date="2021-08-20",
                researcher="Michael",
            )

    def test_dupe_samples_not_loaded(self):
        self.assertEqual(Sample.objects.filter(name__exact="tst-dupe1").count(), 0)

    def test_adl_existing_researcher(self):
        call_command(
            "load_accucor_msruns",
            protocol="Default",
            accucor_file="DataRepo/example_data/obob_maven_6eaas_inf_new_researcher_err.xlsx",
            date="2021-04-30",
            researcher="Michael Neinast",
            new_researcher=False,
        )
        # Test that basically, no exception occurred
        self.assertTrue(True)

    def test_adl_new_researcher(self):
        # The error string must include:
        #   The new researcher is in the error
        #   Hidden flag is suggested
        #   Existing researchers are shown
        with self.assertRaises(AggregatedErrors) as ar:
            # Now load with a new researcher (and no --new-researcher flag)
            call_command(
                "load_accucor_msruns",
                protocol="Default",
                accucor_file="DataRepo/example_data/obob_maven_6eaas_inf_new_researcher_err2.xlsx",
                date="2021-04-30",
                researcher="Luke Skywalker",
            )
        aes = ar.exception
        self.assertEqual(1, len(aes.exceptions))
        self.assertTrue("Luke Skywalker" in str(aes.exceptions[0]))
        self.assertTrue(
            "add --new-researcher to your command" in str(aes.exceptions[0])
        )
        self.assertTrue(
            "Michael Neinast\n\tXianfeng Zeng" in str(aes.exceptions[0]),
            msg=f"String [Michael Neinast\nXianfeng Zeng] must be in {str(aes.exceptions[0])}",
        )

    def test_adl_new_researcher_confirmed(self):
        call_command(
            "load_accucor_msruns",
            protocol="Default",
            accucor_file="DataRepo/example_data/obob_maven_6eaas_inf_new_researcher_err2.xlsx",
            date="2021-04-30",
            researcher="Luke Skywalker",
            new_researcher=True,
        )
        # Test that basically, no exception occurred
        self.assertTrue(True)

    def test_adl_existing_researcher_marked_new(self):
        # The error string must include:
        #   The new researcher is in the error
        #   Hidden flag is suggested
        #   Existing researchers are shown
        exp_err = (
            "Researcher [Michael Neinast] exists.  --new-researcher cannot be used for existing researchers.  Current "
            "researchers are:\nMichael Neinast\nXianfeng Zeng"
        )
        with self.assertRaises(AggregatedErrors) as ar:
            call_command(
                "load_accucor_msruns",
                protocol="Default",
                accucor_file="DataRepo/example_data/obob_maven_6eaas_inf_new_researcher_err2.xlsx",
                date="2021-04-30",
                researcher="Michael Neinast",
                new_researcher=True,
            )
        aes = ar.exception
        self.assertEqual(1, len(aes.exceptions))
        self.assertTrue(exp_err in str(aes.exceptions[0]))

    def test_ls_new_researcher_and_aggregate_errors(self):
        # The error string must include:
        #   The new researcher is in the error
        #   Hidden flag is suggested
        #   Existing researchers are shown
        exp_err = (
            "1 researchers: [Han Solo] out of 1 do not exist in the database.  Current researchers are:\n\tMichael "
            "Neinast\n\tXianfeng Zeng\nIf all researchers are valid new researchers, add --skip-researcher-check to "
            "your command."
        )
        with self.assertRaises(AggregatedErrors) as ar:
            call_command(
                "load_samples",
                "DataRepo/example_data/serum_lactate_timecourse_treatment_new_researcher.tsv",
                sample_table_headers="DataRepo/example_data/sample_table_headers.yaml",
            )
        aes = ar.exception
        ures = [e for e in aes.exceptions if isinstance(e, UnknownResearcherError)]
        self.assertEqual(1, len(ures))
        self.assertIn(
            exp_err,
            str(ures[0]),
        )
        # There are 24 conflicts due to this file being a copy of a file already loaded, with the reseacher changed.
        self.assertEqual(25, len(aes.exceptions))

    def test_ls_new_researcher_confirmed(self):
        with self.assertRaises(AggregatedErrors) as ar:
            call_command(
                "load_samples",
                "DataRepo/example_data/serum_lactate_timecourse_treatment_new_researcher.tsv",
                sample_table_headers="DataRepo/example_data/sample_table_headers.yaml",
                skip_researcher_check=True,
            )
        aes = ar.exception
        # Test that no researcher exception occurred
        ures = [e for e in aes.exceptions if isinstance(e, UnknownResearcherError)]
        self.assertEqual(0, len(ures))
        # There are 24 ConflictingValueErrors expected (Same samples with different researcher: Han Solo)
        cves = [e for e in aes.exceptions if isinstance(e, ConflictingValueError)]
        self.assertIn("Han Solo", str(cves[0]))
        self.assertEqual(24, len(cves))
        # There are 24 expected errors total
        self.assertEqual(24, len(aes.exceptions))
        self.assertIn(
            "24 exceptions occurred, including type(s): [ConflictingValueError].",
            str(ar.exception),
        )

    @tag("fcirc")
    def test_peakgroup_from_serum_sample_false(self):
        # get a tracer compound from a non-serum sample
        sample = Sample.objects.get(name="Liv-xz982")
        pgl = sample.msruns.last().peak_groups.last().labels.first()
        with self.assertWarns(UserWarning):
            self.assertFalse(pgl.from_serum_sample)

    @tag("synonym_data_loading")
    def test_valid_synonym_accucor_load(self):
        # this file contains 1 valid synonym for glucose, "dextrose"
        call_command(
            "load_accucor_msruns",
            protocol="Default",
            accucor_file="DataRepo/example_data/obob_maven_6eaas_inf_corrected_valid_syn.csv",
            date="2021-11-19",
            researcher="Michael Neinast",
        )

        self.assertTrue(
            PeakGroupSet.objects.filter(
                filename="obob_maven_6eaas_inf_corrected_valid_syn.csv"
            ).exists()
        )
        peak_group = PeakGroup.objects.filter(
            peak_group_set__filename="obob_maven_6eaas_inf_corrected_valid_syn.csv"
        ).first()
        self.assertEqual(peak_group.name, "dextrose")
        self.assertEqual(peak_group.compounds.first().name, "glucose")

    @tag("synonym_data_loading")
    def test_invalid_synonym_accucor_load(self):
        with self.assertRaises(
            AggregatedErrors,
            msg="Should complain about a missing compound (due to a synonym renamed to 'table sugar')",
        ) as ar:
            # this file contains 1 invalid synonym for glucose "table sugar"
            call_command(
                "load_accucor_msruns",
                protocol="Default",
                accucor_file="DataRepo/example_data/obob_maven_6eaas_inf_corrected_invalid_syn.csv",
                date="2021-11-18",
                researcher="Michael Neinast",
            )
        aes = ar.exception
        self.assertEqual(1, len(aes.exceptions))
        self.assertTrue(isinstance(aes.exceptions[0], MissingCompounds))
        exp_str = "1 compounds were not found in the database:\n\ttable sugar"
        self.assertIn(
            exp_str,
            str(aes.exceptions[0]),
            msg=f"Exception must contain {exp_str}",
        )


@override_settings(CACHES=settings.TEST_CACHES)
class PropertyTests(TracebaseTestCase):
    @classmethod
    def setUpTestData(cls):
        call_command(
            "load_study",
            "DataRepo/example_data/small_dataset/small_obob_study_prerequisites.yaml",
        )
        call_command(
            "load_protocols",
            protocols="DataRepo/example_data/protocols/T3_protocol.tsv",
        )
        cls.ALL_COMPOUNDS_COUNT = 47

        # initialize some sample-table-dependent counters
        cls.ALL_SAMPLES_COUNT = 0
        cls.ALL_ANIMALS_COUNT = 0
        cls.ALL_STUDIES_COUNT = 0

        call_command(
            "load_animals_and_samples",
            sample_table_filename="DataRepo/example_data/obob_samples_table.tsv",
            animal_table_filename="DataRepo/example_data/obob_animals_table.tsv",
            table_headers="DataRepo/example_data/sample_and_animal_tables_headers.yaml",
        )

        # from DataRepo/example_data/obob_sample_table.tsv, not counting the header and BLANK samples
        cls.ALL_SAMPLES_COUNT += 106
        # not counting the header and the BLANK animal
        cls.ALL_OBOB_ANIMALS_COUNT = 7
        cls.ALL_ANIMALS_COUNT += cls.ALL_OBOB_ANIMALS_COUNT
        cls.ALL_STUDIES_COUNT += 1

        call_command(
            "load_samples",
            "DataRepo/example_data/serum_lactate_timecourse_treatment.tsv",
            sample_table_headers="DataRepo/example_data/sample_table_headers.yaml",
            skip_researcher_check=True,
        )
        # from DataRepo/example_data/serum_lactate_timecourse_treatment.tsv, not counting the header
        cls.ALL_SAMPLES_COUNT += 24
        # not counting the header
        cls.ALL_ANIMALS_COUNT += 5
        cls.ALL_STUDIES_COUNT += 1

        call_command(
            "load_accucor_msruns",
            protocol="Default",
            accucor_file="DataRepo/example_data/obob_maven_6eaas_inf.xlsx",
            date="2021-04-29",
            researcher="Michael Neinast",
        )
        cls.ALL_PEAKGROUPSETS_COUNT = 1
        cls.INF_COMPOUNDS_COUNT = 7
        cls.INF_SAMPLES_COUNT = 56
        cls.INF_PEAKDATA_ROWS = 38

        call_command(
            "load_accucor_msruns",
            protocol="Default",
            accucor_file="DataRepo/example_data/obob_maven_6eaas_serum.xlsx",
            date="2021-04-29",
            researcher="Michael Neinast",
        )
        cls.ALL_PEAKGROUPSETS_COUNT += 1
        cls.SERUM_COMPOUNDS_COUNT = 13
        cls.SERUM_SAMPLES_COUNT = 4
        cls.SERUM_PEAKDATA_ROWS = 85

        # test load CSV file of corrected data, with no "original counterpart"
        call_command(
            "load_accucor_msruns",
            protocol="Default",
            accucor_file="DataRepo/example_data/obob_maven_6eaas_inf_corrected.csv",
            date="2021-10-14",
            researcher="Michael Neinast",
        )
        cls.ALL_PEAKGROUPSETS_COUNT += 1
        cls.NULL_ORIG_COMPOUNDS_COUNT = 7
        cls.NULL_ORIG_SAMPLES_COUNT = 56
        cls.NULL_ORIG_PEAKDATA_ROWS = 38

        # defining a primary animal object for repeated tests
        cls.MAIN_SERUM_ANIMAL = Animal.objects.get(name="971")

        super().setUpTestData()

    @tag("serum")
    def test_sample_peak_groups(self):
        animal = self.MAIN_SERUM_ANIMAL
        last_serum_sample = animal.last_serum_sample
        peak_groups = PeakGroup.objects.filter(
            msrun__sample__id__exact=last_serum_sample.id
        )
        # ALL the sample's PeakGroup objects in the QuerySet total 13
        self.assertEqual(peak_groups.count(), self.SERUM_COMPOUNDS_COUNT)
        # but if limited to only the tracer, it is just 1 object in the QuerySet
        sample_tracer_peak_groups = last_serum_sample.last_tracer_peak_groups
        self.assertEqual(sample_tracer_peak_groups.count(), 1)
        # and test that the Animal convenience method is equivalent for this
        # particular sample/animal
        pg = animal.labels.first().last_serum_tracer_label_peak_groups.first()
        self.assertEqual(sample_tracer_peak_groups.get().id, pg.id)

    @tag("fcirc", "serum")
    def test_missing_serum_sample_peak_data(self):
        animal = self.MAIN_SERUM_ANIMAL
        last_serum_sample = animal.last_serum_sample
        # Sample->MSRun is a restricted relationship, so the MSRuns must be deleted before the sample can be deleted
        serum_sample_msrun = MSRun.objects.filter(
            sample__name=last_serum_sample.name
        ).get()
        serum_sample_msrun.delete()
        """
        with the msrun deleted, the 7 rows of prior peak data
        (test_sample_peak_data, above) are now 0/gone
        """
        peakdata = PeakData.objects.filter(
            peak_group__msrun__sample__exact=last_serum_sample
        ).filter(
            peak_group__compounds__id=animal.infusate.tracers.first().compound.id,
        )
        self.assertEqual(peakdata.count(), 0)
        with self.assertWarns(UserWarning):
            last_serum_sample.delete()
        # with the sample deleted, there are no more serum records...
        # so if we refresh, with no cached final serum values...
        refeshed_animal = Animal.objects.get(name="971")
        refeshed_animal_label = refeshed_animal.labels.first()
        serum_samples = refeshed_animal.samples.filter(
            tissue__name__istartswith=Tissue.SERUM_TISSUE_PREFIX
        )
        # so zero length list
        self.assertEqual(serum_samples.count(), 0)
        with self.assertWarns(UserWarning):
            self.assertEqual(
                refeshed_animal_label.last_serum_tracer_label_peak_groups.count(),
                0,
            )

    def test_peak_group_peak_data_1(self):
        peak_group = (
            PeakGroup.objects.filter(compounds__name="glucose")
            .filter(msrun__sample__name="BAT-xz971")
            .filter(peak_group_set__filename="obob_maven_6eaas_inf.xlsx")
            .get()
        )
        peak_data = peak_group.peak_data.filter(labels__count=0).get()
        self.assertEqual(peak_data.raw_abundance, 8814287)
        self.assertAlmostEqual(peak_data.corrected_abundance, 9553199.89089051)
        self.assertAlmostEqual(peak_group.total_abundance, 9599112.684, places=3)
        self.assertAlmostEqual(
            peak_group.labels.first().enrichment_fraction, 0.001555566789
        )
        self.assertAlmostEqual(
            peak_group.labels.first().enrichment_abundance,
            14932.06089,
            places=5,
        )
        self.assertAlmostEqual(
            peak_group.labels.first().normalized_labeling, 0.009119978074
        )

    def test_peak_group_peak_data_4(self):
        # null original data
        peak_group = (
            PeakGroup.objects.filter(compounds__name="glucose")
            .filter(msrun__sample__name="BAT-xz971")
            .filter(peak_group_set__filename="obob_maven_6eaas_inf_corrected.csv")
            .get()
        )
        peak_data = peak_group.peak_data.filter(labels__count=0).get()
        # so some data is unavialable
        self.assertIsNone(peak_data.raw_abundance)
        self.assertIsNone(peak_data.med_mz)
        self.assertIsNone(peak_data.med_rt)
        # but presumably these are all computed from the corrected data
        self.assertAlmostEqual(peak_data.corrected_abundance, 9553199.89089051)
        self.assertAlmostEqual(peak_group.total_abundance, 9599112.684, places=3)
        self.assertAlmostEqual(
            peak_group.labels.first().enrichment_fraction, 0.001555566789
        )
        self.assertAlmostEqual(
            peak_group.labels.first().enrichment_abundance,
            14932.06089,
            places=5,
        )
        self.assertAlmostEqual(
            peak_group.labels.first().normalized_labeling, 0.009119978074
        )

    def test_peak_group_peak_data_serum(self):
        peak_group = (
            PeakGroup.objects.filter(compounds__name="lysine")
            .filter(msrun__sample__name="serum-xz971")
            .get()
        )
        peak_data = peak_group.peak_data.filter(labels__count=0).get()
        self.assertAlmostEqual(peak_data.raw_abundance, 205652.5)
        self.assertAlmostEqual(peak_data.corrected_abundance, 222028.365565823)
        self.assertAlmostEqual(peak_group.total_abundance, 267686.902436353)
        self.assertAlmostEqual(
            peak_group.labels.first().enrichment_fraction, 0.1705669439
        )
        self.assertAlmostEqual(
            peak_group.labels.first().enrichment_abundance,
            45658.53687,
            places=5,
        )
        self.assertAlmostEqual(peak_group.labels.first().normalized_labeling, 1)

    def test_no_peak_labeled_elements(self):
        # This creates an animal with a notrogen-labeled tracer (among others)
        call_command(
            "load_animals_and_samples",
            animal_and_sample_table_filename=(
                "DataRepo/example_data/testing_data/animal_sample_table_labeled_elements.xlsx"
            ),
            skip_researcher_check=True,
        )

        # Retrieve a sample associated with an animal that has a tracer with only a nitrogen label
        sample = Sample.objects.get(name__exact="test_animal_2_sample_1")
        pc = Protocol(name=Protocol.MSRUN_PROTOCOL)
        pc.save()
        msrun = MSRun(
            sample=sample,
            researcher="george",
            date=datetime.strptime("1992-1-1".strip(), "%Y-%m-%d"),
            protocol=pc,
        )
        msrun.save()
        pgs = PeakGroupSet()
        pgs.save()
        pg = PeakGroup(name="lactate", peak_group_set=pgs, msrun=msrun)
        pg.save()

        # Add a compound to the peak group that does not have a nitrogen
        cpd = Compound.objects.get(name="lactate", formula="C3H6O3")
        pg.compounds.add(cpd)

        # make sure we get only 1 labeled element of nitrogen
        self.assertEqual(
            ["N"],
            sample.animal.infusate.tracer_labeled_elements(),
            msg="Make sure the tracer labeled elements are set for the animal this peak group is linked to.",
        )

        # Create the peak group label that would be created if the accucor/isocorr data was loaded
        PeakGroupLabel.objects.create(
            peak_group=pg,
            element="N",
        )

        # Now try to trigger a NoCommonLabel exception
        with self.assertRaises(
            NoCommonLabel,
            msg=(
                "PeakGroup lactate found associated with measured compounds: [lactate] that does not contain labeled "
                "element C (from the tracers in the infusate [methionine-(15N1)[200]])."
            ),
        ):
            pg.labels.first().enrichment_fraction

    def test_enrichment_fraction_missing_peak_group_formula(self):
        peak_group = (
            PeakGroup.objects.filter(compounds__name="lysine")
            .filter(msrun__sample__name="serum-xz971")
            .get()
        )
        peak_group.formula = None
        with self.assertWarns(UserWarning):
            self.assertIsNone(peak_group.labels.first().enrichment_fraction)

    def test_enrichment_fraction_missing_bad_formula(self):
        peak_group = (
            PeakGroup.objects.filter(compounds__name="lysine")
            .filter(msrun__sample__name="serum-xz971")
            .get()
        )
        peak_group.formula = "H2O"
        with self.assertRaises(NoCommonLabel):
            peak_group.labels.first().enrichment_fraction

    def test_enrichment_fraction_missing_labeled_element(self):
        peak_group = (
            PeakGroup.objects.filter(compounds__name="lysine")
            .filter(msrun__sample__name="serum-xz971")
            .get()
        )

        for peak_data in peak_group.peak_data.all():
            for pdl in peak_data.labels.all():
                pdl.delete()
            peak_data.save()

        with self.assertWarns(UserWarning):
            self.assertIsNone(peak_group.labels.first().enrichment_fraction)

    def test_peak_group_peak_labeled_elements(self):
        peak_group = (
            PeakGroup.objects.filter(compounds__name="lysine")
            .filter(msrun__sample__name="serum-xz971")
            .get()
        )

        self.assertEqual(["C"], peak_group.peak_labeled_elements)

    def test_peak_group_tracer_labeled_elements(self):
        peak_group = (
            PeakGroup.objects.filter(compounds__name="lysine")
            .filter(msrun__sample__name="serum-xz971")
            .get()
        )

        self.assertEqual(
            ["C"], peak_group.msrun.sample.animal.infusate.tracer_labeled_elements()
        )

    def test_normalized_labeling_latest_serum(self):
        peak_group = (
            PeakGroup.objects.filter(compounds__name="glucose")
            .filter(msrun__sample__name="BAT-xz971")
            .filter(peak_group_set__filename="obob_maven_6eaas_inf.xlsx")
            .get()
        )

        first_serum_sample = Sample.objects.filter(name="serum-xz971").get()
        second_serum_sample = Sample.objects.create(
            date=first_serum_sample.date,
            name="serum-xz971.2",
            researcher=first_serum_sample.researcher,
            animal=first_serum_sample.animal,
            tissue=first_serum_sample.tissue,
            time_collected=first_serum_sample.time_collected + timedelta(minutes=1),
        )

        serum_samples = first_serum_sample.animal.samples.filter(
            tissue__name__istartswith=Tissue.SERUM_TISSUE_PREFIX
        )
        # there should now be 2 serum samples for this animal
        self.assertEqual(serum_samples.count(), 2)
        last_serum_sample = first_serum_sample.animal.last_serum_sample
        # and the final one should now be the second one (just created)
        self.assertEqual(last_serum_sample.name, second_serum_sample.name)

        msrun = MSRun.objects.create(
            researcher="John Doe",
            date=datetime.now(),
            protocol=first_serum_sample.msruns.first().protocol,
            sample=second_serum_sample,
        )
        second_serum_peak_group = PeakGroup.objects.create(
            name=peak_group.name,
            formula=peak_group.formula,
            msrun=msrun,
            peak_group_set=peak_group.peak_group_set,
        )
        second_serum_peak_group.compounds.add(
            peak_group.msrun.sample.animal.infusate.tracers.first().compound
        )
        first_serum_peak_group = (
            PeakGroup.objects.filter(compounds__name="lysine")
            .filter(msrun__sample__name="serum-xz971")
            .get()
        )
        first_serum_peak_group_label = first_serum_peak_group.labels.first()
        PeakGroupLabel.objects.create(
            peak_group=second_serum_peak_group,
            element=first_serum_peak_group_label.element,
        )
        for orig_peak_data in first_serum_peak_group.peak_data.all():
            pdr = PeakData.objects.create(
                raw_abundance=orig_peak_data.raw_abundance,
                corrected_abundance=orig_peak_data.corrected_abundance,
                peak_group=second_serum_peak_group,
                med_mz=orig_peak_data.med_mz,
                med_rt=orig_peak_data.med_rt,
            )
            PeakDataLabel.objects.create(
                peak_data=pdr,
                element=orig_peak_data.labels.first().element,
                count=orig_peak_data.labels.first().count,
                mass_number=orig_peak_data.labels.first().mass_number,
            )
        second_peak_data = second_serum_peak_group.peak_data.order_by(
            "labels__count"
        ).last()
        second_peak_data.corrected_abundance = 100
        second_peak_data.save()
        self.assertEqual(peak_group.labels.count(), 1, msg="Assure load was complete")
        self.assertAlmostEqual(
            peak_group.labels.first().normalized_labeling, 3.455355083
        )

    def test_normalized_labeling_latest_serum_no_peakgroup(self):
        """
        The calculation of any peak group's normalized labeling utilizes the serum's enrichment fraction of each of the
        tarcer peak groups involved.  This test messes with those tracer peak groups and the serum samples to make sure
        it uses the right serum tracer peak groups and issues an error if they are missing.
        """
        peak_group = (
            PeakGroup.objects.filter(compounds__name="glucose")
            .filter(msrun__sample__name="BAT-xz971")
            .filter(peak_group_set__filename="obob_maven_6eaas_inf.xlsx")
            .get()
        )

        first_serum_sample = Sample.objects.filter(name="serum-xz971").get()
        second_serum_sample = Sample.objects.create(
            date=first_serum_sample.date,
            name="serum-xz971.3",
            researcher=first_serum_sample.researcher,
            animal=first_serum_sample.animal,
            tissue=first_serum_sample.tissue,
            time_collected=first_serum_sample.time_collected + timedelta(minutes=1),
        )

        serum_samples = first_serum_sample.animal.samples.filter(
            tissue__name__istartswith=Tissue.SERUM_TISSUE_PREFIX
        )
        # there should now be 2 serum samples for this animal
        self.assertEqual(serum_samples.count(), 2)
        last_serum_sample = first_serum_sample.animal.last_serum_sample
        # and the final one should now be the second one (just created)
        self.assertEqual(last_serum_sample.name, second_serum_sample.name)

        # Confirm the original calculated normalized labeling using the existing final serum sample
        self.assertAlmostEqual(
            0.00911997807399377,
            peak_group.labels.first().normalized_labeling,
        )

        # Create a later msrun with the later serum sample (but no peak group)
        msrun = MSRun.objects.create(
            researcher="John Doe",
            date=datetime.now(),
            protocol=first_serum_sample.msruns.first().protocol,
            sample=second_serum_sample,
        )
        # DO NOT CREATE A PEAKGROUP FOR THE TRACER
        self.assertEqual(peak_group.labels.count(), 1, msg="Assure load was complete")
        # With the new logic of obtaining the last instance of a peak group among serum samples, this should still
        # produce a calculation even though the last serum sample doesn't have a peak group for the tracer. It will
        # just use the one from the first
        self.assertAlmostEqual(
            0.00911997807399377,
            peak_group.labels.first().normalized_labeling,
        )

        # Now add a peak group to the new last serum sample and change the corrected abundance to confirm it uses the
        # new last sample's peak group
        second_serum_peak_group = PeakGroup.objects.create(
            name=peak_group.name,
            formula=peak_group.formula,
            msrun=msrun,
            peak_group_set=peak_group.peak_group_set,
        )
        second_serum_peak_group.compounds.add(
            peak_group.msrun.sample.animal.infusate.tracers.first().compound
        )
        first_serum_peak_group = (
            PeakGroup.objects.filter(compounds__name="lysine")
            .filter(msrun__sample__name="serum-xz971")
            .get()
        )
        PeakGroupLabel.objects.create(
            peak_group=second_serum_peak_group,
            element=peak_group.labels.first().element,
        )
        # We do not need to add a peak group label (i.e. make it missing), because it's not used in this calculation
        for orig_peak_data in first_serum_peak_group.peak_data.all():
            pdr = PeakData.objects.create(
                raw_abundance=orig_peak_data.raw_abundance,
                corrected_abundance=orig_peak_data.corrected_abundance,
                peak_group=second_serum_peak_group,
                med_mz=orig_peak_data.med_mz,
                med_rt=orig_peak_data.med_rt,
            )
            PeakDataLabel.objects.create(
                peak_data=pdr,
                element=orig_peak_data.labels.first().element,
                count=orig_peak_data.labels.first().count,
                mass_number=orig_peak_data.labels.first().mass_number,
            )
        second_peak_data = second_serum_peak_group.peak_data.order_by(
            "labels__count"
        ).last()
        second_peak_data.corrected_abundance = 100
        second_peak_data.save()
        # Now confirm the different calculated value
        self.assertAlmostEqual(
            3.4553550826083774, peak_group.labels.first().normalized_labeling
        )

        # Now let's delete both peak groups and confirm the value can no longer be calculated and that a warning is
        # issued

        # Now let's delete the first serum peak group's peak group label record that still exists
        first_serum_peak_group.delete()
        second_serum_peak_group.delete()
        with self.assertWarns(UserWarning):
            self.assertIsNone(peak_group.labels.first().normalized_labeling)

    def test_animal_label_populated(self):
        self.assertEqual(AnimalLabel.objects.count(), 12)

    def test_peak_group_label_populated(self):
        self.assertEqual(PeakGroupLabel.objects.count(), 836)

    def test_normalized_labeling_missing_serum_peak_group(self):
        peak_group = (
            PeakGroup.objects.filter(compounds__name="glucose")
            .filter(msrun__sample__name="BAT-xz971")
            .filter(peak_group_set__filename="obob_maven_6eaas_inf.xlsx")
            .get()
        )

        peak_group_serum = (
            PeakGroup.objects.filter(compounds__name="lysine")
            .filter(msrun__sample__name="serum-xz971")
            .get()
        )
        peak_group_serum.delete()

        with self.assertWarns(UserWarning):
            self.assertIsNone(peak_group.labels.first().normalized_labeling)

    def test_normalized_labeling_missing_serum_sample(self):
        peak_group = (
            PeakGroup.objects.filter(compounds__name="glucose")
            .filter(msrun__sample__name="BAT-xz971")
            .filter(peak_group_set__filename="obob_maven_6eaas_inf.xlsx")
            .get()
        )

        serum_sample_msrun = MSRun.objects.filter(sample__name="serum-xz971").get()
        serum_sample_msrun.delete()
        serum_sample = Sample.objects.filter(name="serum-xz971").get()
        serum_sample.delete()

        with self.assertWarns(UserWarning):
            self.assertIsNone(peak_group.labels.first().normalized_labeling)

    def test_peak_data_fraction(self):
        peak_data = (
            PeakGroup.objects.filter(compounds__name="glucose")
            .filter(msrun__sample__name="BAT-xz971")
            .filter(peak_group_set__filename="obob_maven_6eaas_inf.xlsx")
            .get()
            .peak_data.filter(labels__count=0)
            .get()
        )
        self.assertAlmostEqual(peak_data.fraction, 0.9952169753)

    def test_peak_group_total_abundance_zero(self):
        # Test various calculations do not raise exceptions when total_abundance is zero
        peak_group = (
            PeakGroup.objects.filter(compounds__name="glucose")
            .filter(msrun__sample__name="BAT-xz971")
            .filter(peak_group_set__filename="obob_maven_6eaas_inf.xlsx")
            .get()
        )

        msrun = MSRun.objects.create(
            researcher="John Doe",
            date=datetime.now(),
            protocol=peak_group.msrun.protocol,
            sample=peak_group.msrun.sample,
        )
        peak_group_zero = PeakGroup.objects.create(
            name=peak_group.name,
            formula=peak_group.formula,
            msrun=msrun,
            peak_group_set=peak_group.peak_group_set,
        )

        labeled_elems = []
        for orig_peak_data in peak_group.peak_data.all():
            pd = PeakData.objects.create(
                raw_abundance=0,
                corrected_abundance=0,
                peak_group=peak_group_zero,
                med_mz=orig_peak_data.med_mz,
                med_rt=orig_peak_data.med_rt,
            )
            # Fraction is not defined when total_abundance is zero
            self.assertIsNone(pd.fraction)
            for orig_peak_label in orig_peak_data.labels.all():
                if orig_peak_label.element not in labeled_elems:
                    labeled_elems.append(orig_peak_label.element)
                PeakDataLabel.objects.create(
                    peak_data=pd,
                    element=orig_peak_label.element,
                    mass_number=orig_peak_label.mass_number,
                    count=orig_peak_label.count,
                )
        for pgl in labeled_elems:
            PeakGroupLabel.objects.create(
                peak_group=peak_group_zero,
                element=pgl,
            )

        with self.assertWarns(UserWarning):
            self.assertIsNone(peak_group_zero.labels.first().enrichment_fraction)
        self.assertIsNone(peak_group_zero.labels.first().enrichment_abundance)
        self.assertIsNone(peak_group_zero.labels.first().normalized_labeling)
        self.assertEqual(peak_group_zero.total_abundance, 0)

    @tag("fcirc")
    def test_peakgroup_is_tracer_label_compound_group_false(self):
        # get a non tracer compound from a serum sample
        sample = Sample.objects.get(name="serum-xz971")
        pg = sample.msruns.last().peak_groups.filter(name__exact="tryptophan").last()
        pgl = pg.labels.first()
        self.assertFalse(pgl.is_tracer_label_compound_group)

    @tag("fcirc")
    def test_peakgroup_can_compute_tracer_label_rates_true(self):
        # get a tracer compound from a  sample
        sample = Sample.objects.get(name="serum-xz971")
        pg = sample.last_tracer_peak_groups.last()
        pgl = pg.labels.first()
        self.assertTrue(pgl.can_compute_tracer_label_rates)

    @tag("fcirc")
    def test_peakgroup_can_compute_tracer_label_rates_false_no_rate(self):
        # get a tracer compound from a  sample
        sample = Sample.objects.get(name="serum-xz971")
        pg = sample.last_tracer_peak_groups.last()
        animal = pg.animal
        # but if the animal infusion_rate is not defined...
        orig_tir = animal.infusion_rate
        animal.infusion_rate = None
        animal.save()
        pgf = animal.labels.first().last_serum_tracer_label_peak_groups.first()
        pglf = pgf.labels.first()
        with self.assertWarns(UserWarning):
            self.assertFalse(pglf.can_compute_tracer_label_rates)
        # revert
        animal.infusion_rate = orig_tir
        animal.save()

    @tag("fcirc")
    def test_peakgroup_can_compute_tracer_label_rates_false_no_conc(self):
        # get a tracer compound from a sample
        sample = Sample.objects.get(name="serum-xz971")
        pg = sample.last_tracer_peak_groups.last()
        animal = pg.animal
        al = animal.labels.first()
        pgf = al.last_serum_tracer_label_peak_groups.last()
        pglf = pgf.labels.first()
        # but if the animal tracer_concentration is not defined...
        set_cache(pglf, "tracer_concentration", None)
        with self.assertWarns(UserWarning):
            self.assertFalse(pglf.can_compute_intact_tracer_label_rates)

    @tag("fcirc")
    def test_peakgroup_can_compute_body_weight_intact_tracer_label_rates_true(self):
        animal = self.MAIN_SERUM_ANIMAL
        pg = animal.last_serum_tracer_peak_groups.first()
        pgl = pg.labels.first()
        self.assertTrue(pgl.can_compute_body_weight_intact_tracer_label_rates)

    @tag("fcirc")
    def test_peakgroup_can_compute_body_weight_tracer_label_rates_false(self):
        animal = self.MAIN_SERUM_ANIMAL
        orig_bw = animal.body_weight
        animal.body_weight = None
        animal.save()
        pg = animal.last_serum_tracer_peak_groups.first()
        pgl = pg.labels.first()
        with self.assertWarns(UserWarning):
            self.assertFalse(pgl.can_compute_body_weight_intact_tracer_label_rates)
        # revert
        animal.body_weight = orig_bw
        animal.save()

    @tag("fcirc")
    def test_peakgroup_can_compute_intact_tracer_label_rates_true(self):
        animal = self.MAIN_SERUM_ANIMAL
        pg = animal.last_serum_tracer_peak_groups.first()
        pgl = pg.labels.first()
        self.assertTrue(pgl.can_compute_intact_tracer_label_rates)

    @tag("fcirc")
    def test_peakgroup_can_compute_intact_tracer_label_rates_false(self):
        animal = self.MAIN_SERUM_ANIMAL
        tracer = animal.infusate.tracers.first()
        pg = animal.last_serum_tracer_peak_groups.first()
        pgid = pg.id
        tracer_labeled_count = tracer.labels.first().count
        intact_peakdata = pg.peak_data.filter(labels__count=tracer_labeled_count).get()
        intact_peakdata_label = intact_peakdata.labels.get(
            count__exact=tracer_labeled_count
        )
        # set to something crazy, or None
        intact_peakdata_label.count = 42
        intact_peakdata_label.save()
        pgf = PeakGroup.objects.get(id=pgid)
        pglf = pgf.labels.first()
        with self.assertWarns(UserWarning):
            self.assertFalse(pglf.can_compute_intact_tracer_label_rates)
        # revert
        intact_peakdata_label.count = tracer_labeled_count
        intact_peakdata_label.save()

    @tag("fcirc")
    def test_peakgroup_can_compute_average_tracer_label_rates_true(self):
        animal = self.MAIN_SERUM_ANIMAL
        pg = animal.last_serum_tracer_peak_groups.first()
        pgl = pg.labels.first()
        self.assertTrue(pgl.can_compute_average_tracer_label_rates)

    @tag("fcirc")
    def test_peakgroup_can_compute_average_tracer_label_rates_false(self):
        # need to invalidate the computed/cached enrichment_fraction, somehow
        animal = self.MAIN_SERUM_ANIMAL
        pg = animal.last_serum_tracer_peak_groups.first()
        pgl = pg.labels.first()
        set_cache(pgl, "enrichment_fraction", None)
        with self.assertWarns(UserWarning):
            self.assertFalse(pgl.can_compute_average_tracer_label_rates)


@override_settings(CACHES=settings.TEST_CACHES)
class MultiTracerLabelPropertyTests(TracebaseTestCase):
    @classmethod
    def setUpTestData(cls):
        call_command(
            "load_study",
            "DataRepo/example_data/small_dataset/small_obob_study_prerequisites.yaml",
        )
        call_command(
            "load_animals_and_samples",
            animal_and_sample_table_filename=(
                "DataRepo/example_data/obob_fasted_glc_lac_gln_ala_multiple_labels/animal_sample_table.xlsx"
            ),
            skip_researcher_check=True,
        )
        call_command(
            "load_accucor_msruns",
            accucor_file="DataRepo/example_data/obob_fasted_glc_lac_gln_ala_multiple_labels/"
            "alafasted_cor.xlsx",
            protocol="Default",
            date="2021-04-29",
            researcher="Xianfeng Zeng",
            new_researcher=False,
            isocorr_format=True,
        )

        super().setUpTestData()

    def test_tracer_labeled_elements(self):
        anml = Animal.objects.get(name="xzl1")
        expected = ["C", "N"]
        output = anml.infusate.tracer_labeled_elements()
        self.assertEqual(expected, output)

    def test_serum_tracers_enrichment_fraction(self):
        anml = Animal.objects.get(name="xzl5")
        recs = anml.labels.all()
        outputc = recs.get(element__exact="C").serum_tracers_enrichment_fraction
        outputn = recs.get(element__exact="N").serum_tracers_enrichment_fraction
        self.assertEqual(2, recs.count())
        self.assertAlmostEqual(0.2235244143081364, outputc)
        self.assertAlmostEqual(0.30075567022988536, outputn)

    def test_peak_labeled_elements_one(self):
        # succinate has no nitrogen
        pg = PeakGroup.objects.filter(msrun__sample__name="xzl5_panc").get(
            name="succinate"
        )
        output = pg.peak_labeled_elements
        # One common element
        expected = ["C"]
        self.assertEqual(expected, output)

    def test_peak_labeled_elements_two(self):
        pg = PeakGroup.objects.filter(msrun__sample__name="xzl5_panc").get(
            name="glutamine"
        )
        output = pg.peak_labeled_elements
        expected = ["C", "N"]
        self.assertEqual(expected, output)

    def test_enrichment_abundance(self):
        pg = PeakGroup.objects.filter(msrun__sample__name="xzl5_panc").get(
            name="glutamine"
        )
        pgc = pg.labels.get(element__exact="C").enrichment_abundance
        pgn = pg.labels.get(element__exact="N").enrichment_abundance
        expectedc = 1369911.2746615328
        expectedn = 6571127.3714690255
        self.assertEqual(pg.labels.count(), 2)
        self.assertAlmostEqual(expectedc, pgc)
        self.assertAlmostEqual(expectedn, pgn)

    def test_normalized_labeling(self):
        pg = PeakGroup.objects.filter(msrun__sample__name="xzl5_panc").get(
            name="glutamine"
        )
        pgc = pg.labels.get(element__exact="C").normalized_labeling
        pgn = pg.labels.get(element__exact="N").normalized_labeling
        expectedc = 0.06287501342027346
        expectedn = 0.2241489339907528
        self.assertEqual(pg.labels.count(), 2)
        self.assertAlmostEqual(expectedc, pgc)
        self.assertAlmostEqual(expectedn, pgn)


@override_settings(CACHES=settings.TEST_CACHES)
class TracerRateTests(TracebaseTestCase):
    @classmethod
    def setUpTestData(cls):
        call_command("load_study", "DataRepo/example_data/tissues/loading.yaml")
        call_command(
            "load_compounds",
            compounds="DataRepo/example_data/consolidated_tracebase_compound_list.tsv",
        )

        call_command(
            "load_animals_and_samples",
            sample_table_filename="DataRepo/example_data/obob_samples_table.tsv",
            animal_table_filename="DataRepo/example_data/obob_animals_table.tsv",
            table_headers="DataRepo/example_data/sample_and_animal_tables_headers.yaml",
        )

        # for the fcirc and rate-calculation tests
        call_command(
            "load_accucor_msruns",
            protocol="Default",
            accucor_file="DataRepo/example_data/obob_maven_c160_serum.xlsx",
            date="2021-04-29",
            researcher="Xianfeng Zeng",
        )

        # defining a primary animal object for repeated tests
        cls.MAIN_SERUM_ANIMAL = Animal.objects.get(name="970")

        super().setUpTestData()

    @tag("fcirc")
    def test_peakgroup_is_tracer_label_compound_group(self):
        animal = self.MAIN_SERUM_ANIMAL
        tracer = animal.infusate.tracers.first()
        element = tracer.labels.first().element
        pg = animal.last_serum_tracer_peak_groups.first()
        fpgl = pg.labels.filter(element=element).first()
        self.assertTrue(fpgl.is_tracer_label_compound_group)
        self.assertEqual(fpgl.peak_group.name, "C16:0")

    @tag("fcirc")
    def test_peakgroup_from_serum_sample(self):
        animal = self.MAIN_SERUM_ANIMAL
        tracer = animal.infusate.tracers.first()
        element = tracer.labels.first().element
        pg = animal.last_serum_tracer_peak_groups.first()
        fpgl = pg.labels.filter(element=element).first()
        self.assertTrue(fpgl.from_serum_sample)

    @tag("fcirc")
    def test_peakgroup_can_compute_tracer_label_rates(self):
        animal = self.MAIN_SERUM_ANIMAL
        tracer = animal.infusate.tracers.first()
        element = tracer.labels.first().element
        pg = animal.last_serum_tracer_peak_groups.first()
        fpgl = pg.labels.filter(element=element).first()
        self.assertTrue(fpgl.can_compute_tracer_label_rates)

    @tag("fcirc")
    def test_peakgroup_can_compute_body_weight_intact_tracer_label_rates(self):
        animal = self.MAIN_SERUM_ANIMAL
        tracer = animal.infusate.tracers.first()
        element = tracer.labels.first().element
        pg = animal.last_serum_tracer_peak_groups.first()
        fpgl = pg.labels.filter(element=element).first()
        self.assertTrue(fpgl.can_compute_body_weight_intact_tracer_label_rates)

    @tag("fcirc")
    def test_peakgroup_can_compute_body_weight_average_tracer_label_rates(self):
        animal = self.MAIN_SERUM_ANIMAL
        tracer = animal.infusate.tracers.first()
        element = tracer.labels.first().element
        pg = animal.last_serum_tracer_peak_groups.first()
        fpgl = pg.labels.filter(element=element).first()
        self.assertTrue(fpgl.can_compute_body_weight_average_tracer_label_rates)

    @tag("fcirc")
    def test_peakgroup_can_compute_intact_tracer_label_rates(self):
        animal = self.MAIN_SERUM_ANIMAL
        tracer = animal.infusate.tracers.first()
        element = tracer.labels.first().element
        pg = animal.last_serum_tracer_peak_groups.first()
        fpgl = pg.labels.filter(element=element).first()
        self.assertTrue(fpgl.can_compute_intact_tracer_label_rates)

    @tag("fcirc")
    def test_peakgroup_can_compute_average_tracer_label_rates(self):
        animal = self.MAIN_SERUM_ANIMAL
        tracer = animal.infusate.tracers.first()
        element = tracer.labels.first().element
        pg = animal.last_serum_tracer_peak_groups.first()
        fpgl = pg.labels.filter(element=element).first()
        self.assertTrue(fpgl.can_compute_average_tracer_label_rates)

    @tag("fcirc")
    def test_nontracer_peakgroup_calculation_attempts(self):
        animal = self.MAIN_SERUM_ANIMAL
        nontracer_compound = Compound.objects.get(name="succinate")
        non_tracer_pg_label = (
            animal.last_serum_sample.msruns.first()
            .peak_groups.get(compounds__exact=nontracer_compound)
            .labels.first()
        )
        # # but let's get a peakgroup for a compound we know is not the tracer
        # pgs = animal.last_serum_sample.peak_groups(nontracer_compound)
        # # should only be one in this specific case
        # non_tracer_pg = pgs[0]
        # tryptophan is not the tracer
        self.assertFalse(non_tracer_pg_label.is_tracer_label_compound_group)
        # and none of these should return a value
        with self.assertWarns(UserWarning):
            self.assertIsNone(non_tracer_pg_label.rate_disappearance_intact_per_gram)
        with self.assertWarns(UserWarning):
            self.assertIsNone(non_tracer_pg_label.rate_appearance_intact_per_gram)
        with self.assertWarns(UserWarning):
            self.assertIsNone(non_tracer_pg_label.rate_disappearance_intact_per_animal)
        with self.assertWarns(UserWarning):
            self.assertIsNone(non_tracer_pg_label.rate_appearance_intact_per_animal)
        with self.assertWarns(UserWarning):
            self.assertIsNone(non_tracer_pg_label.rate_disappearance_average_per_gram)
        with self.assertWarns(UserWarning):
            self.assertIsNone(non_tracer_pg_label.rate_appearance_average_per_gram)
        with self.assertWarns(UserWarning):
            self.assertIsNone(non_tracer_pg_label.rate_disappearance_average_per_animal)
        with self.assertWarns(UserWarning):
            self.assertIsNone(non_tracer_pg_label.rate_appearance_average_per_animal)

    @tag("fcirc")
    def test_last_serum_tracer_rate_disappearance_intact_per_gram(self):
        animal = self.MAIN_SERUM_ANIMAL
        tracer = animal.infusate.tracers.first()
        element = tracer.labels.first().element
        pg = animal.last_serum_tracer_peak_groups.first()
        pgl = pg.labels.filter(element=element).first()
        self.assertAlmostEqual(
            pgl.rate_disappearance_intact_per_gram,
            38.83966501,
            places=2,
        )

    @tag("fcirc")
    def test_last_serum_tracer_rate_appearance_intact_per_gram(self):
        animal = self.MAIN_SERUM_ANIMAL
        tracer = animal.infusate.tracers.first()
        element = tracer.labels.first().element
        pg = animal.last_serum_tracer_peak_groups.first()
        pgl = pg.labels.filter(element=element).first()
        self.assertAlmostEqual(
            pgl.rate_appearance_intact_per_gram,
            34.35966501,
            places=2,
        )

    @tag("fcirc")
    def test_last_serum_tracer_rate_disappearance_intact_per_animal(self):
        animal = self.MAIN_SERUM_ANIMAL
        tracer = animal.infusate.tracers.first()
        element = tracer.labels.first().element
        pg = animal.last_serum_tracer_peak_groups.first()
        pgl = pg.labels.filter(element=element).first()
        self.assertAlmostEqual(
            pgl.rate_disappearance_intact_per_animal,
            1040.903022,
            places=2,
        )

    @tag("fcirc")
    def test_last_serum_tracer_rate_appearance_intact_per_animal(self):
        animal = self.MAIN_SERUM_ANIMAL
        tracer = animal.infusate.tracers.first()
        element = tracer.labels.first().element
        pg = animal.last_serum_tracer_peak_groups.first()
        pgl = pg.labels.filter(element=element).first()
        self.assertAlmostEqual(
            pgl.rate_appearance_intact_per_animal,
            920.8390222,
            places=2,
        )

    @tag("fcirc")
    def test_last_serum_tracer_rate_disappearance_average_per_gram(self):
        animal = self.MAIN_SERUM_ANIMAL
        tracer = animal.infusate.tracers.first()
        element = tracer.labels.first().element
        pg = animal.last_serum_tracer_peak_groups.first()
        pgl = pg.labels.filter(element=element).first()
        self.assertAlmostEqual(
            pgl.rate_disappearance_average_per_gram,
            37.36671487,
            places=2,
        )

    @tag("fcirc")
    def test_last_serum_tracer_rate_appearance_average_per_gram(self):
        animal = self.MAIN_SERUM_ANIMAL
        tracer = animal.infusate.tracers.first()
        element = tracer.labels.first().element
        pg = animal.last_serum_tracer_peak_groups.first()
        pgl = pg.labels.filter(element=element).first()
        self.assertAlmostEqual(
            pgl.rate_appearance_average_per_gram,
            32.88671487,
            places=2,
        )

    @tag("fcirc")
    def test_last_serum_tracer_rate_disappearance_average_per_animal(self):
        animal = self.MAIN_SERUM_ANIMAL
        tracer = animal.infusate.tracers.first()
        element = tracer.labels.first().element
        pg = animal.last_serum_tracer_peak_groups.first()
        pgl = pg.labels.filter(element=element).first()
        # doublecheck weight, because test is not exact but test_tracer_Rd_avg_g was fine
        self.assertAlmostEqual(
            pgl.rate_disappearance_average_per_animal,
            1001.427958,
            places=2,
        )

    @tag("fcirc")
    def test_last_serum_tracer_rate_appearance_average_per_animal(self):
        animal = self.MAIN_SERUM_ANIMAL
        # Uses Animal.last_serum_sample and Sample.peak_groups
        pgl = animal.last_serum_sample.last_tracer_peak_groups.first().labels.first()
        self.assertAlmostEqual(
            pgl.rate_appearance_average_per_animal,
            881.3639585,
            places=2,
        )


@override_settings(CACHES=settings.TEST_CACHES)
class AnimalAndSampleLoadingTests(TracebaseTestCase):
    @classmethod
    def setUpTestData(cls):
        call_command(
            "load_study",
            "DataRepo/example_data/small_dataset/small_obob_study_prerequisites.yaml",
        )
        cls.ALL_COMPOUNDS_COUNT = 32

        super().setUpTestData()

    def test_animal_and_sample_load_xlsx(self):

        # initialize some sample-table-dependent counters
        SAMPLES_COUNT = 16
        ANIMALS_COUNT = 1
        STUDIES_COUNT = 1

        call_command(
            "load_animals_and_samples",
            animal_and_sample_table_filename=(
                "DataRepo/example_data/small_dataset/"
                "small_obob_animal_and_sample_table.xlsx"
            ),
            dry_run=False,
        )

        self.assertEqual(Sample.objects.all().count(), SAMPLES_COUNT)
        self.assertEqual(Animal.objects.all().count(), ANIMALS_COUNT)
        self.assertEqual(Study.objects.all().count(), STUDIES_COUNT)

        study = Study.objects.get(name="Small OBOB")
        self.assertEqual(study.animals.count(), ANIMALS_COUNT)

    def test_animal_and_sample_load_in_dry_run(self):

        # Load some data to ensure that none of it changes during the actual test
        call_command(
            "load_animals_and_samples",
            animal_and_sample_table_filename=(
                "DataRepo/example_data/small_multitracer_data/animal_sample_table.xlsx"
            ),
            skip_researcher_check=True,
        )

        pre_load_counts = self.get_record_counts()
        pre_load_maintained_values = get_all_maintained_field_values("DataRepo.models")
        self.assertGreater(
            len(pre_load_maintained_values.keys()),
            0,
            msg="Ensure there is data in the database before the test",
        )
        self.assertEqual(0, buffer_size(), msg="Autoupdate buffer is empty to start.")

        with self.assertRaises(DryRun):
            call_command(
                "load_animals_and_samples",
                animal_and_sample_table_filename=(
                    "DataRepo/example_data/small_dataset/"
                    "small_obob_animal_and_sample_table.xlsx"
                ),
                dry_run=True,
            )

        post_load_maintained_values = get_all_maintained_field_values("DataRepo.models")
        post_load_counts = self.get_record_counts()

        self.assertEqual(
            pre_load_counts,
            post_load_counts,
            msg="DryRun mode doesn't change any table's record count.",
        )
        self.assertEqual(
            pre_load_maintained_values,
            post_load_maintained_values,
            msg="DryRun mode doesn't autoupdate.",
        )
        self.assertEqual(
            0, buffer_size(), msg="DryRun mode doesn't leave buffered autoupdates."
        )

    def test_get_column_dupes(self):
        stl = SampleTableLoader()
        col_keys = ["Sample Name", "Study Name"]
        data = [
            {"Sample Name": "q2", "Study Name": "TCA Flux"},
            {"Sample Name": "q2", "Study Name": "TCA Flux"},
        ]
        dupes, rows = stl.get_column_dupes(data, col_keys)
        self.assertEqual(
            {
                "Sample Name: [q2], Study Name: [TCA Flux]": {
                    "rowidxs": [0, 1],
                    "vals": {
                        "Sample Name": "q2",
                        "Study Name": "TCA Flux",
                    },
                },
            },
            dupes,
        )
        self.assertEqual([0, 1], rows)

<<<<<<< HEAD
    def test_strip_units_warnings(self):
=======
    def test_empty_row(self):
        """
        Ensures SheetMergeError doesn't include completely empty rows - asserted by an animal sample table with an
        empty row raising no error at all.

        Also ensures RequiredSampleValuesError doesn't include completely empty rows
        """
        call_command(
            "load_animals_and_samples",
            animal_and_sample_table_filename=(
                "DataRepo/example_data/testing_data/small_obob_animal_and_sample_table_empty_row.xlsx"
            ),
        )

    def test_required_sample_values_error_ignores_emptyanimal_animalsheet(self):
        """
        Ensures RequiredSampleValuesError doesn't include rows with a missing animal ID (but has other values).
        Note, this should raise a SheetMergeError
        """
        with self.assertRaises(AggregatedErrors) as ar:
            call_command(
                "load_animals_and_samples",
                animal_and_sample_table_filename=(
                    "DataRepo/example_data/testing_data/"
                    "small_obob_animal_and_sample_table_empty_animalid_in_animalsheet.xlsx"
                ),
            )
        aes = ar.exception
        self.assertEqual(1, len(aes.exceptions))
        self.assertTrue(isinstance(aes.exceptions[0], SheetMergeError))
        self.assertEqual(1, len(aes.exceptions[0].row_idxs))
        self.assertEqual("Animal ID", aes.exceptions[0].animal_col_name)

        # Since there's a sheet merge error, the sample row with the empty animal ID will be merged with every empty
        # row in the animal sheet.  This test ensures that that logic is correct and that the user is warned about the
        # row number inaccuracy in this case.
        self.assertEqual(16, aes.exceptions[0].row_idxs[0])
        self.assertIn("row numbers can be inaccurate", str(aes.exceptions[0]))

    def test_required_sample_values_error_ignores_emptyanimal_samplesheet(self):
        """
        Ensures RequiredSampleValuesError doesn't include rows with a missing animal ID (but has other values).
        Note, this should raise a SheetMergeError
        """
        with self.assertRaises(AggregatedErrors) as ar:
            call_command(
                "load_animals_and_samples",
                animal_and_sample_table_filename=(
                    "DataRepo/example_data/testing_data/"
                    "small_obob_animal_and_sample_table_empty_animalid_in_samplesheet.xlsx"
                ),
            )
        aes = ar.exception
        self.assertEqual(1, len(aes.exceptions))
        self.assertTrue(isinstance(aes.exceptions[0], SheetMergeError))
        self.assertEqual(1, len(aes.exceptions[0].row_idxs))
        self.assertEqual("Animal ID", aes.exceptions[0].animal_col_name)

        # Since there's a sheet merge error, the sample row with the empty animal ID will be merged with every empty
        # row in the animal sheet.  This test ensures that that logic is correct and that the user is warned about the
        # row number inaccuracy in this case.
        self.assertEqual(18, aes.exceptions[0].row_idxs[0])
        self.assertIn("row numbers can be inaccurate", str(aes.exceptions[0]))

    @tag("broken")
    @skipIf(True, "This test demonstrates a current bug.")
    def test_unraised_samplesheet_error_case(self):
        """
        This test demonstrates a current bug.  If there are no empty rows between populated rows in the Animals sheet,
        then a row in the Samples sheet that has an empty Animal ID is completely ignored and that sample is never
        loaded.  This should generate an error, but it does not.
        """
        with self.assertRaises(AggregatedErrors) as ar:
            call_command(
                "load_animals_and_samples",
                animal_and_sample_table_filename=(
                    "DataRepo/example_data/testing_data/"
                    "small_obob_animal_and_sample_table_empty_animalid_in_samplesheet_silent.xlsx"
                ),
            )
        aes = ar.exception
        self.assertEqual(1, len(aes.exceptions))
        self.assertTrue(isinstance(aes.exceptions[0], SheetMergeError))
        self.assertEqual(1, len(aes.exceptions[0].row_idxs))
        self.assertEqual("Animal ID", aes.exceptions[0].animal_col_name)

        # Since there's a sheet merge error, the sample row with the empty animal ID will be merged with every empty
        # row in the animal sheet.  This test ensures that that logic is correct and that the user is warned about the
        # row number inaccuracy in this case.
        self.assertEqual(18, aes.exceptions[0].row_idxs[0])
        self.assertIn("row numbers can be inaccurate", str(aes.exceptions[0]))

    def test_check_required_values(self):
        """
        Check that missing required vals are added to stl.missing_values
        """
        with self.assertRaises(AggregatedErrors) as ar:
            call_command(
                "load_animals_and_samples",
                animal_and_sample_table_filename=(
                    "DataRepo/example_data/testing_data/"
                    "small_obob_animal_and_sample_table_missing_rqd_vals.xlsx"
                ),
            )
        aes = ar.exception
        self.assertEqual(1, len(aes.exceptions))
        self.assertTrue(isinstance(aes.exceptions[0], RequiredSampleValuesError))
        self.assertEqual(11, len(aes.exceptions[0].missing.keys()))
        self.assertEqual(
            {
                "Sample Name": {"rows": [16], "animals": ["971"]},
                "Date Collected": {"rows": [16], "animals": ["971"]},
                "Researcher Name": {"rows": [16], "animals": ["971"]},
                "Collection Time": {"rows": [16], "animals": ["971"]},
                "Study Name": {"rows": [17, 18, 19, 20], "animals": ["972"]},
                "Animal Body Weight": {"rows": [17, 18, 19, 20], "animals": ["972"]},
                "Animal Genotype": {"rows": [17, 18, 19, 20], "animals": ["972"]},
                "Feeding Status": {"rows": [17, 18, 19, 20], "animals": ["972"]},
                "Infusate": {"rows": [17, 18, 19, 20], "animals": ["972"]},
                "Infusion Rate": {"rows": [17, 18, 19, 20], "animals": ["972"]},
                "Tracer Concentrations": {"rows": [17, 18, 19, 20], "animals": ["972"]},
            },
            aes.exceptions[0].missing,
        )
        self.assertIn(
            "row numbers could reflect a sheet merge and may be inaccurate",
            str(aes.exceptions[0]),
        )

    def test_strip_units(self):
>>>>>>> 611c2fc9
        stl = SampleTableLoader()
        stripped_val = stl.strip_units("3.3 ul/m/g", "ANIMAL_INFUSION_RATE", 3)
        stripped_val = stl.strip_units("3.3 ul/m/g", "ANIMAL_INFUSION_RATE", 4)
        self.assertEqual("3.3", stripped_val)
        self.assertEqual(
            {
                "Infusion Rate": {
                    "example_val": "3.3 ul/m/g",
                    "example_stripped": "3.3",
                    "rows": [5, 6],
                    "units": "ul/m/g",
                },
            },
            stl.units_warnings,
        )
        self.assertEqual(0, len(stl.units_errors.keys()))

    def test_strip_units_errors(self):
        stl = SampleTableLoader()
        stripped_val = stl.strip_units("3.3 non/sense", "ANIMAL_INFUSION_RATE", 3)
        stripped_val = stl.strip_units("3.3 non/sense", "ANIMAL_INFUSION_RATE", 4)
        self.assertEqual(
            "3.3", stripped_val, msg="Still strips to avoid subsequent errors"
        )
        self.assertEqual(
            {
                "Infusion Rate": {
                    "example_val": "3.3 non/sense",
                    "expected": "ul/m/g",
                    "rows": [5, 6],
                    "units": "non/sense",
                },
            },
            stl.units_errors,
        )
        self.assertEqual(0, len(stl.units_warnings.keys()))


@override_settings(CACHES=settings.TEST_CACHES)
@tag("load_study")
class StudyLoadingTests(TracebaseTestCase):
    @classmethod
    def setUpTestData(cls):
        call_command("load_study", "DataRepo/example_data/tissues/loading.yaml")
        call_command(
            "load_study",
            "DataRepo/example_data/small_dataset/small_obob_study_params.yaml",
        )
        cls.COMPOUNDS_COUNT = 2
        cls.SAMPLES_COUNT = 14
        cls.PEAKDATA_ROWS = 11

        super().setUpTestData()

    def test_load_small_obob_study(self):
        self.assertEqual(
            PeakGroup.objects.all().count(), self.COMPOUNDS_COUNT * self.SAMPLES_COUNT
        )
        self.assertEqual(
            PeakData.objects.all().count(), self.PEAKDATA_ROWS * self.SAMPLES_COUNT
        )

    def test_researcher_dne(self):
        with self.assertRaises(ObjectDoesNotExist):
            Researcher(name="New Researcher")

    def test_researcher_eq(self):
        r1 = Researcher(name="Xianfeng Zeng")
        r2 = Researcher(name="Xianfeng Zeng")
        self.assertEqual(r1, r2)

    def test_researcher_studies(self):
        researcher = Researcher(name="Xianfeng Zeng")
        self.assertEqual(researcher.studies.count(), 1)

    def test_researcher_animals(self):
        researcher = Researcher(name="Xianfeng Zeng")
        self.assertEqual(researcher.animals.count(), 1)

    def test_researcher_peakgroups(self):
        researcher = Researcher(name="Xianfeng Zeng")
        self.assertEqual(
            researcher.peakgroups.count(), self.COMPOUNDS_COUNT * self.SAMPLES_COUNT
        )

    def test_leaderboards(self):

        expected_leaderboard = {
            "studies_leaderboard": [
                (Researcher(name="Xianfeng Zeng"), 1),
            ],
            "animals_leaderboard": [
                (Researcher(name="Xianfeng Zeng"), 1),
            ],
            "peakgroups_leaderboard": [
                (
                    Researcher(name="Xianfeng Zeng"),
                    self.COMPOUNDS_COUNT * self.SAMPLES_COUNT,
                ),
            ],
        }
        self.maxDiff = None
        self.assertDictEqual(expected_leaderboard, leaderboard_data())

    def test_create_grouped_exceptions(self):
        """
        Assures that every MissingTissues, MissingCompounds, and MissingSamplesError exception brings about the
        creation of AllMissing{Tissues,Compounds,Samples} exceptions and that the original exceptions are changed to a
        warning status (technically - if they are the only exception)
        """
        lsc = LoadStudyCommand()
        exceptions = [
            MissingTissues({"spleen": [1, 2]}, ["brain", "butt"]),
            MissingCompounds({"lysine": {"formula": "C2N2O2", "rownums": [3, 4]}}),
            MissingSamplesError(["a", "b"]),
        ]
        aes = AggregatedErrors(exceptions=exceptions)
        lsc.package_group_exceptions(aes, "accucor.xlsx")
        lsc.create_grouped_exceptions()

        # There should be 4 keys (one for the file "accucor.xlsx", which should have been changed to a warning and 3
        # different group exceptions (AllMissingSamples, AllMissingCompounds, and AllMissingTissues) should have been
        # added
        self.assertEqual(4, len(lsc.load_statuses.statuses.keys()))
        # 3 errors (AllMissingSamples, AllMissingCompounds, and AllMissingTissues)
        self.assertEqual(3, lsc.load_statuses.num_errors)
        # The file had 3 errors that should have been changed to warnings (MissingSamplesError, MissingCompounds, and
        # MissingTissues)
        self.assertEqual(3, lsc.load_statuses.num_warnings)

        # Each of these keys should have been added as error categories
        self.assertIn(
            "All Samples Present in Sample Table File",
            lsc.load_statuses.statuses.keys(),
        )
        self.assertIn(
            "All Tissues Exist in the Database", lsc.load_statuses.statuses.keys()
        )
        self.assertIn(
            "All Compounds Exist in the Database", lsc.load_statuses.statuses.keys()
        )
        self.assertIn("accucor.xlsx", lsc.load_statuses.statuses.keys())

        # Each one should be designated as occurring at the top of the error output except the file
        self.assertTrue(
            lsc.load_statuses.statuses["All Samples Present in Sample Table File"][
                "top"
            ]
        )
        self.assertTrue(
            lsc.load_statuses.statuses["All Tissues Exist in the Database"]["top"]
        )
        self.assertTrue(
            lsc.load_statuses.statuses["All Compounds Exist in the Database"]["top"]
        )
        self.assertFalse(lsc.load_statuses.statuses["accucor.xlsx"]["top"])

        # Number of errors in the MultiLoadStatus objects is correct (the accucor file's errors were changed to
        # warnings)
        self.assertEqual(
            1,
            lsc.load_statuses.statuses["All Samples Present in Sample Table File"][
                "num_errors"
            ],
        )
        self.assertEqual(
            1,
            lsc.load_statuses.statuses["All Tissues Exist in the Database"][
                "num_errors"
            ],
        )
        self.assertEqual(
            1,
            lsc.load_statuses.statuses["All Compounds Exist in the Database"][
                "num_errors"
            ],
        )
        self.assertEqual(0, lsc.load_statuses.statuses["accucor.xlsx"]["num_errors"])

        # Number of warnings in the MultiLoadStatus objects is correct (the accucor file's errors were changed to
        # warnings)
        self.assertEqual(
            0,
            lsc.load_statuses.statuses["All Samples Present in Sample Table File"][
                "num_warnings"
            ],
        )
        self.assertEqual(
            0,
            lsc.load_statuses.statuses["All Tissues Exist in the Database"][
                "num_warnings"
            ],
        )
        self.assertEqual(
            0,
            lsc.load_statuses.statuses["All Compounds Exist in the Database"][
                "num_warnings"
            ],
        )
        self.assertEqual(3, lsc.load_statuses.statuses["accucor.xlsx"]["num_warnings"])

        # Every error/warning group is inside an AggregatedErrors object
        self.assertTrue(
            isinstance(
                lsc.load_statuses.statuses["All Samples Present in Sample Table File"][
                    "aggregated_errors"
                ],
                AggregatedErrors,
            ),
        )
        self.assertTrue(
            isinstance(
                lsc.load_statuses.statuses["All Tissues Exist in the Database"][
                    "aggregated_errors"
                ],
                AggregatedErrors,
            ),
        )
        self.assertTrue(
            isinstance(
                lsc.load_statuses.statuses["All Compounds Exist in the Database"][
                    "aggregated_errors"
                ],
                AggregatedErrors,
            ),
        )
        self.assertTrue(
            isinstance(
                lsc.load_statuses.statuses["accucor.xlsx"]["aggregated_errors"],
                AggregatedErrors,
            ),
        )

        # The number of exceptions in each AggregatedErrors object is correct
        self.assertEqual(
            1,
            len(
                lsc.load_statuses.statuses["All Samples Present in Sample Table File"][
                    "aggregated_errors"
                ].exceptions
            ),
        )
        self.assertEqual(
            1,
            len(
                lsc.load_statuses.statuses["All Tissues Exist in the Database"][
                    "aggregated_errors"
                ].exceptions
            ),
        )
        self.assertEqual(
            1,
            len(
                lsc.load_statuses.statuses["All Compounds Exist in the Database"][
                    "aggregated_errors"
                ].exceptions
            ),
        )
        self.assertEqual(
            3,
            len(
                lsc.load_statuses.statuses["accucor.xlsx"][
                    "aggregated_errors"
                ].exceptions
            ),
        )

        # The exceptions contained in the AggregatedErrors objects are correct
        self.assertTrue(
            isinstance(
                lsc.load_statuses.statuses["All Samples Present in Sample Table File"][
                    "aggregated_errors"
                ].exceptions[0],
                AllMissingSamples,
            ),
        )
        self.assertTrue(
            isinstance(
                lsc.load_statuses.statuses["All Tissues Exist in the Database"][
                    "aggregated_errors"
                ].exceptions[0],
                AllMissingTissues,
            ),
        )
        self.assertTrue(
            isinstance(
                lsc.load_statuses.statuses["All Compounds Exist in the Database"][
                    "aggregated_errors"
                ].exceptions[0],
                AllMissingCompounds,
            ),
        )
        self.assertTrue(
            isinstance(
                lsc.load_statuses.statuses["accucor.xlsx"][
                    "aggregated_errors"
                ].exceptions[0],
                MissingTissues,
            ),
        )
        self.assertTrue(
            isinstance(
                lsc.load_statuses.statuses["accucor.xlsx"][
                    "aggregated_errors"
                ].exceptions[1],
                MissingCompounds,
            ),
        )
        self.assertTrue(
            isinstance(
                lsc.load_statuses.statuses["accucor.xlsx"][
                    "aggregated_errors"
                ].exceptions[2],
                MissingSamplesError,
            ),
        )

    def test_singly_labeled_isocorr_study(self):
        call_command(
            "load_study",
            "DataRepo/example_data/AsaelR_13C-Valine+PI3Ki_flank-KPC_2021-12_isocorr_CN-corrected/loading.yaml",
            verbosity=2,
        )

    def test_multi_tracer_isocorr_study(self):
        call_command(
            "load_study",
            "DataRepo/example_data/obob_fasted_ace_glycerol_3hb_citrate_eaa_fa_multiple_tracers/loading.yaml",
        )

    def test_multi_label_isocorr_study(self):
        call_command(
            "load_study",
            "DataRepo/example_data/obob_fasted_glc_lac_gln_ala_multiple_labels/loading.yaml",
        )


@override_settings(CACHES=settings.TEST_CACHES)
@tag("load_study")
class ParseIsotopeLabelTests(TracebaseTestCase):
    @classmethod
    def setUpTestData(cls):
        call_command(
            "load_study",
            "DataRepo/example_data/small_dataset/small_obob_study_prerequisites.yaml",
        )

        call_command(
            "load_samples",
            "DataRepo/example_data/small_dataset/small_obob_sample_table.tsv",
            sample_table_headers="DataRepo/example_data/sample_table_headers.yaml",
        )

        super().setUpTestData()

    def get_labeled_elements(self):
        return [
            IsotopeObservationData(
                element="C",
                mass_number=13,
                count=0,
                parent=True,
            )
        ]

    def test_parse_parent_isotope_label(self):
        tracer_labeled_elements = self.get_labeled_elements()
        self.assertEqual(
            AccuCorDataLoader.parse_isotope_string(
                "C12 PARENT", tracer_labeled_elements
            ),
            [{"element": "C", "count": 0, "mass_number": 13, "parent": True}],
        )

    def test_parse_isotope_label(self):
        tracer_labeled_elements = self.get_labeled_elements()
        self.assertEqual(
            AccuCorDataLoader.parse_isotope_string(
                "C13-label-5",
                tracer_labeled_elements,
            ),
            [{"element": "C", "count": 5, "mass_number": 13, "parent": False}],
        )

    def test_parse_isotope_label_bad(self):
        tracer_labeled_elements = self.get_labeled_elements()
        with self.assertRaises(IsotopeObservationParsingError):
            AccuCorDataLoader.parse_isotope_string(
                "label-5",
                tracer_labeled_elements,
            )

    def test_parse_isotope_label_empty(self):
        tracer_labeled_elements = self.get_labeled_elements()
        with self.assertRaises(IsotopeObservationParsingError):
            AccuCorDataLoader.parse_isotope_string(
                "",
                tracer_labeled_elements,
            )

    def test_parse_isotope_label_none(self):
        tracer_labeled_elements = self.get_labeled_elements()
        with self.assertRaises(TypeError):
            AccuCorDataLoader.parse_isotope_string(
                None,
                tracer_labeled_elements,
            )

    def test_parse_isotope_label_no_carbon(self):
        tracer_labeled_elements = [
            IsotopeObservationData(element="N", mass_number=14, count=2, parent=True),
            IsotopeObservationData(element="O", mass_number=16, count=1, parent=True),
        ]
        self.assertEqual(
            AccuCorDataLoader.parse_isotope_string(
                "C12 PARENT", tracer_labeled_elements
            ),
            tracer_labeled_elements,
        )

    def test_dupe_compound_isotope_pairs(self):
        # Error must contain:
        #   all compound/isotope pairs that were dupes
        #   all line numbers the dupes were on
        exp_err = (
            "The following duplicate compound/isotope combinations were found in the data:\n"
            "\toriginal sheet:\n"
            "\t\tCompound: [glucose], Label: [C12 PARENT] on row(s): ['2-3']\n"
            "\t\tCompound: [lactate], Label: [C12 PARENT] on row(s): ['4-5']\n"
            "\tcorrected sheet:\n"
            "\t\tCompound: [glucose], C_Label: [0] on row(s): ['2-3']\n"
            "\t\tCompound: [lactate], C_Label: [0] on row(s): ['4-5']"
        )
        with self.assertRaises(AggregatedErrors) as ar:
            call_command(
                "load_accucor_msruns",
                protocol="Default",
                accucor_file="DataRepo/example_data/small_dataset/small_obob_maven_6eaas_inf_dupes.xlsx",
                date="2021-06-03",
                researcher="Xianfeng Zeng",
            )
        aes = ar.exception
        aes.print_summary()
        aes.print_all_buffered_exceptions()
        self.assertEqual(1, len(aes.exceptions))
        self.assertTrue(isinstance(aes.exceptions[0], DupeCompoundIsotopeCombos))
        self.assertTrue("original" in aes.exceptions[0].dupe_dict.keys())
        self.assertTrue("corrected" in aes.exceptions[0].dupe_dict.keys())
        self.assertEqual(exp_err, str(aes.exceptions[0]), msg=str(aes.exceptions[0]))
        # Data was not loaded
        self.assertEqual(PeakGroup.objects.filter(name__exact="glucose").count(), 0)
        self.assertEqual(PeakGroup.objects.filter(name__exact="lactate").count(), 0)

    def test_multiple_labeled_elements(self):
        dual_label = "C13N15-label-1-2"
        self.assertEqual(
            AccuCorDataLoader.parse_isotope_string(dual_label),
            [
                {"element": "C", "count": 1, "mass_number": 13, "parent": False},
                {"element": "N", "count": 2, "mass_number": 15, "parent": False},
            ],
        )


@override_settings(CACHES=settings.TEST_CACHES)
@tag("animal")
@tag("loading")
class AnimalLoadingTests(TracebaseTestCase):
    """Tests parsing various Animal attributes"""

    @classmethod
    def setUpTestData(cls):
        call_command("load_study", "DataRepo/example_data/protocols/loading.yaml")
        call_command("load_study", "DataRepo/example_data/tissues/loading.yaml")
        call_command(
            "load_compounds",
            compounds="DataRepo/example_data/consolidated_tracebase_compound_list.tsv",
        )

        super().setUpTestData()

    def test_labeled_element_parsing(self):
        call_command(
            "load_animals_and_samples",
            animal_and_sample_table_filename=(
                "DataRepo/example_data/testing_data/animal_sample_table_labeled_elements.xlsx"
            ),
        )
        self.assertEqual(
            Animal.objects.get(name="test_animal_1")
            .infusate.tracers.first()
            .labels.first()
            .element,
            "C",
        )
        self.assertEqual(
            Animal.objects.get(name="test_animal_2")
            .infusate.tracers.first()
            .labels.first()
            .element,
            "N",
        )
        self.assertEqual(
            Animal.objects.get(name="test_animal_3")
            .infusate.tracers.first()
            .labels.first()
            .element,
            "H",
        )
        self.assertEqual(
            Animal.objects.get(name="test_animal_4")
            .infusate.tracers.first()
            .labels.first()
            .element,
            "O",
        )
        self.assertEqual(
            Animal.objects.get(name="test_animal_5")
            .infusate.tracers.first()
            .labels.first()
            .element,
            "S",
        )

    def test_labeled_element_parsing_invalid(self):
        with self.assertRaisesMessage(
            IsotopeParsingError, "Encoded isotopes: [13Invalid6] cannot be parsed."
        ):
            call_command(
                "load_animals_and_samples",
                animal_and_sample_table_filename=(
                    "DataRepo/example_data/testing_data/animal_sample_table_labeled_elements_invalid.xlsx"
                ),
            )<|MERGE_RESOLUTION|>--- conflicted
+++ resolved
@@ -1927,9 +1927,6 @@
         )
         self.assertEqual([0, 1], rows)
 
-<<<<<<< HEAD
-    def test_strip_units_warnings(self):
-=======
     def test_empty_row(self):
         """
         Ensures SheetMergeError doesn't include completely empty rows - asserted by an animal sample table with an
@@ -2059,8 +2056,7 @@
             str(aes.exceptions[0]),
         )
 
-    def test_strip_units(self):
->>>>>>> 611c2fc9
+    def test_strip_units_warnings(self):
         stl = SampleTableLoader()
         stripped_val = stl.strip_units("3.3 ul/m/g", "ANIMAL_INFUSION_RATE", 3)
         stripped_val = stl.strip_units("3.3 ul/m/g", "ANIMAL_INFUSION_RATE", 4)
