--- conflicted
+++ resolved
@@ -8,6 +8,7 @@
 
 from DataRepo.loaders.msruns_loader import MSRunsLoader
 from DataRepo.models import (
+    Animal,
     ArchiveFile,
     DataFormat,
     DataType,
@@ -20,24 +21,10 @@
     Sample,
     Tissue,
 )
-from DataRepo.models.animal import Animal
-<<<<<<< HEAD
-from DataRepo.models.archive_file import ArchiveFile, DataFormat, DataType
-from DataRepo.models.infusate import Infusate
-from DataRepo.models.lc_method import LCMethod
-from DataRepo.models.msrun_sample import MSRunSample
-from DataRepo.models.msrun_sequence import MSRunSequence
-from DataRepo.models.peak_data import PeakData
-from DataRepo.models.peak_group import PeakGroup
-from DataRepo.models.sample import Sample
-from DataRepo.models.tissue import Tissue
 from DataRepo.tests.tracebase_test_case import (
     TracebaseArchiveTestCase,
     TracebaseTestCase,
 )
-=======
-from DataRepo.tests.tracebase_test_case import TracebaseTestCase
->>>>>>> 10ef3f13
 from DataRepo.utils.exceptions import (
     AggregatedErrors,
     InfileError,
@@ -1384,13 +1371,10 @@
             str(aes.exceptions[0]),
         )
 
-<<<<<<< HEAD
 
 class MSRunsLoaderArchiveTests(TracebaseArchiveTestCase):
     fixtures = ["lc_methods.yaml", "data_types.yaml", "data_formats.yaml"]
 
-=======
->>>>>>> 10ef3f13
     def test_load_data_no_infile(self):
         """This tests loading JUST the mzxml files with just the files themselves and defaults arguments (/command line
         options).  I.e. no dataframe (/infile)."""
@@ -1442,7 +1426,6 @@
             msrun_sequence=seq,
             ms_data_file__filename="BAT-xz971.mzXML",
         )
-<<<<<<< HEAD
 
         self.assertIsNotNone(msrs.ms_data_file.file_location)
         self.assertTrue(
@@ -1453,11 +1436,6 @@
 
     def setup_load(self):
         anml, tsu = create_animal_and_tissue_records()
-=======
-        # No exception = successful test
-
-    def setup_load(self):
->>>>>>> 10ef3f13
         # Create a sequence for the load to retrieve
         lcm = LCMethod.objects.get(name__exact="polar-HILIC-25-min")
         inst = MSRunSequence.INSTRUMENT_CHOICES[0][0]
@@ -1470,13 +1448,8 @@
         # Create sample for the load to retrieve
         s1 = Sample.objects.create(
             name="s1",
-<<<<<<< HEAD
             tissue=tsu,
             animal=anml,
-=======
-            tissue=self.tsu,
-            animal=self.anml,
->>>>>>> 10ef3f13
             researcher="John Doe",
             date=datetime.now(),
         )
