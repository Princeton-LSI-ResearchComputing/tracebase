--- conflicted
+++ resolved
@@ -13,15 +13,8 @@
     @classmethod
     def setUpTestData(cls):
         # load small set of data
-<<<<<<< HEAD
-        call_command(
-            "load_study",
-            "DataRepo/example_data/test_dataframes/loading.yaml",
-        )
-=======
         call_command("loaddata", "lc_methods")
         call_command("load_study", "DataRepo/data/tests/dataframes/loading.yaml")
->>>>>>> 97dad06c
 
         # define expected data in dictionaries
         cls.study1_dict = {
