--- conflicted
+++ resolved
@@ -13,11 +13,6 @@
     MSRun,
     PeakGroup,
     PeakGroupLabel,
-<<<<<<< HEAD
-    PeakGroupSet,
-=======
-    Protocol,
->>>>>>> 046dfd82
     Sample,
 )
 from DataRepo.tests.tracebase_test_case import TracebaseTestCase
