--- conflicted
+++ resolved
@@ -55,17 +55,10 @@
         ]
         self.assertEqual(
             ordered_model_name_list,
-<<<<<<< HEAD
-            list(map(lambda x: x.__name__, list(get_all_models()))),
-            msg=(
-                "Models returned by DataRepo.models.utilities.get_all_models() must be returned in this safe deletion "
-                f"order: {list(map(lambda x: x.__name__, list(apps.get_app_config('DataRepo').get_models())))}."
-=======
             [model.__name__ for model in get_all_models()],
             msg=(
                 "Models returned by DataRepo.models.utilities.get_all_models() must be returned in this safe deletion "
                 f"order: {', '.join(ordered_model_name_list)}."
->>>>>>> 8ff05401
             ),
         )
 
