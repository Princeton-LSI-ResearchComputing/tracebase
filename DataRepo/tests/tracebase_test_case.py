--- conflicted
+++ resolved
@@ -1,8 +1,4 @@
-<<<<<<< HEAD
-from django.test import TestCase, TransactionTestCase
-=======
 import time
->>>>>>> 8ff05401
 
 from django.test import TestCase, TransactionTestCase
 
@@ -70,23 +66,6 @@
     print("TEST TIME%s: %s: %.3f" % (heads_up, id, t))
 
 
-<<<<<<< HEAD
-    class Meta:
-        abstract = True
-
-
-class TracebaseTransactionTestCase(TransactionTestCase):
-    """
-    This wrapper of TestCase makes the necessary/desirable settings for all test classes.
-    """
-
-    maxDiff = None
-    databases = "__all__"
-
-    class Meta:
-        abstract = True
-=======
 # Classes created by the factory with different base classes:
 TracebaseTestCase = test_case_class_factory(TestCase)
-TracebaseTransactionTestCase = test_case_class_factory(TransactionTestCase)
->>>>>>> 8ff05401
+TracebaseTransactionTestCase = test_case_class_factory(TransactionTestCase)