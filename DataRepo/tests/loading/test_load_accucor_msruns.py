--- conflicted
+++ resolved
@@ -215,7 +215,7 @@
             researcher="",
             lc_protocol_name="polar-HILIC-25-min",
             instrument="",
-            peak_group_set_filename="",
+            peak_annotation_filename="",
             mzxml_files=[],
         )
         adl.record_missing_compound("new compound", "C1H4", 9)
@@ -272,18 +272,14 @@
         # multiple loads of the same accucor_file, meaning two PeakGroups will
         # differ in PeakGroupSet and raise ConflictingValueErrors, not DuplicatePeakGroup
         adl = AccuCorDataLoader(
-<<<<<<< HEAD
             None,
             None,
             date="2023-01-01",
             researcher="",
             lc_protocol_name="polar-HILIC-25-min",
             instrument="",
-            peak_group_set_filename="peak_group_set_filename.tsv",
+            peak_annotation_filename="peak_group_set_filename.tsv",
             mzxml_files=[],
-=======
-            None, None, "2023-01-01", "", "", "peak_annotation_filename.tsv"
->>>>>>> 046dfd82
         )
         # Get the first PeakGroup, and collect attributes
         peak_group = PeakGroup.objects.first()
@@ -315,18 +311,14 @@
 
         # Setup an AccuCorDataLoader object with minimal info
         adl = AccuCorDataLoader(
-<<<<<<< HEAD
             None,
             None,
             date="2023-01-01",
             researcher="",
             lc_protocol_name="polar-HILIC-25-min",
             instrument="",
-            peak_group_set_filename="peak_group_set_filename.tsv",
+            peak_annotation_filename="peak_group_set_filename.tsv",
             mzxml_files=[],
-=======
-            None, None, "2023-01-01", "", "", "peak_annotation_filename.tsv"
->>>>>>> 046dfd82
         )
         # Get the first PeakGroup, collect the attributes and change the formula
         peak_group = PeakGroup.objects.first()
