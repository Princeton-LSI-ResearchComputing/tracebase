--- conflicted
+++ resolved
@@ -382,41 +382,6 @@
 
 
 # TODO: When the SampleTableLoader is converted to a derived class of TraceBaseLoader, remove this method
-<<<<<<< HEAD
-def get_one_column_dupes(data, col_key, ignore_row_idxs=None):
-    """Find duplicate values in a single column from file table data.
-
-    Args:
-        data (DataFrame or list of dicts): The table data parsed from a file.
-        unique_col_keys (list of column name strings): Column names whose combination must be unique.
-        ignore_row_idxs (list of integers): Rows to ignore.
-
-    Returns:
-        1. A dict keyed on duplicate values and the value is a list of integers for the rows where it occurs.
-        2. A list of all row indexes containing duplicate data.
-    """
-    all_row_idxs_with_dupes = []
-    vals_dict = defaultdict(list)
-    dupe_dict = defaultdict(dict)
-    dict_list = data if type(data) == list else data.to_dict("records")
-
-    for rowidx, row in enumerate(dict_list):
-        # Ignore rows where the animal name is empty
-        if ignore_row_idxs is not None and rowidx in ignore_row_idxs:
-            continue
-        vals_dict[row[col_key]].append(rowidx)
-
-    for key in vals_dict.keys():
-        if len(vals_dict[key]) > 1:
-            dupe_dict[key] = vals_dict[key]
-            all_row_idxs_with_dupes.extend(vals_dict[key])
-
-    return dupe_dict, all_row_idxs_with_dupes
-
-
-# TODO: When the SampleTableLoader is converted to a derived class of TraceBaseLoader, remove this method
-=======
->>>>>>> f98459f0
 def get_column_dupes(data, unique_col_keys, ignore_row_idxs=None):
     """Find combination duplicates from file table data.
 
