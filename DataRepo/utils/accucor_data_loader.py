import re
from collections import Counter, defaultdict
from datetime import datetime
from typing import Dict, List, TypedDict

import regex
from django.conf import settings
from django.core.exceptions import ValidationError
from django.db import IntegrityError, transaction

from DataRepo.models import (
    Compound,
    ElementLabel,
    MSRun,
    PeakData,
    PeakDataLabel,
    PeakGroup,
    PeakGroupLabel,
    PeakGroupSet,
    Protocol,
    Sample,
)
from DataRepo.models.hier_cached_model import (
    disable_caching_updates,
    enable_caching_updates,
)
from DataRepo.models.maintained_model import (
    clear_update_buffer,
    disable_autoupdates,
    enable_autoupdates,
    perform_buffered_updates,
)
from DataRepo.models.researcher import (
    UnknownResearcherError,
    get_researchers,
    validate_researchers,
)
from DataRepo.utils.exceptions import (
    AggregatedErrors,
    ConflictingValueError,
    ConflictingValueErrors,
    DryRun,
    DupeCompoundIsotopeCombos,
    DuplicatePeakGroup,
    DuplicatePeakGroups,
    EmptyColumnsError,
    IsotopeStringDupe,
    MissingCompounds,
    MissingSamplesError,
    MultipleAccucorTracerLabelColumnsError,
    NoSamplesError,
    NoTracerLabeledElements,
    ResearcherNotNew,
    SampleColumnInconsistency,
    UnexpectedIsotopes,
    UnskippedBlanksError,
)

# Global variables for Accucor/Isocorr corrected column names/patterns
# List of column names from data files that we know are not samples.  Note that the column names are the same in
# Accucor versus Isocorr - they're just ordered differently.
NONSAMPLE_COLUMN_NAMES = [
    "label",  # Accucor format
    "metaGroupId",
    "groupId",
    "goodPeakCount",
    "medMz",
    "medRt",
    "maxQuality",
    "isotopeLabel",
    "compound",
    "compoundId",
    "formula",
    "expectedRtDiff",
    "ppmDiff",
    "parent",
    "Compound",
    "adductName",
]
# append the *_Label columns of the corrected dataframe for accucor format
for element in ElementLabel.labeled_elements_list():
    NONSAMPLE_COLUMN_NAMES.append(f"{element}_Label")
ACCUCOR_LABEL_PATTERN = re.compile(
    f"^({'|'.join(ElementLabel.labeled_elements_list())})_Label$"
)
# regex has the ability to store repeated capture groups' values and put them in a list
ISOTOPE_LABEL_PATTERN = regex.compile(
    # Match repeated elements and mass numbers (e.g. "C13N15")
    r"^(?:(?P<elements>["
    + "".join(ElementLabel.labeled_elements_list())
    + r"]{1,2})(?P<mass_numbers>\d+))+"
    # Match either " PARENT" or repeated counts (e.g. "-labels-2-1")
    + r"(?: (?P<parent>PARENT)|-label(?:-(?P<counts>\d+))+)$"
)


class IsotopeObservationData(TypedDict):
    element: str
    mass_number: int
    count: int
    parent: bool


class PeakGroupAttrs(TypedDict):
    name: str
    formula: str
    compounds: List[Compound]


class AccuCorDataLoader:
    """
    Load the Protocol, MsRun, PeakGroup, and PeakData tables
    """

    def __init__(
        self,
        accucor_original_df,
        accucor_corrected_df,
        date,
        protocol_input,
        researcher,
        peak_group_set_filename,
        skip_samples=None,
        sample_name_prefix=None,
        new_researcher=False,
        validate=False,
        isocorr_format=False,
        verbosity=1,
        defer_autoupdates=False,
        dry_run=False,
    ):
        self.aggregated_errors_object = AggregatedErrors()

        try:
            # Data
            self.accucor_original_df = accucor_original_df
            self.accucor_corrected_df = accucor_corrected_df

            # Data format
            self.isocorr_format = isocorr_format

            # Optional data (for batch updates)
            self.protocol_input = protocol_input.strip()

            # Metadata
            self.date = datetime.strptime(date.strip(), "%Y-%m-%d")
            self.researcher = researcher.strip()
            self.new_researcher = new_researcher
            self.peak_group_set_filename = peak_group_set_filename.strip()

            # Sample Metadata
            if skip_samples is None:
                self.skip_samples = []
            else:
                self.skip_samples = skip_samples
            if sample_name_prefix is None:
                sample_name_prefix = ""
            self.sample_name_prefix = sample_name_prefix

            # Verbosity affects log prints and error verbosity (for debugging)
            self.verbosity = verbosity

            # Dry Run - don't change the database
            self.dry_run = dry_run

            # Validate mode
            self.validate = validate

            # How to handle mass autoupdates
            self.defer_autoupdates = defer_autoupdates

            # Tracking Data
            self.peak_group_dict: Dict[str, PeakGroupAttrs] = {}
            self.corrected_samples = []
            self.original_samples = []
            self.db_samples_dict = None
            self.labeled_element_header = None
            self.missing_samples = []
            self.missing_compounds = {}
            self.dupe_isotope_compounds = {
                "original": defaultdict(dict),
                "corrected": defaultdict(dict),
            }
            self.duplicate_peak_groups = []
            self.conflicting_peak_groups = []

            # Used for accucor
            self.labeled_element = None
            # Used for isocorr
            self.tracer_labeled_elements = []
        except Exception as e:
            self.aggregated_errors_object.buffer_error(e)
            raise self.aggregated_errors_object

    def initialize_preloaded_animal_sample_data(self):
        """
        Without caching updates enables, retrieve loaded matching samples and labeled elements.
        """
        # The samples/animal (and the infusate) are required to already have been loaded
        self.initialize_db_samples_dict()
        self.initialize_tracer_labeled_elements()

    def preprocess_data(self):
        if self.accucor_original_df is not None:
            # Strip white space from all original sheet headers
            self.accucor_original_df.rename(columns=lambda x: x.strip())

            # Strip whitespace from a few columns
            self.accucor_original_df["compound"] = self.accucor_original_df[
                "compound"
            ].str.strip()
            self.accucor_original_df["formula"] = self.accucor_original_df[
                "formula"
            ].str.strip()

        # Strip white space from all corrected sheet headers
        self.accucor_corrected_df.rename(columns=lambda x: x.strip())

        if self.isocorr_format:  # Isocorr
            self.compound_header = "compound"
            self.labeled_element_header = "isotopeLabel"
            self.labeled_element = None  # Determined on each row
        else:  # AccuCor
            self.compound_header = "Compound"
            if self.compound_header not in list(self.accucor_corrected_df.columns):
                # Cannot proceed to try and catch more errors.  The compound column is required.
                raise CorrectedCompoundHeaderMissing()

            # Accucor has the labeled element in a header in the corrected data
            self.labeled_element_header = self.accucor_corrected_df.filter(
                regex=(ACCUCOR_LABEL_PATTERN)
            ).columns[0]
            match = ACCUCOR_LABEL_PATTERN.match(self.labeled_element_header)
            self.labeled_element = match.group(1)

        # Strip whitespace from the compound column
        self.accucor_corrected_df[self.compound_header] = self.accucor_corrected_df[
            self.compound_header
        ].str.strip()

        # Obtain the sample names from the headers
        self.initialize_sample_names()

    def validate_data(self):
        """
        Basic sanity/integrity checks for the data inputs
        """
        self.validate_sample_headers()
        self.validate_researcher()
        self.validate_compounds()
        self.validate_peak_groups()

    def validate_researcher(self):
        if self.new_researcher is True:
            researchers = get_researchers()
            if self.researcher in researchers:
                self.aggregated_errors_object.buffer_error(
                    ResearcherNotNew(self.researcher, "--new-researcher", researchers)
                )
        else:
            try:
                validate_researchers([self.researcher], skip_flag="--new-researcher")
            except UnknownResearcherError as ure:
                # This is a raised warning when in validate mode.  The user should know about it (so it's raised), but
                # they can't address it if the researcher is valid.
                # This is a raised error when not in validate mode.  The curator must know about and address the error.
                self.aggregated_errors_object.buffer_exception(
                    ure, is_error=not self.validate, is_fatal=True
                )

    def initialize_sample_names(self):
        minimum_sample_index = self.get_first_sample_column_index(
            self.accucor_corrected_df
        )
        if minimum_sample_index is None:
            # Sample columns are required to proceed
            raise SampleIndexNotFound(
                "corrected", list(self.accucor_corrected_df.columns)
            )
        self.corrected_samples = [
            sample
            for sample in list(self.accucor_corrected_df)[minimum_sample_index:]
            if sample not in self.skip_samples
        ]
        if self.accucor_original_df is not None:
            minimum_sample_index = self.get_first_sample_column_index(
                self.accucor_original_df
            )
            if minimum_sample_index is None:
                # Sample columns are required to proceed
                raise SampleIndexNotFound(
                    "original", list(self.accucor_original_df.columns)
                )
            self.original_samples = [
                sample
                for sample in list(self.accucor_original_df)[minimum_sample_index:]
                if sample not in self.skip_samples
            ]

    def validate_sample_headers(self):
        """
        Validate sample headers to ensure they all have sample names, sheets are consistent, and if it's an Accucor
        file, that it only has 1 label column.
        """

        if self.verbosity >= 1:
            print("Validating data...")

        # Make sure all sample columns have names
        corr_iter = Counter(self.corrected_samples)
        for k, v in corr_iter.items():
            if k.startswith("Unnamed: "):
                self.aggregated_errors_object.buffer_error(
                    EmptyColumnsError(
                        "Corrected", list(self.accucor_corrected_df.columns)
                    )
                )

        if self.original_samples:
            # Make sure all sample columns have names
            orig_iter = Counter(self.original_samples)
            for k, v in orig_iter.items():
                if k.startswith("Unnamed: "):
                    self.aggregated_errors_object.buffer_error(
                        EmptyColumnsError(
                            "Original", list(self.accucor_original_df.columns)
                        )
                    )

            # Make sure that the sheets have the same number of sample columns
            if orig_iter != corr_iter:
                original_only = sorted(
                    set(self.original_samples) - set(self.corrected_samples)
                )
                corrected_only = sorted(
                    set(self.corrected_samples) - set(self.original_samples)
                )

                self.aggregated_errors_object.buffer_error(
                    SampleColumnInconsistency(
                        len(orig_iter),  # Num original sample columns
                        len(corr_iter),  # Num corrected sample columns
                        original_only,
                        corrected_only,
                    )
                )

                # For the sake of catching more actionale errors and not avoiding meaningless errors caused by these
                # samples missing in the original sheet, remove the samples that are missing from the corrected_samples
                # and process what we can.
                self.corrected_samples = [
                    sample
                    for sample in self.corrected_samples
                    if sample not in corrected_only
                ]

        if not self.isocorr_format:
            # Filter for all columns that match the labeled element header pattern
            labeled_df = self.accucor_corrected_df.filter(regex=(ACCUCOR_LABEL_PATTERN))
            if len(labeled_df.columns) != 1:
                # We can buffer this error and continue.  Only the first label column will be used.
                self.aggregated_errors_object.buffer_error(
                    MultipleAccucorTracerLabelColumnsError(labeled_df.columns)
                )

    def validate_compounds(self):
        # In case validate_compounds is ever called more than once...
        # These are used to skip duplicated data in the load
        self.dupe_isotope_compounds["original"] = defaultdict(dict)
        self.dupe_isotope_compounds["corrected"] = defaultdict(dict)
        master_dupe_dict = defaultdict(dict)

        if self.accucor_original_df is not None:
            orig_dupe_dict = defaultdict(list)
            dupe_orig_compound_isotope_labels = defaultdict(list)
            for index, row in self.accucor_original_df[
                self.accucor_original_df.duplicated(
                    subset=["compound", "isotopeLabel"], keep=False
                )
            ].iterrows():
                cmpd = row["compound"]
                lbl = row["isotopeLabel"]
                dupe_orig_compound_isotope_labels[cmpd].append(index + 2)
                dupe_key = f"Compound: [{cmpd}], Label: [{lbl}]"
                orig_dupe_dict[dupe_key].append(index + 2)

            if len(orig_dupe_dict.keys()) != 0:
                # Record the rows where this exception occurred so that subsequent downstream errors caused by this
                # exception can be ignored.
                self.dupe_isotope_compounds[
                    "original"
                ] = dupe_orig_compound_isotope_labels
                master_dupe_dict["original"] = orig_dupe_dict

        if self.isocorr_format:
            labeled_element_header = "isotopeLabel"
        else:
            labeled_element_header = self.labeled_element_header

        # do it again for the corrected
        corr_dupe_dict = defaultdict(list)
        dupe_corr_compound_isotope_counts = defaultdict(list)
        for index, row in self.accucor_corrected_df[
            self.accucor_corrected_df.duplicated(
                subset=[self.compound_header, labeled_element_header], keep=False
            )
        ].iterrows():
            cmpd = row[self.compound_header]
            lbl = row[labeled_element_header]
            dupe_corr_compound_isotope_counts[cmpd].append(index + 2)
            dupe_key = (
                f"{self.compound_header}: [{cmpd}], {labeled_element_header}: [{lbl}]"
            )
            corr_dupe_dict[dupe_key].append(index + 2)

        if len(corr_dupe_dict.keys()) != 0:
            # Record the rows where this exception occurred so that subsequent downstream errors caused by this
            # exception can be ignored.
            self.dupe_isotope_compounds["corrected"] = dupe_corr_compound_isotope_counts
            master_dupe_dict["corrected"] = corr_dupe_dict

        if len(master_dupe_dict.keys()) > 0:
            self.aggregated_errors_object.buffer_error(
                DupeCompoundIsotopeCombos(master_dupe_dict)
            )

    def initialize_db_samples_dict(self):
        self.missing_samples = []

        if self.verbosity >= 1:
            print("Checking samples...")

        # cross validate in database
        sample_dict = {}
        """
        Because the original dataframe might be None, here, we rely on the
        corrected sample list as being authoritative
        """
        for sample_name in self.corrected_samples:
            prefixed_sample_name = f"{self.sample_name_prefix}{sample_name}"
            try:
                """
                This relies on sample name to find the correct sample since
                we do not have any other information about the sample in the
                peak annotation file Accucor/Isocor files should be
                accomplanied by a sample and animal sheet file so we can
                identify potential duplicates and flag them
                """
                # TODO Ensure the sample names in an AccuCor file match sample names in a supplied sample sheet
                sample_dict[sample_name] = Sample.objects.get(name=prefixed_sample_name)
            except Sample.DoesNotExist:
                self.missing_samples.append(sample_name)

        if len(self.missing_samples) != 0:
            possible_blanks = []
            likely_missing = []
            for ms in self.missing_samples:
                if "blank" in ms.lower():
                    possible_blanks.append(ms)
                else:
                    likely_missing.append(ms)

            # Do not report an exception in validate mode.  Users using the validation view cannot specify blank
            # samples, so there's no need to alrt them to the problem.
            if (
                len(possible_blanks) > 0 and not self.validate
            ):  # Only buffer this exception in load mode
                self.aggregated_errors_object.buffer_exception(
                    UnskippedBlanksError(possible_blanks),
                    is_error=not self.validate,  # Error in load mode, warning in validate mode
                    is_fatal=not self.validate,  # Fatal in load mode, will not be raised/reported in validate mode
                    #                              unless there is an accompanying fatal exception.
                    #                              Moot unless the conditional is changed.
                )
            if len(likely_missing) > 0 and len(sample_dict.keys()) != 0:
                self.aggregated_errors_object.buffer_error(
                    MissingSamplesError(likely_missing)
                )

            if len(sample_dict.keys()) == 0:
                self.aggregated_errors_object.buffer_error(
                    NoSamplesError(len(likely_missing))
                )
                if self.aggregated_errors_object.should_raise():
                    raise self.aggregated_errors_object

        elif len(sample_dict.keys()) == 0:
            # If there are no "missing samples", but still no samples...
            raise NoSamplesError(0)

        self.db_samples_dict = sample_dict

    def initialize_tracer_labeled_elements(self):
        """
        This method queries the database and sets self.tracer_labeled_elements with a unique list of the labeled
        elements that exist among the tracers as if they were parent observations (i.e. count=0 and parent=True).  This
        is so that Isocorr data can record 0 observations for parent records.  Accucor data does present data for
        counts of 0 already.
        """
        # Assuming only 1 animal is the source of all samples and arbitrarily using the first sample to get that animal
        animal = list(self.db_samples_dict.values())[0].animal
        tracer_recs = animal.infusate.tracers.all()

        # Assuming all samples come from 1 animal, so we're only looking at 1 (any) sample
        tracer_labeled_elements = []
        for tracer in tracer_recs:
            for label in tracer.labels.all():
                this_label = IsotopeObservationData(
                    element=label.element,
                    mass_number=label.mass_number,
                    count=0,
                    parent=True,
                )
                if this_label not in tracer_labeled_elements:
                    tracer_labeled_elements.append(this_label)

        if not self.isocorr_format:
            # To allow animal and sample sheets to contain tracers with multiple labels, we will restrict the tracer
            # labeled elements to just those in the Accucor file
            accucor_labeled_elems = [
                tle
                for tle in tracer_labeled_elements
                if tle["element"] == self.labeled_element
            ]
            if len(accucor_labeled_elems) != 1:
                elems = ", ".join(
                    [tle["element"] for tle in self.tracer_labeled_elements]
                )
                raise TracerLabeledElementNotFound(
                    f"Unable to find the Accucor labeled element [{self.labeled_element}] in the tracer data for this "
                    f"animal [{animal}].  The tracers cumulatively contain {len(self.tracer_labeled_elements)} "
                    f"distinct elements: [{elems}]."
                )
            self.tracer_labeled_elements = accucor_labeled_elems
        else:
            self.tracer_labeled_elements = tracer_labeled_elements

    @classmethod
    def get_first_sample_column_index(cls, df):
        """
        Given a dataframe, return the column index of the likely "first" sample column
        """

        final_index = None
        max_nonsample_index = 0
        found = False
        for col_name in NONSAMPLE_COLUMN_NAMES:
            try:
                if df.columns.get_loc(col_name) > max_nonsample_index:
                    max_nonsample_index = df.columns.get_loc(col_name)
                    found = True
            except KeyError:
                # column is not found, so move on
                pass

        if found:
            final_index = max_nonsample_index + 1

        # the sample index should be the next column
        return final_index

    def validate_peak_groups(self):
        """
        Step through the original file, and note all the unique peak group names/formulas and map to database compounds
        """

        self.peak_group_dict = {}
        reference_dataframe = self.accucor_corrected_df
        peak_group_name_key = self.compound_header
        # corrected data does not have a formula column
        peak_group_formula_key = None
        if self.accucor_original_df is not None:
            reference_dataframe = self.accucor_original_df
            peak_group_name_key = "compound"
            # original data has a formula column
            peak_group_formula_key = "formula"
        elif self.isocorr_format:
            # absolut data has a formula column
            peak_group_formula_key = "formula"

        for index, row in reference_dataframe.iterrows():
            # uniquely record the group, by name
            peak_group_name = row[peak_group_name_key]
            peak_group_formula = None
            if peak_group_formula_key:
                peak_group_formula = row[peak_group_formula_key]
            if peak_group_name not in self.peak_group_dict:
                # cache it for later; note, if the first row encountered
                # is missing a formula, there will be issues later
                self.peak_group_dict[peak_group_name] = {
                    "name": peak_group_name,
                    "formula": peak_group_formula,
                }

                # cross validate in database;  this is a mapping of peak group
                # name to one or more compounds. peak groups sometimes detect
                # multiple compounds delimited by slash

                self.peak_group_dict[peak_group_name]["compounds"] = []
                compounds_input = [
                    compound_name.strip()
                    for compound_name in peak_group_name.split("/")
                ]
                compound_missing = False
                for compound_input in compounds_input:
                    try:
                        mapped_compound = Compound.compound_matching_name_or_synonym(
                            compound_input
                        )
                        if mapped_compound is not None:
                            self.peak_group_dict[peak_group_name]["compounds"].append(
                                mapped_compound
                            )
                            # If the formula was previously None because we were
                            # working with corrected data (missing column), supplement
                            # it with the mapped database compound's formula
                            if not self.peak_group_dict[peak_group_name]["formula"]:
                                self.peak_group_dict[peak_group_name][
                                    "formula"
                                ] = mapped_compound.formula
                        else:
                            compound_missing = True
                            self.record_missing_compound(
                                compound_input, peak_group_formula, index
                            )
                    except ValidationError:
                        compound_missing = True
                        self.record_missing_compound(
                            compound_input, peak_group_formula, index
                        )

                if compound_missing:
                    # We want to try and load what we can, so we are going to remove this entry from the
                    # peak_group_dict so it can be skipped in the load.
                    self.peak_group_dict.pop(peak_group_name)

        if len(self.missing_compounds.keys()) > 0:
            self.aggregated_errors_object.buffer_error(
                MissingCompounds(self.missing_compounds)
            )

    def record_missing_compound(self, compound_input, formula, index):
        """
        Builds the dict accepted by the MissingCompounds exception.  Row numbers are assumed to be the index plus 2 (1
        for starting from 1 and 1 for a header row).
        """
        if not formula:
            # formula will be none when the accucor file is a csv
            formula = "no formula"
        if compound_input in self.missing_compounds:
            self.missing_compounds[compound_input]["rownums"].append(index + 2)
            if formula not in self.missing_compounds[compound_input]["formula"]:
                self.missing_compounds[compound_input]["formula"].append(formula)
        else:
            self.missing_compounds[compound_input] = {
                "formula": [formula],
                "rownums": [index + 2],
            }

    def retrieve_or_create_protocol(self):
        """
        retrieve or insert a protocol, based on input
        """
        if self.verbosity >= 1:
            print(
                f"Finding or inserting {Protocol.MSRUN_PROTOCOL} protocol for '{self.protocol_input}'..."
            )

        protocol, created = Protocol.retrieve_or_create_protocol(
            self.protocol_input,
            Protocol.MSRUN_PROTOCOL,
            f"For protocol's full text, please consult {self.researcher}.",
        )
        action = "Found"
        feedback = f"{protocol.category} protocol {protocol.id} '{protocol.name}'"
        if created:
            action = "Created"
            feedback += f" '{protocol.description}'"

        if self.verbosity >= 1:
            print(f"{action} {feedback}")

        return protocol

    def insert_peak_group_set(self):
        peak_group_set = PeakGroupSet(filename=self.peak_group_set_filename)
        peak_group_set.full_clean()
        peak_group_set.save()
        return peak_group_set

    def insert_peak_group(
        self,
        peak_group_attrs: PeakGroupAttrs,
        msrun: MSRun,
        peak_group_set: PeakGroupSet,
    ):
        """Insert a PeakGroup record

        NOTE: If the C12 PARENT/0-Labeled row encountered has any issues (for example, a null formula),
        then this block will fail

        Args:
            peak_group_attrs: dictionary of peak group atrributes
            msrun: MSRun object the PeakGroup belongs to
            peak_group_set: PeakGroupSet object the PeakGroup belongs to

        Returns:
            A newly created PeakGroup object created using the supplied values

        Raises:
            DuplicatePeakGroup: A PeakGroup record with the same values already exists
            ConflictingValueError: A PeakGroup with the same unique key (MSRun and PeakGroup.name) exists, but with a
              different formula or PeakGroupSet
        """

        if self.verbosity >= 1:
            print(
                f"\tInserting {peak_group_attrs['name']} peak group for sample {msrun.sample}"
            )
        try:
            peak_group, created = PeakGroup.objects.get_or_create(
                msrun=msrun,
                name=peak_group_attrs["name"],
                formula=peak_group_attrs["formula"],
                peak_group_set=peak_group_set,
            )
            if not created:
                raise DuplicatePeakGroup(
                    adding_file=peak_group_set.filename,
                    ms_run=msrun,
                    sample=msrun.sample,
                    peak_group_name=peak_group_attrs["name"],
                    existing_peak_group_set=peak_group.peak_group_set,
                )
            peak_group.full_clean()
            peak_group.save()
        except IntegrityError as ie:
            iestr = str(ie)
            if (
                'duplicate key value violates unique constraint "unique_peakgroup"'
                in iestr
            ):
                # "Peak group with this Name and Msrun already exists"
                existing_peak_group = PeakGroup.objects.get(
                    msrun=msrun, name=peak_group_attrs["name"]
                )
                conflicting_fields = []
                existing_values = []
                new_values = []
                if existing_peak_group.formula != peak_group_attrs["formula"]:
                    conflicting_fields.append("formula")
                    existing_values.append(existing_peak_group.formula)
                    new_values.append(peak_group_attrs["formula"])
                if existing_peak_group.peak_group_set != peak_group_set:
                    conflicting_fields.append("peak_group_set")
                    existing_values.append(existing_peak_group.peak_group_set.filename)
                    new_values.append(peak_group_set.filename)
                raise ConflictingValueError(
                    rec=existing_peak_group,
                    consistent_field=conflicting_fields,
                    existing_value=existing_values,
                    differing_value=new_values,
                )

            else:
                self.aggregated_errors_object.buffer_error(ie)

        """
        associate the pre-vetted compounds with the newly inserted
        PeakGroup
        """
        for compound in peak_group_attrs["compounds"]:
            # Must save the compound before it can be linked
            compound.save()
            peak_group.compounds.add(compound)

        # Insert PeakGroup Labels
        peak_labeled_elements = self.get_peak_labeled_elements(
            peak_group.compounds.all()
        )
        for peak_labeled_element in peak_labeled_elements:
            if self.verbosity >= 1:
                print(
                    f"\t\tInserting {peak_labeled_element} peak group label for peak group "
                    f"{peak_group.name}"
                )
            peak_group_label = PeakGroupLabel(
                peak_group=peak_group,
                element=peak_labeled_element["element"],
            )
            peak_group_label.full_clean()
            peak_group_label.save()

        return peak_group

    def load_data(self):
        """
        Extract and store the data for MsRun PeakGroup and PeakData
        """
        animals_to_uncache = []

        if self.verbosity >= 1:
            print("Loading data...")

        # No need to try/catch - these need to succeed to start loading samples
        protocol = self.retrieve_or_create_protocol()
        peak_group_set = self.insert_peak_group_set()

        sample_msrun_dict = {}

        # Each sample gets its own msrun
        for sample_name in self.db_samples_dict.keys():
            # each msrun/sample has its own set of peak groups
            inserted_peak_group_dict = {}

            msrun_dict = {
                "date": self.date,
                "researcher": self.researcher,
                "protocol": protocol,
                "sample": self.db_samples_dict[sample_name],
            }
            try:
                # TODO This relies on sample name lookup (see issue #684)
                # https://github.com/Princeton-LSI-ResearchComputing/tracebase/issues/684
                """This also relies on accurate msrun information (researcher and date)
                Including mzXML files with accucor files will help ensure accurate msrun
                lookup since we will have checksums for the mzXML files and those are
                always associated with one MSRun record
                """
                msrun, created = MSRun.objects.get_or_create(**msrun_dict)
                if created:
                    msrun.full_clean()
                    msrun.save()
                    if self.verbosity >= 1:
                        print(
                            f"Inserting msrun for sample {sample_name}, date {self.date}, "
                            f"researcher {self.researcher}, protocol {protocol}"
                        )

                # This will be used to iterate the sample loop below so that we don't attempt to load samples whose
                # msrun creations failed.
                sample_msrun_dict[sample_name] = msrun

                if (
                    msrun.sample.animal not in animals_to_uncache
                    and msrun.sample.animal.caches_exist()
                ):
                    animals_to_uncache.append(msrun.sample.animal)
                elif not msrun.sample.animal.caches_exist() and self.verbosity >= 1:
                    print(
                        f"No cache exists for animal {msrun.sample.animal.id} linked to Sample {msrun.sample.id}"
                    )
            except Exception as e:
                self.aggregated_errors_object.buffer_error(e)
                continue

        # Create all PeakGroups
        for sample_name in sample_msrun_dict.keys():
            msrun = sample_msrun_dict[sample_name]

            # Pass through the rows once to identify the PeakGroups
            for index, corr_row in self.accucor_corrected_df.iterrows():
                try:
                    obs_isotopes = self.get_observed_isotopes(corr_row)
                    peak_group_name = corr_row[self.compound_header]

                    # If this is a compound that has isotope duplicates, skip it
                    # It will already have been identified as a DupeCompoundIsotopeCombos error, so this load will
                    # ultimately fail, but we con tinue so that we can find more errors
                    if (
                        peak_group_name
                        in self.dupe_isotope_compounds["corrected"].keys()
                    ):
                        continue

                    # Assuming that if the first one is the parent, they all are.  Note that subsequent isotopes in the
                    # list may be parent=True if 0 isotopes of that element were observed.
                    # We will also skip peakgroups whose names are not keys in self.peak_group_dict.  Peak group names
                    # are removed from the dict if there was a validation issue, in which case the load will ultimately
                    # fail and this script only continues so it can gather more useful errors unrelated to errors
                    # previously encountered.
                    if (
                        len(obs_isotopes) > 0
                        and obs_isotopes[0]["parent"]
                        and peak_group_name in self.peak_group_dict
                    ):
<<<<<<< HEAD

                        # Insert PeakGroup, by name (only once per file).
                        try:
                            peak_group = self.insert_peak_group(
                                peak_group_attrs=self.peak_group_dict[peak_group_name],
                                msrun=msrun,
                                peak_group_set=peak_group_set,
=======
                        """
                        Here we insert PeakGroup, by name (only once per file).
                        NOTE: If the C12 PARENT/0-Labeled row encountered has any issues (for example, a null formula),
                        then this block will fail
                        """

                        if self.verbosity >= 1:
                            print(
                                f"\tInserting {peak_group_name} peak group for sample "
                                f"{sample_name}"
                            )
                        peak_group_attrs = self.peak_group_dict[peak_group_name]
                        peak_group = PeakGroup(
                            msrun=msrun,
                            name=peak_group_attrs["name"],
                            formula=peak_group_attrs["formula"],
                            peak_group_set=peak_group_set,
                        )
                        peak_group.full_clean()
                        peak_group.save()

                        """
                        associate the pre-vetted compounds with the newly inserted
                        PeakGroup
                        """
                        for compound in peak_group_attrs["compounds"]:
                            # Must save the compound before it can be linked
                            compound.save()
                            peak_group.compounds.add(compound)
                        peak_labeled_elements = self.get_peak_labeled_elements(
                            peak_group.compounds.all()
                        )

                        # Insert PeakGroup Labels
                        for peak_labeled_element in peak_labeled_elements:
                            if self.verbosity >= 1:
                                print(
                                    f"\t\tInserting {peak_labeled_element} peak group label for peak group "
                                    f"{peak_group.name}"
                                )
                            peak_group_label = PeakGroupLabel(
                                peak_group=peak_group,
                                element=peak_labeled_element["element"],
>>>>>>> dc96f975
                            )
                            inserted_peak_group_dict[peak_group_name] = peak_group
                        except DuplicatePeakGroup as dup_pg:
                            self.duplicate_peak_groups.append(dup_pg)
                        except ConflictingValueError as cve:
                            self.conflicting_peak_groups.append(cve)

                except Exception as e:
                    # If we get here, a specific exception should be written to handle and explain the cause of an
                    # error.  For example, the ValidationError handled above was due to a previous error about
                    # duplicate compound/isotope pairs that would go away when the duplicate was fixed.  The duplicate
                    # was causing the data to contain a pandas structure where corrected_abundance should have been -
                    # containing 2 values instead of 1.
                    self.aggregated_errors_object.buffer_error(e)
                    continue

            # For each PeakGroup, create PeakData rows
            for peak_group_name in inserted_peak_group_dict:
                # we should have a cached PeakGroup and its labeled element now
                peak_group = inserted_peak_group_dict[peak_group_name]

                if self.accucor_original_df is not None:
                    peak_group_original_data = self.accucor_original_df.loc[
                        self.accucor_original_df["compound"] == peak_group_name
                    ]
                    # If we have an accucor_original_df, it's assumed the type is accucor and there's only 1 labeled
                    # element, hence the use of `peak_group.labels.first()`
                    peak_group_label_rec = peak_group.labels.first()

                    # Original data skips undetected counts, but corrected data does not, so as we march through the
                    # corrected data, we need to keep track of the corresponding row in the original data
                    orig_row_idx = 0
                    for labeled_count in range(
                        0, peak_group_label_rec.atom_count() + 1
                    ):
                        try:
                            raw_abundance = 0
                            med_mz = 0
                            med_rt = 0
                            # We can safely assume a single tracer labeled element (because otherwise, there would have
                            # been a TracerLabeledElementNotFound error), so...
                            mass_number = self.tracer_labeled_elements[0]["mass_number"]

                            # Try to get original data. If it's not there, set empty values
                            try:
                                orig_row = peak_group_original_data.iloc[orig_row_idx]
                                orig_isotopes = self.parse_isotope_string(
                                    orig_row["isotopeLabel"],
                                    self.tracer_labeled_elements,
                                )
                                for isotope in orig_isotopes:
                                    # If it's a matching row
                                    if (
                                        isotope["element"]
                                        == peak_group_label_rec.element
                                        and isotope["count"] == labeled_count
                                    ):
                                        # We have a matching row, use it and increment row_idx
                                        raw_abundance = orig_row[sample_name]
                                        med_mz = orig_row["medMz"]
                                        med_rt = orig_row["medRt"]
                                        orig_row_idx = orig_row_idx + 1
                                        mass_number = isotope["mass_number"]
                            except IndexError:
                                # We can ignore missing entries in the original sheet and use the defaults set above the
                                # try block
                                pass

                            if self.verbosity >= 1:
                                print(
                                    f"\t\tInserting peak data for {peak_group_name}:label-{labeled_count} for sample "
                                    f"{sample_name}"
                                )

                            # Lookup corrected abundance by compound and label
                            corrected_abundance = self.accucor_corrected_df.loc[
                                (
                                    self.accucor_corrected_df[self.compound_header]
                                    == peak_group_name
                                )
                                & (
                                    self.accucor_corrected_df[
                                        self.labeled_element_header
                                    ]
                                    == labeled_count
                                )
                            ][sample_name]

                            peak_data = PeakData(
                                peak_group=peak_group,
                                raw_abundance=raw_abundance,
                                corrected_abundance=corrected_abundance,
                                med_mz=med_mz,
                                med_rt=med_rt,
                            )

                            peak_data.full_clean()
                            peak_data.save()

                            """
                            Create the PeakDataLabel records
                            """

                            if self.verbosity >= 1:
                                print(
                                    f"\t\t\tInserting peak data label [{isotope['mass_number']}{isotope['element']}"
                                    f"{isotope['count']}] parsed from cell value: [{orig_row['isotopeLabel']}] for "
                                    f"peak data ID [{peak_data.id}], peak group [{peak_group_name}], and sample "
                                    f"[{sample_name}]."
                                )

                            peak_data_label = PeakDataLabel(
                                peak_data=peak_data,
                                element=peak_group_label_rec.element,
                                count=labeled_count,
                                mass_number=mass_number,
                            )

                            peak_data_label.full_clean()
                            peak_data_label.save()

                        except Exception as e:
                            self.aggregated_errors_object.buffer_error(e)
                            continue

                else:
                    peak_group_corrected_df = self.accucor_corrected_df[
                        self.accucor_corrected_df[self.compound_header]
                        == peak_group_name
                    ]

                    for _index, corr_row in peak_group_corrected_df.iterrows():
                        try:
                            corrected_abundance_for_sample = corr_row[sample_name]
                            # No original dataframe, no raw_abundance, med_mz, or med_rt
                            raw_abundance = None
                            med_mz = None
                            med_rt = None

                            if self.verbosity >= 1:
                                print(
                                    f"\t\tInserting peak data for peak group [{peak_group_name}] "
                                    f"and sample [{sample_name}]."
                                )

                            peak_data = PeakData(
                                peak_group=peak_group,
                                raw_abundance=raw_abundance,
                                corrected_abundance=corrected_abundance_for_sample,
                                med_mz=med_mz,
                                med_rt=med_rt,
                            )

                            peak_data.full_clean()
                            peak_data.save()

                            """
                            Create the PeakDataLabel records
                            """

                            corr_isotopes = self.get_observed_isotopes(
                                corr_row, peak_group.compounds.all()
                            )

                            for isotope in corr_isotopes:
                                if self.verbosity >= 1:
                                    print(
                                        f"\t\t\tInserting peak data label [{isotope['mass_number']}{isotope['element']}"
                                        f"{isotope['count']}] parsed from cell value: "
                                        f"[{corr_row[self.labeled_element_header]}] for peak data ID "
                                        f"[{peak_data.id}], peak group [{peak_group_name}], and sample "
                                        f"[{sample_name}]."
                                    )

                                # Note that this inserts the parent record (count 0) as always 12C, since the parent is
                                # always carbon with a mass_number of 12.
                                peak_data_label = PeakDataLabel(
                                    peak_data=peak_data,
                                    element=isotope["element"],
                                    count=isotope["count"],
                                    mass_number=isotope["mass_number"],
                                )

                                peak_data_label.full_clean()
                                peak_data_label.save()

                        except Exception as e:
                            self.aggregated_errors_object.buffer_error(e)
                            continue

        if len(self.duplicate_peak_groups) > 0:
            self.aggregated_errors_object.buffer_exception(
                DuplicatePeakGroups(
                    adding_file=peak_group_set.filename,
                    duplicate_peak_groups=self.duplicate_peak_groups,
                ),
                is_fatal=self.validate,
                is_error=False,
            )
        if len(self.conflicting_peak_groups) > 0:
            self.aggregated_errors_object.buffer_exception(
                ConflictingValueErrors(
                    model_name="PeakGroup",
                    conflicting_value_errors=self.conflicting_peak_groups,
                ),
            )

        if self.aggregated_errors_object.should_raise():
            raise self.aggregated_errors_object

        if self.dry_run:
            raise DryRun()

        if settings.DEBUG or self.verbosity >= 1:
            print("Expiring affected caches...")

        for animal in animals_to_uncache:
            if settings.DEBUG or self.verbosity >= 1:
                print(f"Expiring animal {animal.id}'s cache")
            animal.delete_related_caches()

        if settings.DEBUG or self.verbosity >= 1:
            print("Expiring done.")

    def get_peak_labeled_elements(self, compound_recs) -> List[IsotopeObservationData]:
        """
        Gets labels present among any of the tracers in the infusate IF the elements are present in the supplied
        (measured) compounds.  Basically, if the supplied compound contains an element that is a labeled element in any
        of the tracers, it is included in the returned list.
        """
        peak_labeled_elements = []
        for compound_rec in compound_recs:
            for tracer_label in self.tracer_labeled_elements:
                if (
                    compound_rec.atom_count(tracer_label["element"]) > 0
                    and tracer_label not in peak_labeled_elements
                ):
                    peak_labeled_elements.append(tracer_label)
        return peak_labeled_elements

    def get_observed_isotopes(self, corrected_row, observed_compound_recs=None):
        """
        Given a row of corrected data, it retrieves the labeled element, count, and mass_number using a method
        corresponding to the file format.
        """
        if self.isocorr_format:
            # Establish the set of labeled elements we're working from, either all labeled elements among the tracers
            # in the infusate (when there are no observed compounds) or those in common with the measured compound
            if observed_compound_recs is None:
                parent_labels = self.tracer_labeled_elements
            else:
                parent_labels = self.get_peak_labeled_elements(observed_compound_recs)

            # E.g. Parsing C13N15-label-2-3 in isotopeLabel column
            isotopes = self.parse_isotope_string(
                corrected_row[self.labeled_element_header], parent_labels
            )

            # If there are any labeled elements unaccounted for, add them as zero-counts
            # The labeled elements exclude listing elements when the count of the isotopes is zero, but the row exists
            # if it has at least 1 labeled element.  This does not add 0 counts for missing rows - only for labeled
            # elements on existing rows with at least 1 labeled element already.
            if len(isotopes) < len(parent_labels):
                for parent_label in parent_labels:
                    match = [
                        x
                        for x in isotopes
                        if x["element"] == parent_label["element"]
                        and x["mass_number"] == parent_label["mass_number"]
                    ]
                    if len(match) == 0:
                        isotopes.append(parent_label)
                    elif len(match) > 1:
                        # If there are multiple isotope measurements that match the same parent tracer labeled element
                        # E.g. C13N15C13-label-2-1-1 would match C13 twice
                        raise IsotopeStringDupe(
                            corrected_row[self.labeled_element_header],
                            f'{parent_label["element"]}{parent_label["mass_number"]}',
                        )
            elif observed_compound_recs is not None and len(isotopes) > len(
                parent_labels
            ):
                # Apparently, there is evidence of detected heavy nitrogen in an animal whose infusate contained
                # tracers containing no heavy nitrogen.  This could suggest contamination, but we shouldn't raise an
                # exception...
                # See warnings when loading 6eaafasted2_cor.xlsx. Note the tracers for animals 971, 972, 981, 982 in
                # the sample file and note the isotopeLabels including N15
                # raise Exception(f"More measured isotopes ({isotopes}) than tracer labeled elements "
                # f"({parent_labels}) for compounds ({observed_compound_recs}).")
                self.aggregated_errors_object.buffer_warning(
                    UnexpectedIsotopes(isotopes, parent_labels, observed_compound_recs),
                    is_fatal=self.validate,  # Raise AggErrs in validate mode to alert the user.  Print in load mode.
                )

        else:
            # Get the mass number(s) from the associated tracers
            mns = [
                x["mass_number"]
                for x in self.tracer_labeled_elements
                if x["element"] == self.labeled_element
            ]
            if len(mns) > 1:
                raise MultipleMassNumbers(self.labeled_element, mns)
            elif len(mns) == 0:
                raise MassNumberNotFound(
                    self.labeled_element, self.tracer_labeled_elements
                )
            mn = mns[0]
            parent = corrected_row[self.labeled_element_header] == 0
            # E.g. Getting count value from e.g. C_Label column
            isotopes = [
                IsotopeObservationData(
                    element=self.labeled_element,
                    mass_number=mn,
                    count=corrected_row[self.labeled_element_header],
                    parent=parent,
                ),
            ]

        return isotopes

    @classmethod
    def parse_isotope_string(
        cls, label, tracer_labeled_elements=None
    ) -> List[IsotopeObservationData]:
        """
        Parse El-Maven style isotope label string, e.g. C12 PARENT, C13-label-1, C13N15-label-2-1
        Returns a list of IsotopeObservationData objects (which is a TypedDict)
        Note, on parent rows, a single (carbon) parent observation is parsed regardless of the number of labeled
        elements among the tracers or common with the measured compound, but the isotopes returned are only those among
        the tracers.  I.e. If there is no carbon labeled among the tracers, the parsed carbon is ignored.
        """

        isotope_observations = []

        match = regex.match(ISOTOPE_LABEL_PATTERN, label)

        if match:
            elements = match.captures("elements")
            mass_numbers = match.captures("mass_numbers")
            counts = match.captures("counts")
            parent_str = match.group("parent")
            parent = False

            if parent_str is not None and parent_str == "PARENT":
                parent = True
                if tracer_labeled_elements is None:
                    raise NoTracerLabeledElements()
                else:
                    isotope_observations = tracer_labeled_elements
            else:
                if len(elements) != len(mass_numbers) or len(elements) != len(counts):
                    raise IsotopeObservationParsingError(
                        f"Unable to parse the same number of elements ({len(elements)}), mass numbers "
                        f"({len(mass_numbers)}), and counts ({len(counts)}) from isotope label: [{label}]"
                    )
                else:
                    for index in range(len(elements)):
                        isotope_observations.append(
                            IsotopeObservationData(
                                element=elements[index],
                                mass_number=int(mass_numbers[index]),
                                count=int(counts[index]),
                                parent=parent,
                            )
                        )
        else:
            raise IsotopeObservationParsingError(
                f"Unable to parse isotope label: [{label}]"
            )

        return isotope_observations

    def load_accucor_data(self):
        self.pre_load_setup()

        # Data validation and loading
        try:
            # Pre-processing
            # Clean up the dataframes
            self.preprocess_data()
            # Obtain required data from the database
            self.initialize_preloaded_animal_sample_data()

            with transaction.atomic():
                self.validate_data()
                self.load_data()

        except DryRun:
            self.post_load_teardown()
            raise
        except AggregatedErrors:
            self.post_load_teardown()
            # If it was an aggregated errors exception, raise it directly
            raise
        except Exception as e:
            self.post_load_teardown()
            # If it was some other (unanticipated or a single fatal) error, we want to report it, but also include
            # everything else that was stored in self.aggregated_errors_object.  An AggregatedErrors exception is
            # raised (in the called code) when errors are allowed to accumulate, but moving on to the next step/loop is
            # not possible.  And for simplicity, fatal errors that do not allow further accumulation of errors are
            # raised directly.
            self.aggregated_errors_object.buffer_error(e)
            self.aggregated_errors_object.should_raise()
            raise self.aggregated_errors_object

        # Buffered auto-updates cannot be done inside the atomic transaction block because the auto-updates associated
        # with the models involved in an accucor load transit many-related models to perform updates of already-loaded
        # data based on new data, which requires queries of the linked pre-loaded data, and database queries are not
        # allowed during atomic transactions.  Some auto-updates can happen inside an atomic transaction block because
        # it operates on the objects without hitting the database, but that's not the case here.  Specifically, if this
        # was called inside the transaction block, it would generate the error:
        #
        #  An error occurred in the current transaction. You can't execute queries until the end of the 'atomic' block.
        #  It uses `.count()` (to see if there exist records to propagate changes), `.first()` to see if the related
        #  model is a MaintainedModel (inside an isinstance call), and `.all()` to cycle through the related records.

        autoupdate_mode = not self.defer_autoupdates
        if not self.dry_run and autoupdate_mode:
            perform_buffered_updates()

        self.post_load_teardown(autoupdate_mode)

    def pre_load_setup(self):
        disable_autoupdates()
        disable_caching_updates()

    def post_load_teardown(self, clear_autoupdate_buffer=True):
        if clear_autoupdate_buffer:
            # We need to clear the update buffer so that the next call doesn't make auto-updates on non-existent (or
            # incorrect) records
            clear_update_buffer()
        # And before we leave, we must re-enable things
        enable_autoupdates()
        enable_caching_updates()


class IsotopeObservationParsingError(Exception):
    pass


class MultipleMassNumbers(Exception):
    def __init__(self, labeled_element, mass_numbers):
        message = (
            f"Labeled element [{labeled_element}] exists among the tracer(s) with multiple mass numbers: "
            f"[{','.join(mass_numbers)}]."
        )
        super().__init__(message)
        self.labeled_element = labeled_element
        self.mass_numbers = mass_numbers


class MassNumberNotFound(Exception):
    def __init__(self, labeled_element, tracer_labeled_elements):
        message = (
            f"Labeled element [{labeled_element}] could not be found among the tracer(s) to retrieve its mass "
            "number.  Tracer labeled elements: "
            f"[{', '.join([x['element'] + x['mass_number'] for x in tracer_labeled_elements])}]."
        )
        super().__init__(message)
        self.labeled_element = labeled_element
        self.tracer_labeled_elements = tracer_labeled_elements


class TracerLabeledElementNotFound(Exception):
    pass


class SampleIndexNotFound(Exception):
    def __init__(self, sheet_name, num_cols):
        message = (
            f"Sample columns could not be identified in the [{sheet_name}] sheet.  There were {num_cols} columns.  At "
            "least one column with one of the following names must immediately preceed the sample columns: "
            f"[{','.join(NONSAMPLE_COLUMN_NAMES)}]."
        )
        super().__init__(message)
        self.sheet_name = sheet_name
        self.num_cols = num_cols


class CorrectedCompoundHeaderMissing(Exception):
    def __init__(self):
        message = (
            "Compound header [Compound] not found in the accucor corrected data.  This may be an isocorr file.  Try "
            "again and submit this file using the isocorr file upload form input (or add the --isocorr-format option "
            "on the command line)."
        )
        super().__init__(message)<|MERGE_RESOLUTION|>--- conflicted
+++ resolved
@@ -884,59 +884,12 @@
                         and obs_isotopes[0]["parent"]
                         and peak_group_name in self.peak_group_dict
                     ):
-<<<<<<< HEAD
-
                         # Insert PeakGroup, by name (only once per file).
                         try:
                             peak_group = self.insert_peak_group(
                                 peak_group_attrs=self.peak_group_dict[peak_group_name],
                                 msrun=msrun,
                                 peak_group_set=peak_group_set,
-=======
-                        """
-                        Here we insert PeakGroup, by name (only once per file).
-                        NOTE: If the C12 PARENT/0-Labeled row encountered has any issues (for example, a null formula),
-                        then this block will fail
-                        """
-
-                        if self.verbosity >= 1:
-                            print(
-                                f"\tInserting {peak_group_name} peak group for sample "
-                                f"{sample_name}"
-                            )
-                        peak_group_attrs = self.peak_group_dict[peak_group_name]
-                        peak_group = PeakGroup(
-                            msrun=msrun,
-                            name=peak_group_attrs["name"],
-                            formula=peak_group_attrs["formula"],
-                            peak_group_set=peak_group_set,
-                        )
-                        peak_group.full_clean()
-                        peak_group.save()
-
-                        """
-                        associate the pre-vetted compounds with the newly inserted
-                        PeakGroup
-                        """
-                        for compound in peak_group_attrs["compounds"]:
-                            # Must save the compound before it can be linked
-                            compound.save()
-                            peak_group.compounds.add(compound)
-                        peak_labeled_elements = self.get_peak_labeled_elements(
-                            peak_group.compounds.all()
-                        )
-
-                        # Insert PeakGroup Labels
-                        for peak_labeled_element in peak_labeled_elements:
-                            if self.verbosity >= 1:
-                                print(
-                                    f"\t\tInserting {peak_labeled_element} peak group label for peak group "
-                                    f"{peak_group.name}"
-                                )
-                            peak_group_label = PeakGroupLabel(
-                                peak_group=peak_group,
-                                element=peak_labeled_element["element"],
->>>>>>> dc96f975
                             )
                             inserted_peak_group_dict[peak_group_name] = peak_group
                         except DuplicatePeakGroup as dup_pg:
