import re
from collections import defaultdict, namedtuple
from datetime import timedelta

import dateutil.parser  # type: ignore
import pandas as pd
from django.db import IntegrityError, transaction

from DataRepo.models import (
    Animal,
    AnimalLabel,
    FCirc,
    Infusate,
    MaintainedModel,
    Protocol,
    Sample,
    Study,
    Tissue,
)
from DataRepo.models.hier_cached_model import (
    disable_caching_updates,
    enable_caching_updates,
)
from DataRepo.models.researcher import (
    UnknownResearcherError,
    get_researchers,
    validate_researchers,
)
from DataRepo.models.utilities import value_from_choices_label
from DataRepo.utils import parse_infusate_name, parse_tracer_concentrations
from DataRepo.utils.exceptions import (
    AggregatedErrors,
    ConflictingValueError,
    DryRun,
    DuplicateValues,
    HeaderConfigError,
    LCMSDBSampleMissing,
    MissingTissues,
    NoConcentrations,
    RequiredHeadersError,
    RequiredSampleValuesError,
    SampleError,
    SaveError,
    SheetMergeError,
    TissueError,
    TreatmentError,
    UnitsWrong,
    UnknownHeadersError,
)
from DataRepo.utils.lcms_metadata_parser import (
    lcms_df_to_dict,
    lcms_metadata_to_samples,
)


class SampleTableLoader:
    """
    Load a sample table
    """

    SampleTableHeaders = namedtuple(
        "SampleTableHeaders",
        [
            "SAMPLE_NAME",
            "SAMPLE_DATE",
            "SAMPLE_RESEARCHER",
            "TISSUE_NAME",
            "TIME_COLLECTED",
            "STUDY_NAME",
            "STUDY_DESCRIPTION",
            "ANIMAL_NAME",
            "ANIMAL_WEIGHT",
            "ANIMAL_AGE",
            "ANIMAL_SEX",
            "ANIMAL_GENOTYPE",
            "ANIMAL_FEEDING_STATUS",
            "ANIMAL_DIET",
            "ANIMAL_TREATMENT",
            "INFUSATE",
            "ANIMAL_INFUSION_RATE",
            "TRACER_CONCENTRATIONS",
        ],
    )

    # Configure what the headers are in the file
    DefaultSampleTableHeaders = SampleTableHeaders(
        SAMPLE_NAME="Sample Name",
        SAMPLE_DATE="Date Collected",
        SAMPLE_RESEARCHER="Researcher Name",
        TISSUE_NAME="Tissue",
        TIME_COLLECTED="Collection Time",
        STUDY_NAME="Study Name",
        STUDY_DESCRIPTION="Study Description",
        ANIMAL_NAME="Animal ID",
        ANIMAL_WEIGHT="Animal Body Weight",
        ANIMAL_AGE="Age",
        ANIMAL_SEX="Sex",
        ANIMAL_GENOTYPE="Animal Genotype",
        ANIMAL_FEEDING_STATUS="Feeding Status",
        ANIMAL_DIET="Diet",
        ANIMAL_TREATMENT="Animal Treatment",
        INFUSATE="Infusate",
        ANIMAL_INFUSION_RATE="Infusion Rate",
        TRACER_CONCENTRATIONS="Tracer Concentrations",
    )

    # Configure what headers are required
    RequiredSampleTableHeaders = SampleTableHeaders(
        ANIMAL_NAME=True,
        SAMPLE_NAME=True,
        INFUSATE=True,
        ANIMAL_INFUSION_RATE=True,
        SAMPLE_RESEARCHER=True,
        TISSUE_NAME=True,
        TIME_COLLECTED=True,
        STUDY_NAME=True,
        SAMPLE_DATE=False,
        STUDY_DESCRIPTION=False,
        ANIMAL_WEIGHT=False,
        ANIMAL_AGE=False,
        ANIMAL_SEX=False,
        ANIMAL_GENOTYPE=False,
        ANIMAL_FEEDING_STATUS=False,
        ANIMAL_DIET=False,
        ANIMAL_TREATMENT=False,
        TRACER_CONCENTRATIONS=False,
    )

    # Configure what values are required
    RequiredSampleTableValues = SampleTableHeaders(
        ANIMAL_NAME=True,
        SAMPLE_NAME=True,
        INFUSATE=True,
        ANIMAL_INFUSION_RATE=True,
        SAMPLE_RESEARCHER=True,
        TIME_COLLECTED=True,
        STUDY_NAME=True,
        SAMPLE_DATE=True,
        ANIMAL_WEIGHT=True,
        ANIMAL_AGE=True,
        ANIMAL_SEX=True,
        ANIMAL_GENOTYPE=True,
        ANIMAL_FEEDING_STATUS=True,
        ANIMAL_DIET=True,
        TRACER_CONCENTRATIONS=True,
        TISSUE_NAME=False,  # Due to blank samples
        ANIMAL_TREATMENT=False,
        STUDY_DESCRIPTION=False,
    )

    def __init__(
        self,
        sample_table_headers=DefaultSampleTableHeaders,
        validate=False,  # Only affects what is/isn't a warning
        verbosity=1,
        skip_researcher_check=False,
        defer_autoupdates=False,
        defer_rollback=False,  # DO NOT USE MANUALLY - THIS WILL NOT ROLL BACK (handle in atomic transact in caller)
        dry_run=False,
<<<<<<< HEAD
        update_caches=True,
=======
        lcms_metadata_df=None,
>>>>>>> 97dad06c
    ):
        # Header config
        self.headers = sample_table_headers
        self.headers_present = []

        # Modes
        self.verbosity = verbosity
        self.dry_run = dry_run
        self.validate = validate
        # How to handle mass autoupdates
        self.defer_autoupdates = defer_autoupdates
        # Whether to rollback upon error or keep the changes and defer rollback to the caller
        self.defer_rollback = defer_rollback

        # Caching overhead
        # Making this True causes existing caches associated with loaded records to be deleted
        self.update_caches = update_caches
        self.animals_to_uncache = []

        # Error-tracking
        self.aggregated_errors_object = AggregatedErrors()
        self.missing_headers = []
        self.missing_values = defaultdict(dict)

        # Skip rows that have errors
        self.units_errors = {}
        self.infile_sample_dupe_rows = []
        self.empty_animal_rows = []
        self.missing_tissues = defaultdict(list)

        # Arrange the LCMS samples
        lcms_metadata = lcms_df_to_dict(lcms_metadata_df, self.aggregated_errors_object)
        self.lcms_samples = lcms_metadata_to_samples(lcms_metadata)

        # Obtain known researchers before load
        self.known_researchers = get_researchers()

        # Researcher consistency tracking (also a part of error-tracking)
        self.skip_researcher_check = skip_researcher_check
        self.input_researchers = []

        # This is used by strip_units to decide on whether to issue an error or warning.  Case insensitive.
        self.expected_units = {
            "ANIMAL_WEIGHT": ["g", "gram", "grams"],
            "ANIMAL_AGE": ["w", "week", "weeks"],
            "ANIMAL_INFUSION_RATE": [
                "ul/m/g",
                "ul/min/g",
                "ul/min/gram",
                "ul/minute/g",
                "ul/minute/gram",
            ],
            "TRACER_CONCENTRATIONS": ["mM", "millimolar"],
            "TIME_COLLECTED": ["m", "min", "mins", "minute", "minutes"],
        }

    @MaintainedModel.defer_autoupdates(
        pre_mass_update_func=disable_caching_updates,
        post_mass_update_func=enable_caching_updates,
    )
    def load_sample_table(self, data):
        # Chaching updates are not necessary when just adding data, so disabling dramatically speeds things up
        disable_caching_updates()

        try:
            saved_aes = None

            with transaction.atomic():
                try:
                    self._load_data(data)
                except AggregatedErrors as aes:
                    if self.defer_rollback:
                        saved_aes = aes
                    else:
                        # If we're not working for the validation interface, raise here to cause a rollback
                        raise aes

            # If we were directed to defer rollback in the event of an error, raise the exception here (outside of
            # the atomic transaction block).  This assumes that the caller is handling rollback in their own atomic
            # transaction blocl.
            if saved_aes is not None:
                raise saved_aes

        except Exception as e:
            enable_caching_updates()
            raise e

        enable_caching_updates()

    def _load_data(self, data):
        # This will be used to validate the lcms samples:
        all_sample_names = []

        # Create a list to hold the csv reader data so that iterations from validating doesn't leave the csv reader
        # empty/at-the-end upon the import loop
        sample_table_data = list(data)

        # If there are headers
        if len(sample_table_data) > 0:
            # Use the first row to check the headers
            self.check_headers(sample_table_data[0].keys())

        # Check for empty animal values - because it will screw up the pandas sheet merge
        self.identify_empty_animal_rows(sample_table_data)

        # Check the in-file uniqueness of the samples. With the database, you cannot tell if the sample uniqueness
        # issue pre-existed the study this describes or is within this study.  This check clarifies that.
        # This skips rows with empty animals identified above.
        self.identify_infile_sample_dupe_rows(sample_table_data)

        for rowidx, row in enumerate(sample_table_data):
            rownum = rowidx + 1

            self.check_required_values(rowidx, row)

            tissue_rec, is_blank = self.get_tissue(rownum, row)

            if is_blank:
                continue

            infusate_rec = self.get_or_create_infusate(rownum, row)
            treatment_rec = self.get_treatment(rownum, row)
            animal_rec = self.get_or_create_animal(
                rownum, row, infusate_rec, treatment_rec
            )
            self.get_or_create_study(rownum, row, animal_rec)
            self.get_or_create_animallabel(animal_rec, infusate_rec)
            # If the row has an issue (e.g. not unique in the file), skip it so there will not be pointless errors
            if rowidx not in self.infile_sample_dupe_rows:
                sample_rec = self.get_or_create_sample(
                    rownum, row, animal_rec, tissue_rec
                )
                # Sample rec will be none if there was a problem/exception
                if sample_rec is not None:
                    all_sample_names.append(sample_rec.name)
                self.get_or_create_fcircs(infusate_rec, sample_rec)
            elif self.verbosity >= 2:
                print(
                    f"SKIPPING sample load on row {rownum} due to duplicate sample name."
                )

        self.check_lcms_samples(all_sample_names)

        if not self.skip_researcher_check:
            try:
                validate_researchers(
                    self.input_researchers,
                    known_researchers=self.known_researchers,
                    skip_flag="--skip-researcher-check",
                )
            except UnknownResearcherError as ure:
                self.aggregated_errors_object.buffer_exception(
                    ure,
                    is_error=not self.validate,  # Error in load mode, warning in validate mode
                    is_fatal=True,  # Always raise the AggErrs exception
                )

        if len(self.missing_tissues.keys()) > 0:
            self.aggregated_errors_object.buffer_error(
                MissingTissues(
                    self.missing_tissues,
                    list(Tissue.objects.values_list("name", flat=True)),
                )
            )

        if len(self.missing_values.keys()) > 0:
            self.aggregated_errors_object.buffer_error(
                RequiredSampleValuesError(
                    self.missing_values, animal_hdr=getattr(self.headers, "ANIMAL_NAME")
                )
            )

        if len(self.units_errors.keys()) > 0:
            self.aggregated_errors_object.buffer_error(UnitsWrong(self.units_errors))

        if self.aggregated_errors_object.should_raise():
            raise self.aggregated_errors_object

        if self.dry_run:
            raise DryRun()

        if self.update_caches is True:
            if self.verbosity >= 2:
                print("Expiring affected caches...")
            for animal_rec in self.animals_to_uncache:
                if self.verbosity >= 3:
                    print(f"Expiring animal {animal_rec.id}'s cache")
                animal_rec.delete_related_caches()
            if self.verbosity >= 2:
                print("Expiring done.")

    def check_lcms_samples(self, all_load_samples):
        """
        Makes sure every sample in the LCMS dataframe is present in the animal sample table
        """
        lcms_samples_missing = []

        for lcms_sample in self.lcms_samples:
            if lcms_sample not in all_load_samples:
                lcms_samples_missing.append(lcms_sample)

        if len(lcms_samples_missing) > 0:
            self.aggregated_errors_object.buffer_error(
                LCMSDBSampleMissing(lcms_samples_missing)
            )

    def get_tissue(self, rownum, row):
        tissue_name = self.getRowVal(row, "TISSUE_NAME")
        tissue_rec = None
        is_blank = tissue_name is None
        if is_blank:
            if self.verbosity >= 2:
                print("Skipping row: Tissue field is empty, assuming blank sample.")
        else:
            try:
                tissue_rec = Tissue.objects.get(name=tissue_name)
            except Tissue.DoesNotExist:
                self.missing_tissues[tissue_name].append(rownum + 2)
            except Exception as e:
                self.aggregated_errors_object.buffer_error(
                    TissueError(type(e).__name__, e)
                )
        return tissue_rec, is_blank

    def get_or_create_study(self, rownum, row, animal_rec):
        study_name = self.getRowVal(row, "STUDY_NAME")
        study_desc = self.getRowVal(row, "STUDY_DESCRIPTION")

        study_created = False
        study_updated = False
        study_rec = None

        if study_name:
            try:
                study_rec, study_created = Study.objects.get_or_create(
                    name=study_name,
                    description=study_desc,
                )
            except IntegrityError as ie:
                estr = str(ie)
                if "duplicate key value violates unique constraint" in estr:
                    study_rec = Study.objects.get(name=study_name)
                    orig_desc = study_rec.description
                    if orig_desc and study_desc:
                        self.aggregated_errors_object.buffer_error(
                            ConflictingValueError(
                                study_rec,
                                "description",
                                orig_desc,
                                study_desc,
                                rownum,
                            )
                        )
                    elif study_desc:
                        study_rec.description = study_desc
                        study_updated = True
                else:
                    raise ie
            except Exception as e:
                study_rec = None
                self.aggregated_errors_object.buffer_error(
                    SaveError(Study.__name__, study_name, e)
                )

        if study_created or study_updated:
            if self.verbosity >= 2:
                if study_created:
                    print(f"Created new Study record: {study_rec}")
                else:
                    print(f"Updated Study record: {study_rec}")
            try:
                # get_or_create does not perform a full clean
                study_rec.full_clean()
                # We only need to save if there was an update.  get_or_create does a save
                if study_updated:
                    study_rec.save()
            except Exception as e:
                study_rec = None
                self.aggregated_errors_object.buffer_error(
                    SaveError(Study.__name__, study_name, e)
                )

        # We do this here, and not in the "animal_created" block, in case the researcher is creating a new study
        # from previously-loaded animals
        if study_rec and animal_rec and animal_rec not in study_rec.animals.all():
            if self.verbosity >= 2:
                print("Adding animal to the study...")
            study_rec.animals.add(animal_rec)

        return study_rec

    def get_tracer_concentrations(self, rownum, row):
        tracer_concs_str = self.getRowVal(row, "TRACER_CONCENTRATIONS")
        stripped_tracer_concs_str = self.strip_units(
            tracer_concs_str, "TRACER_CONCENTRATIONS", rownum
        )
        return parse_tracer_concentrations(stripped_tracer_concs_str)

    def get_or_create_infusate(self, rownum, row):
        tracer_concs = self.get_tracer_concentrations(rownum, row)
        infusate_str = self.getRowVal(row, "INFUSATE")

        infusate_rec = None
        if infusate_str is not None:
            if tracer_concs is None:
                self.aggregated_errors_object.buffer_error(
                    NoConcentrations(
                        f"{self.headers.INFUSATE} [{infusate_str}] supplied without "
                        f"{self.headers.TRACER_CONCENTRATIONS}."
                    )
                )
            infusate_data_object = parse_infusate_name(infusate_str, tracer_concs)
            infusate_rec = Infusate.objects.get_or_create_infusate(
                infusate_data_object,
            )[0]
        return infusate_rec

    def get_treatment(self, rownum, row):
        treatment_name = self.getRowVal(row, "ANIMAL_TREATMENT")
        treatment_rec = None
        if treatment_name:
            # Animal Treatments are optional protocols
            try:
                assert treatment_name is not None
                assert treatment_name != pd.isnull(treatment_name)
            except AssertionError:
                if self.verbosity >= 2:
                    print("No animal treatments with empty/null values.")
            else:
                if self.verbosity >= 2:
                    print(
                        f"Finding {Protocol.ANIMAL_TREATMENT} protocol for '{treatment_name}'..."
                    )
                try:
                    treatment_rec = Protocol.objects.get(
                        name=treatment_name,
                        category=Protocol.ANIMAL_TREATMENT,
                    )
                    if self.verbosity >= 2:
                        action = "Found"
                        feedback = (
                            f"{treatment_rec.category} protocol id '{treatment_rec.id}' named '{treatment_rec.name}' "
                            f"with description '{treatment_rec.description}'"
                        )
                        print(f"{action} {feedback}")
                except Protocol.DoesNotExist:
                    self.aggregated_errors_object.buffer_error(
                        Protocol.DoesNotExist(
                            f"Could not find '{Protocol.ANIMAL_TREATMENT}' protocol with name "
                            f"'{treatment_name}'"
                        )
                    )
                except Exception as e:
                    self.aggregated_errors_object.buffer_error(
                        TreatmentError(type(e).__name__, e)
                    )

        elif self.verbosity >= 2:
            print("No animal treatment found.")

        return treatment_rec

    def strip_units(self, val, hdr_attr, rowidx):
        """
        This method takes a numeric value with accompanying units is string format and returns the numerical value
        without the units, also in string format.  It buffers a warning exception, because the value could be
        malformed, so the user should be alerted about it to potentially fix it.
        """
        if type(val) != str:
            # Assume that if it's not a string, it already doesn't contain units, because pandas converted it
            return val

        stripped_val = val

        specific_units_pat = None
        if hdr_attr in self.expected_units.keys():
            specific_units_pat = re.compile(
                r"^("
                + r"|".join(re.escape(units) for units in self.expected_units[hdr_attr])
                + r")$",
                re.IGNORECASE,
            )

        united_val_pattern = re.compile(
            r"^(?P<val>[\d\.eE]+)\s*(?P<units>[a-z][a-z\/]*)$", re.IGNORECASE
        )
        match = re.search(united_val_pattern, val)

        # If the value matches a units pattern
        if match:
            # We will strip the units in either case to avoid subsequent errors, but the population of
            # self.units_errors will fail the load
            stripped_val = match.group("val")
            the_units = match.group("units")
            header = getattr(self.headers, hdr_attr)

            s_match = re.search(specific_units_pat, the_units)

            # If the units don't match any expected units
            if s_match is None:
                if header in self.units_errors:
                    self.units_errors[header]["rows"].append(rowidx + 2)
                else:
                    self.units_errors[header] = {
                        "example_val": val,
                        "expected": self.expected_units[hdr_attr][0],
                        "rows": [rowidx + 2],
                        "units": the_units,
                    }

        return stripped_val

    def get_or_create_animal(self, rownum, row, infusate_rec, treatment_rec):
        animal_name = self.getRowVal(row, "ANIMAL_NAME")
        genotype = self.getRowVal(row, "ANIMAL_GENOTYPE")
        raw_weight = self.getRowVal(row, "ANIMAL_WEIGHT")
        weight = self.strip_units(raw_weight, "ANIMAL_WEIGHT", rownum)
        feedstatus = self.getRowVal(row, "ANIMAL_FEEDING_STATUS")
        raw_age = self.getRowVal(row, "ANIMAL_AGE")
        age = self.strip_units(raw_age, "ANIMAL_AGE", rownum)
        diet = self.getRowVal(row, "ANIMAL_DIET")
        animal_sex_string = self.getRowVal(row, "ANIMAL_SEX")
        raw_infusion_rate = self.getRowVal(row, "ANIMAL_INFUSION_RATE")
        infusion_rate = self.strip_units(
            raw_infusion_rate, "ANIMAL_INFUSION_RATE", rownum
        )

        animal_rec = None
        animal_created = False

        if animal_name:
            # An infusate is required to create an animal
            if infusate_rec:
                animal_rec, animal_created = Animal.objects.get_or_create(
                    name=animal_name, infusate=infusate_rec
                )
            else:
                try:
                    animal_rec = Animal.objects.get(name=animal_name)
                except Animal.DoesNotExist:
                    return animal_rec

        # animal_created block contains all the animal attribute updates if the animal was newly created
        if animal_created:
            if self.update_caches is True:
                if animal_rec.caches_exist():
                    self.animals_to_uncache.append(animal_rec)
                elif self.verbosity >= 3:
                    print(f"No cache exists for animal {animal_rec.id}")

            if self.verbosity >= 2:
                print(f"Created new record: Animal:{animal_rec}")

            changed = False

            if genotype:
                animal_rec.genotype = genotype
                changed = True
            if weight:
                animal_rec.body_weight = weight
                changed = True
            if feedstatus:
                animal_rec.feeding_status = feedstatus
                changed = True
            if age:
                animal_rec.age = timedelta(weeks=int(age))
                changed = True
            if diet:
                animal_rec.diet = diet
                changed = True
            if animal_sex_string:
                if animal_sex_string in animal_rec.SEX_CHOICES:
                    animal_sex = animal_sex_string
                else:
                    animal_sex = value_from_choices_label(
                        animal_sex_string, animal_rec.SEX_CHOICES
                    )
                animal_rec.sex = animal_sex
                changed = True
            if treatment_rec:
                animal_rec.treatment = treatment_rec
                changed = True
            if infusion_rate:
                animal_rec.infusion_rate = infusion_rate
                changed = True

            try:
                # Even if there wasn't a change, get_or_create doesn't do a full_clean
                animal_rec.full_clean()
                # If there was a change, save the record again
                if changed:
                    animal_rec.save()
            except Exception as e:
                self.aggregated_errors_object.buffer_error(
                    SaveError(Animal.__name__, str(animal_rec), e)
                )

        return animal_rec

    def get_or_create_animallabel(self, animal_rec, infusate_rec):
        # Infusate is required, but the missing headers are buffered to create an exception later
        if animal_rec and infusate_rec:
            # Animal Label - Load each unique labeled element among the tracers for this animal
            # This is where enrichment_fraction, enrichment_abundance, and normalized_labeling functions live
            for labeled_element in infusate_rec.tracer_labeled_elements():
                if self.verbosity >= 2:
                    print(
                        f"Finding or inserting animal label '{labeled_element}' for '{animal_rec}'..."
                    )
                AnimalLabel.objects.get_or_create(
                    animal=animal_rec,
                    element=labeled_element,
                )

    def get_or_create_sample(self, rownum, row, animal_rec, tissue_rec):
        sample_rec = None

        # Initialize raw values
        sample_name = self.getRowVal(row, "SAMPLE_NAME")
        researcher = self.getRowVal(row, "SAMPLE_RESEARCHER")
        time_collected = None
        raw_time_collected_str = self.getRowVal(row, "TIME_COLLECTED")
        time_collected_str = self.strip_units(
            raw_time_collected_str, "TIME_COLLECTED", rownum
        )
        sample_date = None
        sample_date_value = self.getRowVal(row, "SAMPLE_DATE")

        # Convert/check values as necessary
        if researcher and researcher not in self.input_researchers:
            self.input_researchers.append(researcher)
        if time_collected_str:
            time_collected = timedelta(minutes=float(time_collected_str))
        if sample_date_value:
            # Pandas may have already parsed the date.  Note that the database returns a datetime.date, but the parser
            # returns a datetime.datetime.  To compare them, the parsed value is cast to a datetime.date.
            try:
                sample_date = dateutil.parser.parse(sample_date_value).date()
            except TypeError:
                sample_date = sample_date_value.date()

        # Create a sample record - requires a tissue and animal record
        if sample_name and tissue_rec and animal_rec:
            # PR REVIEW NOTE: This strategy should be refactored to do the get_or_create with this other (and all) data
            #                 first and intelligently handle exceptions, but I didn't want to do that much refactoring
            #                 in 1 go.  This would mean "check_for_inconsistencies" would become obsolete and will need
            #                 to be replaced using the strategy I employed in the compounds loader.  It will simplify
            #                 this code.
            try:
                # It's worth noting that this loop encounters this code for the same sample multiple times

                # Assuming that duplicates among the submission are handled in the checking of the file, but not
                # against the database, so we must check against the database for pre-existing sample name duplicates
                sample_rec = Sample.objects.get(name=sample_name)

                # Now check that the values are consistent.  Buffers exceptions.
                self.check_for_inconsistencies(
                    sample_rec,
                    {
                        "animal": animal_rec,
                        "tissue": tissue_rec,
                        "researcher": researcher,
                        "time_collected": time_collected,
                        "date": sample_date,
                    },
                    rownum + 1,
                )

                if self.verbosity >= 2:
                    print(f"SKIPPING existing Sample record: {sample_name}")

            except Sample.DoesNotExist:
                try:
                    sample_rec, sample_created = Sample.objects.get_or_create(
                        name=sample_name,
                        animal=animal_rec,
                        tissue=tissue_rec,
                    )
                except IntegrityError:
                    # If we get here, it means that it tried to create because not all values matched, but upon
                    # creation, the unique sample name collided.  We just need to check_for_inconsistencies

                    sample_rec = Sample.objects.get(name=sample_name)

                    # Now check that the values are consistent.  Buffers exceptions.
                    self.check_for_inconsistencies(
                        sample_rec,
                        {
                            "animal": animal_rec,
                            "tissue": tissue_rec,
                            "time_collected": time_collected,
                            "date": sample_date,
                            "researcher": researcher,
                        },
                        rownum + 1,
                    )

                    # There was an error - clear this record value so we can continue processing
                    sample_rec = None
                    sample_created = False

                except Exception as e:
                    sample_rec = None
                    sample_created = False
                    self.aggregated_errors_object.buffer_error(
                        SampleError(type(e).__name__, e)
                    )

                if sample_created:
                    changed = False

                    if self.verbosity >= 2:
                        print(f"Creating new record: Sample:{sample_name}")

                    if researcher:
                        changed = True
                        sample_rec.researcher = researcher

                    if time_collected:
                        changed = True
                        sample_rec.time_collected = time_collected

                    if sample_date_value:
                        changed = True
                        sample_rec.date = sample_date

                    try:
                        # Even if there wasn't a change, get_or_create doesn't do a full_clean
                        sample_rec.full_clean()
                        if changed:
                            sample_rec.save()
                    except Exception as e:
                        self.aggregated_errors_object.buffer_error(
                            SaveError(Sample.__name__, str(sample_rec), e)
                        )
            except Exception as e:
                self.aggregated_errors_object.buffer_error(
                    SampleError(type(e).__name__, e)
                )

        return sample_rec

    def get_or_create_fcircs(self, infusate_rec, sample_rec):
        if (
            sample_rec
            and infusate_rec
            and sample_rec.tissue
            and sample_rec.tissue.is_serum()
        ):
            # FCirc - Load each unique tracer and labeled element combo if this is a serum sample
            # These tables are where the appearance and disappearance calculation functions live
            for tracer_rec in infusate_rec.tracers.all():
                for label_rec in tracer_rec.labels.all():
                    if self.verbosity >= 2:
                        print(
                            f"\tFinding or inserting FCirc tracer '{tracer_rec.compound}' and label "
                            f"'{label_rec.element}' for '{sample_rec}'..."
                        )
                    FCirc.objects.get_or_create(
                        serum_sample=sample_rec,
                        tracer=tracer_rec,
                        element=label_rec.element,
                    )

    def check_for_inconsistencies(self, rec, value_dict, rownum=None):
        updates_dict = {}
        for field, new_value in value_dict.items():
            orig_value = getattr(rec, field)
            if orig_value is None and new_value is not None:
                updates_dict[field] = new_value
            elif orig_value != new_value:
                self.aggregated_errors_object.buffer_error(
                    ConflictingValueError(
                        rec,
                        field,
                        orig_value,
                        new_value,
                        rownum,
                    )
                )
        return updates_dict

    def check_headers(self, headers):
        known_headers = []
        missing_headers = []
        unknown_headers = []
        misconfiged_headers = []

        rqd_hdr_tuple = self.RequiredSampleTableHeaders
        hdr_name_tuple = self.headers

        header_attrs = rqd_hdr_tuple._fields

        # For each header attribute
        for hdr_attr in header_attrs:
            hdr_name = getattr(hdr_name_tuple, hdr_attr)
            hdr_required = getattr(rqd_hdr_tuple, hdr_attr)
            if hdr_name:
                known_headers.append(hdr_name)
                # If the header is required
                if hdr_required:
                    if hdr_name not in headers:
                        missing_headers.append(hdr_name)
                if hdr_name in headers:
                    self.headers_present.append(hdr_name)
            elif hdr_required:
                misconfiged_headers.append(hdr_attr)

        # For each header in the headers argument
        for hdr_name in headers:
            if hdr_name not in known_headers:
                unknown_headers.append(hdr_name)

        if len(missing_headers) > 0:
            self.aggregated_errors_object.buffer_error(
                RequiredHeadersError(missing_headers)
            )
        if len(unknown_headers) > 0:
            self.aggregated_errors_object.buffer_error(
                UnknownHeadersError(unknown_headers)
            )
        if len(misconfiged_headers) > 0:
            self.aggregated_errors_object.buffer_error(
                HeaderConfigError(misconfiged_headers)
            )

    def identify_infile_sample_dupe_rows(self, data):
        """
        An animal can belong to multiple studies.  As such, a sample from an animal can also belong to multiple
        studies, and with the animal and sample sheet merge, the same sample will exist on 2 different rows after the
        merge.  Therefore, we need to check that the combination of sample name and study name are unique instead of
        just sample name.  For an example of this, look at:
        DataRepo/data/examples/test_dataframes/animal_sample_table_df_test1.xlsx.
        """
        sample_name_header = getattr(self.headers, "SAMPLE_NAME")
        study_name_header = getattr(self.headers, "STUDY_NAME")
        sample_dupes, row_idxs = self.get_column_dupes(
            data, [sample_name_header, study_name_header]
        )
        if len(sample_dupes.keys()) > 0:
            # Custom message to explain the case with Study name
            dupdeets = []
            for combo_val, l in sample_dupes.items():
                sample = sample_dupes[combo_val]["vals"][sample_name_header]
                dupdeets.append(
                    f"{sample} (rows*: {', '.join(list(map(lambda i: str(i + 2), l['rowidxs'])))})"
                )
            nltab = "\n\t"
            message = (
                f"{len(sample_dupes.keys())} values in the {sample_name_header} column were found to have duplicate "
                "occurrences on the indicated rows (*note, row numbers could reflect a sheet merge and may be "
                f"inaccurate):{nltab}{nltab.join(dupdeets)}\nNote, a sample can be a part of multiple studies, so if "
                "the same sample is in this list more than once, it means it's duplicated in multiple studies."
            )

            self.aggregated_errors_object.buffer_error(
                DuplicateValues(sample_dupes, sample_name_header, message=message)
            )
            self.infile_sample_dupe_rows = row_idxs

    def get_column_dupes(self, data, col_keys):
        """
        Takes a list of dicts (data) and a list of column keys (col_keys) and looks for duplicate (combination) values.
        Returns a dict keyed on the composite duplicate value (with embedded header names).  The value is a dict with
        the keys "rowidxs" and "vals". rowidxs has a list of indexes of the rows containing the combo value and vals
        contains a dict of the column name and value pairs.
        """
        val_locations = defaultdict(dict)
        dupe_dict = defaultdict(dict)
        all_rows_with_dupes = []
        for rowidx, row in enumerate(data):
            # Ignore rows where the animal name is empty
            if rowidx in self.empty_animal_rows:
                continue

            # Ignore empty combos
            empty_combo = True
            for ck in col_keys:
                val = row[ck]
                if val is not None or not isinstance(val, str) or val == "":
                    empty_combo = False
                    break
            if empty_combo:
                continue

            composite_val = ", ".join(
                list(map(lambda ck: f"{ck}: [{str(row[ck])}]", col_keys))
            )

            if len(val_locations[composite_val].keys()) > 0:
                val_locations[composite_val]["rowidxs"].append(rowidx)
            else:
                val_locations[composite_val]["rowidxs"] = [rowidx]
                val_locations[composite_val]["vals"] = {}
                for ck in col_keys:
                    val_locations[composite_val]["vals"][ck] = row[ck]

        # Now create the dupe dict to contain values encountered more than once
        for val in val_locations.keys():
            row_list = val_locations[val]["rowidxs"]
            if len(row_list) > 1:
                dupe_dict[val]["rowidxs"] = row_list
                dupe_dict[val]["vals"] = val_locations[val]["vals"]
                all_rows_with_dupes += row_list

        return dupe_dict, all_rows_with_dupes

    def identify_empty_animal_rows(self, data):
        """
        If the animal name is empty on a row but the row has non-empty values, the pandas sheet merge will be screwed
        up and lots of meaningless errors will be spit out.  This method identifies and stores the row numbers
        (indexes) where the animal name is empty **in the Animals sheet only**, but the row has at least 1 actual
        value, so those rows can be skipped in later processing.

        Note, this **DOES NOT** catch sample sheet rows with missing animal IDs in 1 specific use case that meets 2
        conditions:
          1. the Animal ID is missing on a row in the Samples sheet
          2. There are no empty rows between populated rows in the Animals sheet
        This is because the sheet merge completely ignores those Samples sheet rows.  If the Anoimals sheet **DOES
        HAVE** empty rows between populated rows, the Samples sheet rows with missing Animal IDs will be merged with
        the empty Animals sheet row and produce the SheetMergeError raised inside this method.

        What this means is that there is a silent case where Sample sheet rows with missing Animal IDs are sometimes
        silently ignored.
        """
        animal_name_header = getattr(self.headers, "ANIMAL_NAME")
        empty_animal_rows = []
        empty_animal_rows_with_vals = []

        for rowidx, row in enumerate(data):
            val = row[animal_name_header]
            row_has_vals = (
                len([v for v in row.values() if v is not None and v != ""]) > 0
            )
            if val is None or val == "":
                empty_animal_rows.append(rowidx)
                if row_has_vals:
                    empty_animal_rows_with_vals.append(rowidx)

        # This will allow us to skip rows that do not have an animal ID (which includes entirely empty rows)
        if len(empty_animal_rows) > 0:
            self.empty_animal_rows = empty_animal_rows

        # This will allow us to identify invalid rows (i.e. entirely empty is valid)
        if len(empty_animal_rows_with_vals) > 0:
            self.aggregated_errors_object.buffer_error(
                SheetMergeError(empty_animal_rows_with_vals, animal_name_header)
            )

    def check_required_values(self, rowidx, row):
        """
        Due to some rows being skipped in specific (but not precise) instances, required values must be checked first.
        C.I.P. A malformed file wasn't reporting problems because the rows were being skipped due to the fact that the
        tissue field was empty.
        """
        rqd_vals_tuple = self.RequiredSampleTableValues
        hdr_name_tuple = self.headers
        header_attrs = rqd_vals_tuple._fields

        # We will skip problematic rows that are either completely empty or are missing an animal ID
        if rowidx in self.empty_animal_rows:
            return

        # For each header attribute
        for hdr_attr in header_attrs:
            hdr_name = getattr(hdr_name_tuple, hdr_attr)
            val_reqd = getattr(rqd_vals_tuple, hdr_attr)

            # If the header is present in the row and it is required
            if hdr_name in self.headers_present and val_reqd:
                val = row[hdr_name]
                if val is None or val == "":
                    animal = self.getRowVal(row, "ANIMAL_NAME")
                    if "rows" in self.missing_values[hdr_name].keys():
                        self.missing_values[hdr_name]["rows"].append(rowidx + 1)
                        if animal not in self.missing_values[hdr_name]["animals"]:
                            self.missing_values[hdr_name]["animals"].append(animal)
                    else:
                        self.missing_values[hdr_name]["rows"] = [rowidx + 1]
                        self.missing_values[hdr_name]["animals"] = [animal]

    def getRowVal(self, row, header_attribute):
        # get the header value to use as a dict key for 'row'
        header = getattr(self.headers, header_attribute)
        val = None

        if header in self.headers_present:
            val = row[header]

            # This will make later checks of values easier
            if val == "":
                val = None

        return val<|MERGE_RESOLUTION|>--- conflicted
+++ resolved
@@ -157,11 +157,8 @@
         defer_autoupdates=False,
         defer_rollback=False,  # DO NOT USE MANUALLY - THIS WILL NOT ROLL BACK (handle in atomic transact in caller)
         dry_run=False,
-<<<<<<< HEAD
         update_caches=True,
-=======
         lcms_metadata_df=None,
->>>>>>> 97dad06c
     ):
         # Header config
         self.headers = sample_table_headers
