import re
from collections import defaultdict, namedtuple
from datetime import timedelta

import dateutil.parser  # type: ignore
import pandas as pd
from django.db import IntegrityError, transaction

from DataRepo.models import (
    Animal,
    AnimalLabel,
    FCirc,
    Infusate,
    Protocol,
    Sample,
    Study,
    Tissue,
)
from DataRepo.models.hier_cached_model import (
    disable_caching_updates,
    enable_caching_updates,
)
from DataRepo.models.maintained_model import (
    clear_update_buffer,
    disable_autoupdates,
    enable_autoupdates,
    init_autoupdate_label_filters,
    perform_buffered_updates,
)
from DataRepo.models.researcher import (
    UnknownResearcherError,
    get_researchers,
    validate_researchers,
)
from DataRepo.models.utilities import value_from_choices_label
from DataRepo.utils import parse_infusate_name, parse_tracer_concentrations
from DataRepo.utils.exceptions import (
    AggregatedErrors,
    ConflictingValueError,
    DryRun,
    DuplicateValues,
    HeaderConfigError,
    MissingTissues,
    RequiredHeadersError,
    RequiredValuesError,
    SaveError,
    SheetMergeError,
    UnitsNotAllowed,
    UnknownHeadersError,
)


class SampleTableLoader:
    """
    Load a sample table
    """

    SampleTableHeaders = namedtuple(
        "SampleTableHeaders",
        [
            "SAMPLE_NAME",
            "SAMPLE_DATE",
            "SAMPLE_RESEARCHER",
            "TISSUE_NAME",
            "TIME_COLLECTED",
            "STUDY_NAME",
            "STUDY_DESCRIPTION",
            "ANIMAL_NAME",
            "ANIMAL_WEIGHT",
            "ANIMAL_AGE",
            "ANIMAL_SEX",
            "ANIMAL_GENOTYPE",
            "ANIMAL_FEEDING_STATUS",
            "ANIMAL_DIET",
            "ANIMAL_TREATMENT",
            "INFUSATE",
            "ANIMAL_INFUSION_RATE",
            "TRACER_CONCENTRATIONS",
        ],
    )

    # Configure what the headers are in the file
    DefaultSampleTableHeaders = SampleTableHeaders(
        SAMPLE_NAME="Sample Name",
        SAMPLE_DATE="Date Collected",
        SAMPLE_RESEARCHER="Researcher Name",
        TISSUE_NAME="Tissue",
        TIME_COLLECTED="Collection Time",
        STUDY_NAME="Study Name",
        STUDY_DESCRIPTION="Study Description",
        ANIMAL_NAME="Animal ID",
        ANIMAL_WEIGHT="Animal Body Weight",
        ANIMAL_AGE="Age",
        ANIMAL_SEX="Sex",
        ANIMAL_GENOTYPE="Animal Genotype",
        ANIMAL_FEEDING_STATUS="Feeding Status",
        ANIMAL_DIET="Diet",
        ANIMAL_TREATMENT="Animal Treatment",
        INFUSATE="Infusate",
        ANIMAL_INFUSION_RATE="Infusion Rate",
        TRACER_CONCENTRATIONS="Tracer Concentrations",
    )

    # Configure what headers are required
    RequiredSampleTableHeaders = SampleTableHeaders(
        ANIMAL_NAME=True,
        SAMPLE_NAME=True,
        INFUSATE=True,
        ANIMAL_INFUSION_RATE=True,
        SAMPLE_RESEARCHER=True,
        TISSUE_NAME=True,
        TIME_COLLECTED=True,
        STUDY_NAME=True,
        SAMPLE_DATE=False,
        STUDY_DESCRIPTION=False,
        ANIMAL_WEIGHT=False,
        ANIMAL_AGE=False,
        ANIMAL_SEX=False,
        ANIMAL_GENOTYPE=False,
        ANIMAL_FEEDING_STATUS=False,
        ANIMAL_DIET=False,
        ANIMAL_TREATMENT=False,
        TRACER_CONCENTRATIONS=False,
    )

    # Configure what values are required
    RequiredSampleTableValues = SampleTableHeaders(
        ANIMAL_NAME=True,
        SAMPLE_NAME=True,
        INFUSATE=True,
        ANIMAL_INFUSION_RATE=True,
        SAMPLE_RESEARCHER=True,
        TIME_COLLECTED=True,
        STUDY_NAME=True,
        SAMPLE_DATE=True,
        ANIMAL_WEIGHT=True,
        ANIMAL_AGE=True,
        ANIMAL_SEX=True,
        ANIMAL_GENOTYPE=True,
        ANIMAL_FEEDING_STATUS=True,
        ANIMAL_DIET=True,
        TRACER_CONCENTRATIONS=True,
        TISSUE_NAME=False,  # Due to blank samples
        ANIMAL_TREATMENT=False,
        STUDY_DESCRIPTION=False,
    )

    def __init__(
        self,
        sample_table_headers=DefaultSampleTableHeaders,
        validate=False,  # DO NOT USE MANUALLY - THIS WILL NOT ROLL BACK UPON ERROR (handle in outer atomic transact)
        verbosity=1,
        skip_researcher_check=False,
        defer_autoupdates=False,
        dry_run=False,
    ):
        # Header config
        self.headers = sample_table_headers
        self.headers_present = []

        # Modes
        self.verbosity = verbosity
        self.dry_run = dry_run
        self.validate = validate

        # How to handle mass autoupdates
        self.defer_autoupdates = defer_autoupdates

        # Caching overhead
        self.animals_to_uncache = []

        # Error-tracking
        self.aggregated_errors_object = AggregatedErrors()
        self.missing_headers = []
        self.missing_values = defaultdict(list)

        # Skip rows that have errors
        self.units_warnings = {}
        self.infile_sample_dupe_rows = []
        self.empty_animal_rows = []
<<<<<<< HEAD
        self.missing_tissues = defaultdict(list)
=======

>>>>>>> 898428dd
        # Obtain known researchers before load
        self.known_researchers = get_researchers()

        # Researcher consistency tracking (also a part of error-tracking)
        self.skip_researcher_check = skip_researcher_check
        self.input_researchers = []

    def load_sample_table(self, data):

        disable_autoupdates()
        disable_caching_updates()
        # Only auto-update fields whose update_label in the decorator is "name"
        init_autoupdate_label_filters(label_filters=["name"])

        try:
            saved_aes = None
            with transaction.atomic():
                try:
                    self.load_data(data)
                except AggregatedErrors as aes:
                    if not self.validate:
                        # If we're not working for the validation interface, raise here to cause a rollback
                        raise aes
                    else:
                        saved_aes = aes
            if self.validate and saved_aes:
                # If we're working for the validation interface, raise here to not cause a rollback (so that the
                # accucor loader can be run to find more issues - samples must be loaded already to run the accucor
                # loader), and provide the validation interface details on the exceptions.
                raise saved_aes

        except Exception as e:
            # If we're stopping with an exception, we need to clear the update buffer so that the next call doesn't
            # make auto-updates on non-existent (or incorrect) records
            clear_update_buffer()
            # Re-initialize label filters to default
            init_autoupdate_label_filters()
            enable_caching_updates()
            enable_autoupdates()
            raise e

        # Re-initialize label filters to default
        init_autoupdate_label_filters()
        enable_caching_updates()
        enable_autoupdates()

    def load_data(self, data):
        # Create a list to hold the csv reader data so that iterations from validating doesn't leave the csv reader
        # empty/at-the-end upon the import loop
        sample_table_data = list(data)

        # If there are headers
        if len(sample_table_data) > 0:
            # Use the first row to check the headers
            self.check_headers(sample_table_data[0].keys())

        # Check for empty animal values - because it will screw up the pandas sheet merge
        self.identify_empty_animal_rows(sample_table_data)

        # Check the in-file uniqueness of the samples. With the database, you cannot tell if the sample uniqueness
        # issue pre-existed the study this describes or is within this study.  This check clarifies that.
        # This skips rows with empty animals identified above.
        self.identify_infile_sample_dupe_rows(sample_table_data)

        for rowidx, row in enumerate(sample_table_data):
            rownum = rowidx + 1

            self.check_required_values(rownum, row)

            tissue_rec, is_blank = self.get_tissue(rownum, row)

            if is_blank:
                continue

            infusate_rec = self.get_or_create_infusate(rownum, row)
            treatment_rec = self.get_treatment(rownum, row)
            animal_rec = self.get_or_create_animal(
                rownum, row, infusate_rec, treatment_rec
            )
            self.get_or_create_study(rownum, row, animal_rec)
            self.get_or_create_animallabel(animal_rec, infusate_rec)
            # If the row has an issue (e.g. not unique in the file), skip it so there will not be pointless errors
            if rowidx not in self.infile_sample_dupe_rows:
                sample_rec = self.get_or_create_sample(
                    rownum, row, animal_rec, tissue_rec
                )
                self.get_or_create_fcircs(infusate_rec, sample_rec)
            elif self.verbosity >= 2:
                print(
                    f"SKIPPING sample load on row {rownum} due to duplicate sample name."
                )

        if not self.skip_researcher_check:
            try:
                validate_researchers(
                    self.input_researchers,
                    known_researchers=self.known_researchers,
                    skip_flag="--skip-researcher-check",
                )
            except UnknownResearcherError as ure:
                self.aggregated_errors_object.buffer_exception(
                    ure,
                    is_error=not self.validate,  # Error in load mode, warning in validate mode
                    is_fatal=True,  # Always raise the AggErrs exception
                )

        if len(self.missing_tissues.keys()) > 0:
            self.aggregated_errors_object.buffer_error(
                MissingTissues(
                    self.missing_tissues,
                    list(Tissue.objects.values_list("name", flat=True)),
                )
            )

        if len(self.missing_values.keys()) > 0:
            self.aggregated_errors_object.buffer_error(
                RequiredValuesError(self.missing_values)
            )

        if len(self.units_warnings.keys()) > 0:
            self.aggregated_errors_object.buffer_warning(
                UnitsNotAllowed(self.units_warnings)
            )

        if self.aggregated_errors_object.should_raise():
            raise self.aggregated_errors_object

        if self.dry_run:
            raise DryRun()

        if self.verbosity >= 2:
            print("Expiring affected caches...")
        for animal_rec in self.animals_to_uncache:
            if self.verbosity >= 3:
                print(f"Expiring animal {animal_rec.id}'s cache")
            animal_rec.delete_related_caches()
        if self.verbosity >= 2:
            print("Expiring done.")

        autoupdate_mode = not self.defer_autoupdates

        if autoupdate_mode:
            # No longer any need to explicitly filter based on labels, because only records containing fields with the
            # required labels are buffered now, and when the records are buffered, the label filtering that was in
            # effect at the time of buffering is saved so that only the fields matching the label filter will be
            # updated.  There are autoupdates for fields in Animal and Sample, but they're only needed for FCirc
            # calculations and will be triggered by a subsequent accucor load.
            perform_buffered_updates()
            # Since we only updated some of the buffered items, clear the rest of the buffer
            clear_update_buffer()

    def get_tissue(self, rownum, row):
        tissue_name = self.getRowVal(row, "TISSUE_NAME")
        tissue_rec = None
        is_blank = tissue_name is None
        if is_blank:
            if self.verbosity >= 2:
                print("Skipping row: Tissue field is empty, assuming blank sample.")
        else:
            try:
                tissue_rec = Tissue.objects.get(name=tissue_name)
            except Tissue.DoesNotExist:
                self.missing_tissues[tissue_name].append(rownum + 2)
            except Exception as e:
                self.aggregated_errors_object.buffer_error(
                    TissueError(type(e).__name__, e)
                )
        return tissue_rec, is_blank

    def get_or_create_study(self, rownum, row, animal_rec):
        study_name = self.getRowVal(row, "STUDY_NAME")
        study_desc = self.getRowVal(row, "STUDY_DESCRIPTION")

        study_created = False
        study_updated = False
        study_rec = None

        if study_name:
            try:
                try:
                    study_rec, study_created = Study.objects.get_or_create(
                        name=study_name,
                        description=study_desc,
                    )
                except IntegrityError as ie:
                    estr = str(ie)
                    if "duplicate key value violates unique constraint" in estr:
                        study_rec = Study.objects.get(name=study_name)
                        orig_desc = study_rec.description
                        if orig_desc and study_desc:
                            self.aggregated_errors_object.buffer_error(
                                ConflictingValueError(
                                    study_rec,
                                    "description",
                                    orig_desc,
                                    study_desc,
                                    rownum,
                                )
                            )
                        elif study_desc:
                            study_rec.description = study_desc
                            study_updated = True
                    else:
                        raise ie
            except Exception as e:
                study_rec = None
                self.aggregated_errors_object.buffer_error(
                    SaveError(Study.__name__, study_name, e)
                )

        if study_created or study_updated:
            if self.verbosity >= 2:
                if study_created:
                    print(f"Created new Study record: {study_rec}")
                else:
                    print(f"Updated Study record: {study_rec}")
            try:
                # get_or_create does not perform a full clean
                study_rec.full_clean()
                # We only need to save if there was an update.  get_or_create does a save
                if study_updated:
                    study_rec.save()
            except Exception as e:
                study_rec = None
                self.aggregated_errors_object.buffer_error(
                    SaveError(Study.__name__, study_name, e)
                )

        # We do this here, and not in the "animal_created" block, in case the researcher is creating a new study
        # from previously-loaded animals
        if study_rec and animal_rec and animal_rec not in study_rec.animals.all():
            if self.verbosity >= 2:
                print("Adding animal to the study...")
            study_rec.animals.add(animal_rec)

        return study_rec

    def get_tracer_concentrations(self, rownum, row):
        tracer_concs_str = self.getRowVal(row, "TRACER_CONCENTRATIONS")
        stripped_tracer_concs_str = self.strip_units(
            tracer_concs_str, "TRACER_CONCENTRATIONS", rownum
        )
        return parse_tracer_concentrations(stripped_tracer_concs_str)

    def get_or_create_infusate(self, rownum, row):
        tracer_concs = self.get_tracer_concentrations(rownum, row)
        infusate_str = self.getRowVal(row, "INFUSATE")

        infusate_rec = None
        if infusate_str is not None:
            if tracer_concs is None:
                self.aggregated_errors_object.buffer_error(
                    NoConcentrations(
                        f"{self.headers.INFUSATE} [{infusate_str}] supplied without "
                        f"{self.headers.TRACER_CONCENTRATIONS}."
                    )
                )
            infusate_data_object = parse_infusate_name(infusate_str, tracer_concs)
            infusate_rec = Infusate.objects.get_or_create_infusate(
                infusate_data_object,
            )[0]
        return infusate_rec

    def get_treatment(self, rownum, row):
        treatment_name = self.getRowVal(row, "ANIMAL_TREATMENT")
        treatment_rec = None
        if treatment_name:
            # Animal Treatments are optional protocols
            try:
                assert treatment_name is not None
                assert treatment_name != pd.isnull(treatment_name)
            except AssertionError:
                if self.verbosity >= 2:
                    print("No animal treatments with empty/null values.")
            else:
                if self.verbosity >= 2:
                    print(
                        f"Finding {Protocol.ANIMAL_TREATMENT} protocol for '{treatment_name}'..."
                    )
                try:
                    treatment_rec = Protocol.objects.get(
                        name=treatment_name,
                        category=Protocol.ANIMAL_TREATMENT,
                    )
                    if self.verbosity >= 2:
                        action = "Found"
                        feedback = (
                            f"{treatment_rec.category} protocol id '{treatment_rec.id}' named '{treatment_rec.name}' "
                            f"with description '{treatment_rec.description}'"
                        )
                        print(f"{action} {feedback}")
                except Protocol.DoesNotExist:
                    self.aggregated_errors_object.buffer_error(
                        Protocol.DoesNotExist(
                            f"Could not find '{Protocol.ANIMAL_TREATMENT}' protocol with name "
                            f"'{treatment_name}'"
                        )
                    )
                except Exception as e:
                    self.aggregated_errors_object.buffer_error(
                        TreatmentError(type(e).__name__, e)
                    )

        elif self.verbosity >= 2:
            print("No animal treatment found.")

        return treatment_rec

    def strip_units(self, val, hdr_attr, rowidx):
        """
        This method takes a numeric value with accompanying units is string format and returns the numerical value
        without the units, also in string format.  It buffers a warning exception, because the value could be
        malformed, so the user should be alerted about it to potentially fix it.
        """
        if type(val) != str:
            # Assume that if it's not a string, it already doesn't contain units, because pandas converted it
            return val

        stripped_val = val

        united_val_pattern = re.compile(
            r"^(?P<val>[\d\.eE]+)\s*(?P<units>[a-zA-Z][a-zA-Z\/]*)$"
        )
        match = re.search(united_val_pattern, val)

        if match:
            stripped_val = match.group("val")
            the_units = match.group("units")
            header = getattr(self.headers, hdr_attr)
            if header in self.units_warnings:
                if val in self.units_warnings[header]:
                    self.units_warnings[header][val]["rows"].append(rowidx + 2)
                else:
                    self.units_warnings[header][val] = {
                        "stripped": stripped_val,
                        "rows": [rowidx + 2],
                        "units": the_units,
                    }
            else:
                self.units_warnings[header] = {
                    val: {
                        "stripped": stripped_val,
                        "rows": [rowidx + 2],
                        "units": the_units,
                    }
                }

        return stripped_val

    def get_or_create_animal(self, rownum, row, infusate_rec, treatment_rec):
        animal_name = self.getRowVal(row, "ANIMAL_NAME")
        genotype = self.getRowVal(row, "ANIMAL_GENOTYPE")
        raw_weight = self.getRowVal(row, "ANIMAL_WEIGHT")
        weight = self.strip_units(raw_weight, "ANIMAL_WEIGHT", rownum)
        feedstatus = self.getRowVal(row, "ANIMAL_FEEDING_STATUS")
        raw_age = self.getRowVal(row, "ANIMAL_AGE")
        age = self.strip_units(raw_age, "ANIMAL_AGE", rownum)
        diet = self.getRowVal(row, "ANIMAL_DIET")
        animal_sex_string = self.getRowVal(row, "ANIMAL_SEX")
        raw_infusion_rate = self.getRowVal(row, "ANIMAL_INFUSION_RATE")
        infusion_rate = self.strip_units(
            raw_infusion_rate, "ANIMAL_INFUSION_RATE", rownum
        )

        animal_rec = None
        animal_created = False

        if animal_name:
            # An infusate is required to create an animal
            if infusate_rec:
                animal_rec, animal_created = Animal.objects.get_or_create(
                    name=animal_name, infusate=infusate_rec
                )
            else:
                try:
                    animal_rec = Animal.objects.get(name=animal_name)
                except Animal.DoesNotExist:
                    return animal_rec, animal_created

        # animal_created block contains all the animal attribute updates if the animal was newly created
        if animal_created:
            if animal_rec.caches_exist():
                self.animals_to_uncache.append(animal_rec)
            elif self.verbosity >= 3:
                print(f"No cache exists for animal {animal_rec.id}")

            if self.verbosity >= 2:
                print(f"Created new record: Animal:{animal_rec}")

            changed = False

            if genotype:
                animal_rec.genotype = genotype
                changed = True
            if weight:
                animal_rec.body_weight = weight
                changed = True
            if feedstatus:
                animal_rec.feeding_status = feedstatus
                changed = True
            if age:
                animal_rec.age = timedelta(weeks=int(age))
                changed = True
            if diet:
                animal_rec.diet = diet
                changed = True
            if animal_sex_string:
                if animal_sex_string in animal_rec.SEX_CHOICES:
                    animal_sex = animal_sex_string
                else:
                    animal_sex = value_from_choices_label(
                        animal_sex_string, animal_rec.SEX_CHOICES
                    )
                animal_rec.sex = animal_sex
                changed = True
            if treatment_rec:
                animal_rec.treatment = treatment_rec
                changed = True
            if infusion_rate:
                animal_rec.infusion_rate = infusion_rate
                changed = True

            try:
                # Even if there wasn't a change, get_or_create doesn't do a full_clean
                animal_rec.full_clean()
                # If there was a change, save the record again
                if changed:
                    animal_rec.save()
            except Exception as e:
                self.aggregated_errors_object.buffer_error(
                    SaveError(Animal.__name__, str(animal_rec), e)
                )

        return animal_rec

    def get_or_create_animallabel(self, animal_rec, infusate_rec):
        # Infusate is required, but the missing headers are buffered to create an exception later
        if animal_rec and infusate_rec:
            # Animal Label - Load each unique labeled element among the tracers for this animal
            # This is where enrichment_fraction, enrichment_abundance, and normalized_labeling functions live
            for labeled_element in infusate_rec.tracer_labeled_elements():
                if self.verbosity >= 2:
                    print(
                        f"Finding or inserting animal label '{labeled_element}' for '{animal_rec}'..."
                    )
                AnimalLabel.objects.get_or_create(
                    animal=animal_rec,
                    element=labeled_element,
                )

    def get_or_create_sample(self, rownum, row, animal_rec, tissue_rec):
        sample_rec = None

        # Initialize raw values
        sample_name = self.getRowVal(row, "SAMPLE_NAME")
        researcher = self.getRowVal(row, "SAMPLE_RESEARCHER")
        time_collected = None
        raw_time_collected_str = self.getRowVal(row, "TIME_COLLECTED")
        time_collected_str = self.strip_units(
            raw_time_collected_str, "TIME_COLLECTED", rownum
        )
        sample_date = None
        sample_date_value = self.getRowVal(row, "SAMPLE_DATE")

        # Convert/check values as necessary
        if researcher and researcher not in self.input_researchers:
            self.input_researchers.append(researcher)
        if time_collected_str:
            time_collected = timedelta(minutes=float(time_collected_str))
        if sample_date_value:
            # Pandas may have already parsed the date.  Note that the database returns a datetime.date, but the parser
            # returns a datetime.datetime.  To compare them, the parsed value is cast to a datetime.date.
            try:
                sample_date = dateutil.parser.parse(sample_date_value).date()
            except TypeError:
                sample_date = sample_date_value.date()

        # Create a sample record - requires a tissue and animal record
        if sample_name and tissue_rec and animal_rec:
            # PR REVIEW NOTE: This strategy should be refactored to do the get_or_create with this other (and all) data
            #                 first and intelligently handle exceptions, but I didn't want to do that much refactoring
            #                 in 1 go.  This would mean "check_for_inconsistencies" would become obsolete and will need
            #                 to be replaced using the strategy I employed in the compounds loader.  It will simplify
            #                 this code.
            try:
                # It's worth noting that this loop encounters this code for the same sample multiple times

                # Assuming that duplicates among the submission are handled in the checking of the file, but not
                # against the database, so we must check against the database for pre-existing sample name duplicates
                sample_rec = Sample.objects.get(name=sample_name)

                # Now check that the values are consistent.  Buffers exceptions.
                self.check_for_inconsistencies(
                    sample_rec,
                    {
                        "animal": animal_rec,
                        "tissue": tissue_rec,
                        "researcher": researcher,
                        "time_collected": time_collected,
                        "date": sample_date,
                    },
                    rownum + 1,
                )

                if self.verbosity >= 2:
                    print(f"SKIPPING existing Sample record: {sample_name}")

            except Sample.DoesNotExist:

                try:
                    sample_rec, sample_created = Sample.objects.get_or_create(
                        name=sample_name,
                        animal=animal_rec,
                        tissue=tissue_rec,
                    )
                except IntegrityError:
                    # If we get here, it means that it tried to create because not all values matched, but upon
                    # creation, the unique sample name collided.  We just need to check_for_inconsistencies

                    sample_rec = Sample.objects.get(name=sample_name)

                    # Now check that the values are consistent.  Buffers exceptions.
                    self.check_for_inconsistencies(
                        sample_rec,
                        {
                            "animal": animal_rec,
                            "tissue": tissue_rec,
                            "time_collected": time_collected,
                            "date": sample_date,
                            "researcher": researcher,
                        },
                        rownum + 1,
                    )

                    # There was an error - clear this record value so we can continue processing
                    sample_rec = None
                    sample_created = False

                except Exception as e:
                    sample_rec = None
                    sample_created = False
                    self.aggregated_errors_object.buffer_error(
                        SampleError(type(e).__name__, e)
                    )

                if sample_created:
                    changed = False

                    if self.verbosity >= 2:
                        print(f"Creating new record: Sample:{sample_name}")

                    if researcher:
                        changed = True
                        sample_rec.researcher = researcher

                    if time_collected:
                        changed = True
                        sample_rec.time_collected = time_collected

                    if sample_date_value:
                        changed = True
                        sample_rec.date = sample_date

                    try:
                        # Even if there wasn't a change, get_or_create doesn't do a full_clean
                        sample_rec.full_clean()
                        if changed:
                            sample_rec.save()
                    except Exception as e:
                        self.aggregated_errors_object.buffer_error(
                            SaveError(Sample.__name__, str(sample_rec), e)
                        )
            except Exception as e:
                self.aggregated_errors_object.buffer_error(
                    SampleError(type(e).__name__, e)
                )

        return sample_rec

    def get_or_create_fcircs(self, infusate_rec, sample_rec):
        if (
            sample_rec
            and infusate_rec
            and sample_rec.tissue
            and sample_rec.tissue.is_serum()
        ):
            # FCirc - Load each unique tracer and labeled element combo if this is a serum sample
            # These tables are where the appearance and disappearance calculation functions live
            for tracer_rec in infusate_rec.tracers.all():
                for label_rec in tracer_rec.labels.all():
                    if self.verbosity >= 2:
                        print(
                            f"\tFinding or inserting FCirc tracer '{tracer_rec.compound}' and label "
                            f"'{label_rec.element}' for '{sample_rec}'..."
                        )
                    FCirc.objects.get_or_create(
                        serum_sample=sample_rec,
                        tracer=tracer_rec,
                        element=label_rec.element,
                    )

    def check_for_inconsistencies(self, rec, value_dict, rownum=None):
        updates_dict = {}
        for field, new_value in value_dict.items():
            orig_value = getattr(rec, field)
            if orig_value is None and new_value is not None:
                updates_dict[field] = new_value
            elif orig_value != new_value:
                self.aggregated_errors_object.buffer_error(
                    ConflictingValueError(
                        rec,
                        field,
                        orig_value,
                        new_value,
                        rownum,
                    )
                )
        return updates_dict

    def check_headers(self, headers):
        known_headers = []
        missing_headers = []
        unknown_headers = []
        misconfiged_headers = []

        rqd_hdr_tuple = self.RequiredSampleTableHeaders
        hdr_name_tuple = self.headers

        header_attrs = rqd_hdr_tuple._fields

        # For each header attribute
        for hdr_attr in header_attrs:
            hdr_name = getattr(hdr_name_tuple, hdr_attr)
            hdr_required = getattr(rqd_hdr_tuple, hdr_attr)
            if hdr_name:
                known_headers.append(hdr_name)
                # If the header is required
                if hdr_required:
                    if hdr_name not in headers:
                        missing_headers.append(hdr_name)
                if hdr_name in headers:
                    self.headers_present.append(hdr_name)
            elif hdr_required:
                misconfiged_headers.append(hdr_attr)

        # For each header in the headers argument
        for hdr_name in headers:
            if hdr_name not in known_headers:
                unknown_headers.append(hdr_name)

        if len(missing_headers) > 0:
            self.aggregated_errors_object.buffer_error(
                RequiredHeadersError(missing_headers)
            )
        if len(unknown_headers) > 0:
            self.aggregated_errors_object.buffer_error(
                UnknownHeadersError(unknown_headers)
            )
        if len(misconfiged_headers) > 0:
            self.aggregated_errors_object.buffer_error(
                HeaderConfigError(misconfiged_headers)
            )

    def identify_infile_sample_dupe_rows(self, data):
        """
        An animal can belong to multiple studies.  As such, a sample from an animal can also belong to multiple
        studies, and with the animal and sample sheet merge, the same sample will exist on 2 different rows after the
        merge.  Therefore, we need to check that the combination of sample name and study name are unique instead of
        just sample name.  For an example of this, look at:
        DataRepo/example_data/test_dataframes/animal_sample_table_df_test1.xlsx.
        """
        sample_name_header = getattr(self.headers, "SAMPLE_NAME")
        study_name_header = getattr(self.headers, "STUDY_NAME")
        sample_dupes, row_idxs = self.get_column_dupes(
            data, [sample_name_header, study_name_header]
        )
        if len(sample_dupes.keys()) > 0:
            # Custom message to explain the case with Study name
            dupdeets = []
            for combo_val, l in sample_dupes.items():
                sample = sample_dupes[combo_val]["vals"][sample_name_header]
                dupdeets.append(
                    f"{sample} (rows*: {', '.join(list(map(lambda i: str(i + 2), l['rowidxs'])))})"
                )
            nltab = "\n\t"
            message = (
                f"{len(sample_dupes.keys())} values in the {sample_name_header} column were found to have duplicate "
                "occurrences on the indicated rows (*note, row numbers could reflect a sheet merge and may be "
                f"inaccurate):{nltab}{nltab.join(dupdeets)}\nNote, a sample can be a part of multiple studies, so if "
                "the same sample is in this list more than once, it means it's duplicated in multiple studies."
            )

            self.aggregated_errors_object.buffer_error(
                DuplicateValues(sample_dupes, sample_name_header, message=message)
            )
            self.infile_sample_dupe_rows = row_idxs

    def get_column_dupes(self, data, col_keys):
        """
        Takes a list of dicts (data) and a list of column keys (col_keys) and looks for duplicate (combination) values.
        Returns a dict keyed on the composite duplicate value (with embedded header names).  The value is a dict with
        the keys "rowidxs" and "vals". rowidxs has a list of indexes of the rows containing the combo value and vals
        contains a dict of the column name and value pairs.
        """
        val_locations = defaultdict(dict)
        dupe_dict = defaultdict(dict)
        all_rows_with_dupes = []
        for rowidx, row in enumerate(data):
            # Ignore rows where the animal name is empty
            if rowidx in self.empty_animal_rows:
                continue

            # Ignore empty combos
            empty_combo = True
            for ck in col_keys:
                val = row[ck]
                if val is not None or not isinstance(val, str) or val == "":
                    empty_combo = False
                    break
            if empty_combo:
                continue

            composite_val = ", ".join(
                list(map(lambda ck: f"{ck}: [{str(row[ck])}]", col_keys))
            )

            if len(val_locations[composite_val].keys()) > 0:
                val_locations[composite_val]["rowidxs"].append(rowidx)
            else:
                val_locations[composite_val]["rowidxs"] = [rowidx]
                val_locations[composite_val]["vals"] = {}
                for ck in col_keys:
                    val_locations[composite_val]["vals"][ck] = row[ck]

        # Now create the dupe dict to contain values encountered more than once
        for val in val_locations.keys():
            row_list = val_locations[val]["rowidxs"]
            if len(row_list) > 1:
                dupe_dict[val]["rowidxs"] = row_list
                dupe_dict[val]["vals"] = val_locations[val]["vals"]
                all_rows_with_dupes += row_list

        return dupe_dict, all_rows_with_dupes

    def identify_empty_animal_rows(self, data):
        """
        If the animal name is empty on a row, the pandas sheet merge will be screwed up and lots of meaningless errors
        will be spit out.  This method identifies and stores the row numbers (indexes) where the animal name is empty,
        so those rows can be skipped in later processing.
        """
        animal_name_header = getattr(self.headers, "ANIMAL_NAME")
        empty_animal_rows = []
        for rowidx, row in enumerate(data):
            val = row[animal_name_header]
            if val is None or val == "":
                empty_animal_rows.append(rowidx)
        if len(empty_animal_rows) > 0:
            self.empty_animal_rows = empty_animal_rows
            self.aggregated_errors_object.buffer_error(
                SheetMergeError(empty_animal_rows, animal_name_header)
            )

    def check_required_values(self, rownum, row):
        """
        Due to some rows being skipped in specific (but not precise) instances, required values must be checked first.
        C.I.P. A malformed file wasn't reporting problems because the rows were being skipped due to the fact that the
        tissue field was empty.
        """
        rqd_vals_tuple = self.RequiredSampleTableValues
        hdr_name_tuple = self.headers
        header_attrs = rqd_vals_tuple._fields

        row_empty = True
        for val in row.values():
            if val and val != "":
                row_empty = False
                break
        if row_empty:
            return

        # For each header attribute
        for hdr_attr in header_attrs:
            hdr_name = getattr(hdr_name_tuple, hdr_attr)
            val_reqd = getattr(rqd_vals_tuple, hdr_attr)

            # If the header is present in the row and it is required
            if hdr_name in self.headers_present and val_reqd:
                val = row[hdr_name]
                if val is None or val == "":
                    self.missing_values[hdr_name].append(rownum)

    def getRowVal(self, row, header_attribute):
        # get the header value to use as a dict key for 'row'
        header = getattr(self.headers, header_attribute)
        val = None

        if header in self.headers_present:
            val = row[header]

            # This will make later checks of values easier
            if val == "":
                val = None

        return val


class NoConcentrations(Exception):
    pass


class UnanticipatedError(Exception):
    def __init__(self, type, e):
        message = f"{type}: {str(e)}"
        super().__init__(message)


class SampleError(UnanticipatedError):
    pass


class TissueError(UnanticipatedError):
    pass


class TreatmentError(UnanticipatedError):
    pass<|MERGE_RESOLUTION|>--- conflicted
+++ resolved
@@ -178,11 +178,8 @@
         self.units_warnings = {}
         self.infile_sample_dupe_rows = []
         self.empty_animal_rows = []
-<<<<<<< HEAD
         self.missing_tissues = defaultdict(list)
-=======
-
->>>>>>> 898428dd
+
         # Obtain known researchers before load
         self.known_researchers = get_researchers()
 
