--- conflicted
+++ resolved
@@ -145,12 +145,8 @@
         validate=False,  # Only affects what is/isn't a warning
         verbosity=1,
         skip_researcher_check=False,
-<<<<<<< HEAD
-        defer_rollback=False,
-=======
         defer_autoupdates=False,
         defer_rollback=False,  # DO NOT USE MANUALLY - THIS WILL NOT ROLL BACK (handle in atomic transact in caller)
->>>>>>> e3102815
         dry_run=False,
     ):
         # Header config
@@ -161,14 +157,9 @@
         self.verbosity = verbosity
         self.dry_run = dry_run
         self.validate = validate
-<<<<<<< HEAD
-
-        # Whether to rollback upon error or defer it to the caller
-=======
         # How to handle mass autoupdates
         self.defer_autoupdates = defer_autoupdates
         # Whether to rollback upon error or keep the changes and defer rollback to the caller
->>>>>>> e3102815
         self.defer_rollback = defer_rollback
 
         # Caching overhead
