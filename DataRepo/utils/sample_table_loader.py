--- conflicted
+++ resolved
@@ -381,16 +381,6 @@
                     # In the case of actually just loading the tracebase database, this will result in a duplicate
                     # check & exception, but otherwise, it would result in dealing with duplicate code
                     try:
-<<<<<<< HEAD
-                        # TODO: See issue #580.  This will allow full_clean to be called regardless of the database.
-                        if self.db == settings.TRACEBASE_DB:
-                            # full_clean does not have a using parameter. It only supports the default database
-                            sample.full_clean()
-                        sample.save(using=self.db)
-                    except Exception as e:
-                        print(f"Error saving record: Sample:{sample}")
-                        raise (e)
-=======
                         sample = Sample.objects.using(self.db).get(name=sample_name)
                         print(f"SKIPPING existing record: Sample:{sample_name}")
                     except Sample.DoesNotExist:
@@ -426,7 +416,6 @@
                         except Exception as e:
                             print(f"Error saving record: Sample:{sample}")
                             raise (e)
->>>>>>> bda8d07f
 
                 # Infusate is required, but the missing headers are buffered to create an exception later
                 if tissue.is_serum() and infusate:
