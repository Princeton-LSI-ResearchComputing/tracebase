--- conflicted
+++ resolved
@@ -172,14 +172,10 @@
         # Error-tracking
         self.aggregated_errors_object = AggregatedErrors()
         self.missing_headers = []
-<<<<<<< HEAD
         self.missing_values = defaultdict(dict)
-=======
-        self.missing_values = defaultdict(list)
 
         # Skip rows that have errors
         self.units_warnings = {}
->>>>>>> d7527849
         self.infile_sample_dupe_rows = []
         self.empty_animal_rows = []
         self.missing_tissues = defaultdict(list)
