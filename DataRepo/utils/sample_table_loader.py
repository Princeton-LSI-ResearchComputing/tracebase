<<<<<<< HEAD
import warnings
from collections import namedtuple
=======
import re
from collections import defaultdict, namedtuple
>>>>>>> b4c826e3
from datetime import timedelta

import dateutil.parser  # type: ignore
import pandas as pd
from django.conf import settings
from django.db import IntegrityError, transaction

from DataRepo.models import (
    Animal,
    AnimalLabel,
    FCirc,
    Infusate,
    Protocol,
    Sample,
    Study,
    Tissue,
)
from DataRepo.models.hier_cached_model import (
    disable_caching_updates,
    enable_caching_updates,
)
from DataRepo.models.maintained_model import (
    clear_update_buffer,
    disable_autoupdates,
    enable_autoupdates,
    init_autoupdate_label_filters,
    perform_buffered_updates,
)
<<<<<<< HEAD
from DataRepo.models.researcher import get_researchers
from DataRepo.models.utilities import (
    get_model_by_name,
    value_from_choices_label,
)
=======
from DataRepo.models.researcher import (
    UnknownResearcherError,
    get_researchers,
    validate_researchers,
)
from DataRepo.models.utilities import value_from_choices_label
>>>>>>> b4c826e3
from DataRepo.utils import parse_infusate_name, parse_tracer_concentrations
from DataRepo.utils.exceptions import (  # ValidationDatabaseSetupError,
    AggregatedErrors,
    ConflictingValueError,
    DryRun,
    DuplicateValues,
    EmptyAnimalNames,
    HeaderConfigError,
    RequiredHeadersError,
    RequiredValuesError,
    SaveError,
    UnitsNotAllowed,
    UnknownHeadersError,
)


class SampleTableLoader:
    """
    Load a sample table
    """

    SampleTableHeaders = namedtuple(
        "SampleTableHeaders",
        [
            "SAMPLE_NAME",
            "SAMPLE_DATE",
            "SAMPLE_RESEARCHER",
            "TISSUE_NAME",
            "TIME_COLLECTED",
            "STUDY_NAME",
            "STUDY_DESCRIPTION",
            "ANIMAL_NAME",
            "ANIMAL_WEIGHT",
            "ANIMAL_AGE",
            "ANIMAL_SEX",
            "ANIMAL_GENOTYPE",
            "ANIMAL_FEEDING_STATUS",
            "ANIMAL_DIET",
            "ANIMAL_TREATMENT",
            "INFUSATE",
            "ANIMAL_INFUSION_RATE",
            "TRACER_CONCENTRATIONS",
        ],
    )

    # Configure what the headers are in the file
    DefaultSampleTableHeaders = SampleTableHeaders(
        SAMPLE_NAME="Sample Name",
        SAMPLE_DATE="Date Collected",
        SAMPLE_RESEARCHER="Researcher Name",
        TISSUE_NAME="Tissue",
        TIME_COLLECTED="Collection Time",
        STUDY_NAME="Study Name",
        STUDY_DESCRIPTION="Study Description",
        ANIMAL_NAME="Animal ID",
        ANIMAL_WEIGHT="Animal Body Weight",
        ANIMAL_AGE="Age",
        ANIMAL_SEX="Sex",
        ANIMAL_GENOTYPE="Animal Genotype",
        ANIMAL_FEEDING_STATUS="Feeding Status",
        ANIMAL_DIET="Diet",
        ANIMAL_TREATMENT="Animal Treatment",
        INFUSATE="Infusate",
        ANIMAL_INFUSION_RATE="Infusion Rate",
        TRACER_CONCENTRATIONS="Tracer Concentrations",
    )

    # Configure what headers are required
    RequiredSampleTableHeaders = SampleTableHeaders(
        ANIMAL_NAME=True,
        SAMPLE_NAME=True,
        INFUSATE=True,
        ANIMAL_INFUSION_RATE=True,
        SAMPLE_RESEARCHER=True,
        TISSUE_NAME=True,
        TIME_COLLECTED=True,
        STUDY_NAME=True,
        SAMPLE_DATE=False,
        STUDY_DESCRIPTION=False,
        ANIMAL_WEIGHT=False,
        ANIMAL_AGE=False,
        ANIMAL_SEX=False,
        ANIMAL_GENOTYPE=False,
        ANIMAL_FEEDING_STATUS=False,
        ANIMAL_DIET=False,
        ANIMAL_TREATMENT=False,
        TRACER_CONCENTRATIONS=False,
    )

    # Configure what values are required
    RequiredSampleTableValues = SampleTableHeaders(
        ANIMAL_NAME=True,
        SAMPLE_NAME=True,
        INFUSATE=True,
        ANIMAL_INFUSION_RATE=True,
        SAMPLE_RESEARCHER=True,
        TIME_COLLECTED=True,
        STUDY_NAME=True,
        SAMPLE_DATE=True,
        ANIMAL_WEIGHT=True,
        ANIMAL_AGE=True,
        ANIMAL_SEX=True,
        ANIMAL_GENOTYPE=True,
        ANIMAL_FEEDING_STATUS=True,
        ANIMAL_DIET=True,
        TRACER_CONCENTRATIONS=True,
        TISSUE_NAME=False,  # Due to blank samples
        ANIMAL_TREATMENT=False,
        STUDY_DESCRIPTION=False,
    )

    def __init__(
        self,
        sample_table_headers=DefaultSampleTableHeaders,
        database=None,
        validate=False,  # DO NOT USE MANUALLY - THIS WILL NOT ROLL BACK UPON ERROR (handle in outer atomic transact)
        verbosity=1,
        skip_researcher_check=False,
        defer_autoupdates=False,
        dry_run=False,
    ):
        # Header config
        self.headers = sample_table_headers
        self.headers_present = []

        # Verbosity affects log prints and error verbosity (for debugging)
        self.verbosity = verbosity
        self.dry_run = dry_run

        # Database config
        self.db = settings.TRACEBASE_DB
        # # If a database was explicitly supplied
        # if database is not None:
        #     self.validate = False
        #     self.db = database
        # else:
        #     self.validate = validate
        #     if validate:
        #         if settings.VALIDATION_ENABLED:
        #             self.db = settings.VALIDATION_DB
        #         else:
        #             raise ValidationDatabaseSetupError()
        self.validate = validate

        # How to handle mass autoupdates
        self.defer_autoupdates = defer_autoupdates

        # Caching overhead
        self.animals_to_uncache = []

        # Error-tracking
        self.aggregated_errors_object = AggregatedErrors()
        self.missing_headers = []
        self.missing_values = defaultdict(list)

        # Skip rows that have errors
        self.units_warnings = {}
        self.infile_sample_dupe_rows = []
        self.empty_animal_rows = []

        # Obtain known researchers before load
        self.known_researchers = get_researchers()

        # Researcher consistency tracking (also a part of error-tracking)
        self.skip_researcher_check = skip_researcher_check
        self.input_researchers = []

    def load_sample_table(self, data):

        # To avoid circular import issues...
        Tracer = get_model_by_name("Tracer")
        TracerLabel = get_model_by_name("TracerLabel")

        disable_autoupdates()
        disable_caching_updates()
        # Only auto-update fields whose update_label in the decorator is "name"
        init_autoupdate_label_filters(label_filters=["name"])

        try:
            saved_aes = None
            with transaction.atomic():
                try:
                    self.load_data(data)
                except AggregatedErrors as aes:
                    if not self.validate:
                        # If we're not working for the validation interface, raise here to cause a rollback
                        raise aes
                    else:
                        saved_aes = aes
            if self.validate and saved_aes:
                # If we're working for the validation interface, raise here to not cause a rollback (so that the
                # accucor loader can be run to find more issues - samples must be loaded already to run the accucor
                # loader), and provide the validation interface details on the exceptions.
                raise saved_aes

<<<<<<< HEAD
        # To enforce that infusate, tracer, and tracer label names aren't none, get the initial number of nones
        init_infusate_name_nones = Infusate.objects.filter(
            name__isnull=True
        ).values_list("id", flat=True)
        init_tracer_name_nones = Tracer.objects.filter(name__isnull=True).values_list(
            "id", flat=True
        )
        init_label_name_nones = TracerLabel.objects.filter(
            name__isnull=True
        ).values_list("id", flat=True)

        # Create a list to hold the csv reader data so that iterations from validating cleardoesn't leave the csv reader
=======
        except Exception as e:
            # If we're stopping with an exception, we need to clear the update buffer so that the next call doesn't
            # make auto-updates on non-existent (or incorrect) records
            clear_update_buffer()
            # Re-initialize label filters to default
            init_autoupdate_label_filters()
            enable_caching_updates()
            enable_autoupdates()
            raise e

        # Re-initialize label filters to default
        init_autoupdate_label_filters()
        enable_caching_updates()
        enable_autoupdates()

    def load_data(self, data):
        # Create a list to hold the csv reader data so that iterations from validating doesn't leave the csv reader
>>>>>>> b4c826e3
        # empty/at-the-end upon the import loop
        sample_table_data = list(data)

        # If there are headers
        if len(sample_table_data) > 0:
            # Use the first row to check the headers
            self.check_headers(sample_table_data[0].keys())

        # Check for empty animal values - because it will screw up the pandas sheet merge
        self.identify_empty_animal_rows(sample_table_data)

        # Check the in-file uniqueness of the samples. With the database, you cannot tell if the sample uniqueness
        # issue pre-existed the study this describes or is within this study.  This check clarifies that.
        # This skips rows with empty animals identified above.
        self.identify_infile_sample_dupe_rows(sample_table_data)

        for rowidx, row in enumerate(sample_table_data):
            rownum = rowidx + 1

            self.check_required_values(rownum, row)

            tissue_rec, is_blank = self.get_tissue(rownum, row)

            if is_blank:
                continue

            infusate_rec = self.get_or_create_infusate(rownum, row)
            treatment_rec = self.get_treatment(rownum, row)
            animal_rec = self.get_or_create_animal(
                rownum, row, infusate_rec, treatment_rec
            )
            self.get_or_create_study(rownum, row, animal_rec)
            self.get_or_create_animallabel(animal_rec, infusate_rec)
            # If the row has an issue (e.g. not unique in the file), skip it so there will not be pointless errors
            if rowidx not in self.infile_sample_dupe_rows:
                sample_rec = self.get_or_create_sample(
                    rownum, row, animal_rec, tissue_rec
                )
                self.get_or_create_fcircs(infusate_rec, sample_rec)
            elif self.verbosity >= 2:
                print(
                    f"SKIPPING sample load on row {rownum} due to duplicate sample name."
                )

        if not self.skip_researcher_check:
            try:
                validate_researchers(
                    self.input_researchers,
                    known_researchers=self.known_researchers,
                    skip_flag="--skip-researcher-check",
                )
            except UnknownResearcherError as ure:
                self.aggregated_errors_object.buffer_exception(
                    ure,
                    is_error=not self.validate,  # Error in load mode, warning in validate mode
                    is_fatal=True,  # Always raise the AggErrs exception
                )

        if len(self.missing_values.keys()) > 0:
            self.aggregated_errors_object.buffer_error(
                RequiredValuesError(self.missing_values)
            )

        if len(self.units_warnings.keys()) > 0:
            self.aggregated_errors_object.buffer_warning(
                UnitsNotAllowed(self.units_warnings)
            )

        if self.aggregated_errors_object.should_raise():
            raise self.aggregated_errors_object

        if self.dry_run:
            raise DryRun()

        if self.verbosity >= 2:
            print("Expiring affected caches...")
        for animal_rec in self.animals_to_uncache:
            if self.verbosity >= 3:
                print(f"Expiring animal {animal_rec.id}'s cache")
            animal_rec.delete_related_caches()
        if self.verbosity >= 2:
            print("Expiring done.")

        autoupdate_mode = not self.defer_autoupdates

        if autoupdate_mode:
            # No longer any need to explicitly filter based on labels, because only records containing fields with the
            # required labels are buffered now, and when the records are buffered, the label filtering that was in
            # effect at the time of buffering is saved so that only the fields matching the label filter will be
            # updated.  There are autoupdates for fields in Animal and Sample, but they're only needed for FCirc
            # calculations and will be triggered by a subsequent accucor load.
            perform_buffered_updates(using=self.db)
            # Since we only updated some of the buffered items, clear the rest of the buffer
            clear_update_buffer()

    def get_tissue(self, rownum, row):
        tissue_name = self.getRowVal(rownum, row, "TISSUE_NAME")
        tissue_rec = None
        is_blank = tissue_name is None
        if is_blank:
            if self.verbosity >= 2:
                print("Skipping row: Tissue field is empty, assuming blank sample.")
        else:
            try:
                # Assuming that both the default and validation databases each have all current tissues
                tissue_rec = Tissue.objects.using(self.db).get(name=tissue_name)
            except Tissue.DoesNotExist as e:
                self.aggregated_errors_object.buffer_error(
                    Tissue.DoesNotExist(
                        f"Invalid tissue type specified: '{tissue_name}'. Not found in database {self.db}.  {str(e)}"
                    )
                )
            except Exception as e:
                self.aggregated_errors_object.buffer_error(
                    TissueError(type(e).__name__, e)
                )
        return tissue_rec, is_blank

    def get_or_create_study(self, rownum, row, animal_rec):
        study_name = self.getRowVal(rownum, row, "STUDY_NAME")
        study_desc = self.getRowVal(rownum, row, "STUDY_DESCRIPTION")

        study_created = False
        study_updated = False
        study_rec = None

        if study_name:
            try:
                try:
                    study_rec, study_created = Study.objects.using(
                        self.db
                    ).get_or_create(
                        name=study_name,
                        description=study_desc,
                    )
                except IntegrityError as ie:
                    estr = str(ie)
                    if "duplicate key value violates unique constraint" in estr:
                        study_rec = Study.objects.using(self.db).get(name=study_name)
                        orig_desc = study_rec.description
                        if orig_desc and study_desc:
                            self.aggregated_errors_object.buffer_error(
                                ConflictingValueError(
                                    study_rec,
                                    "description",
                                    orig_desc,
                                    study_desc,
                                    rownum,
                                )
                            )
                        elif study_desc:
                            study_rec.description = study_desc
                            study_updated = True
                    else:
                        raise ie
            except Exception as e:
                study_rec = None
                self.aggregated_errors_object.buffer_error(
                    SaveError(Study.__name__, study_name, self.db, e)
                )

        if study_created or study_updated:
            if self.verbosity >= 2:
                if study_created:
                    print(f"Created new Study record: {study_rec}")
                else:
                    print(f"Updated Study record: {study_rec}")
            try:
                # get_or_create does not perform a full clean
                # TODO: See issue #580.  This will allow full_clean to be called regardless of the database.
                if self.db == settings.TRACEBASE_DB:
                    # full_clean does not have a using parameter. It only supports the default database
                    study_rec.full_clean()
                # We only need to save if there was an update.  get_or_create does a save
                if study_updated:
                    study_rec.save(using=self.db)
            except Exception as e:
                study_rec = None
                self.aggregated_errors_object.buffer_error(
                    SaveError(Study.__name__, study_name, self.db, e)
                )

        # We do this here, and not in the "animal_created" block, in case the researcher is creating a new study
        # from previously-loaded animals
        if study_rec and animal_rec and animal_rec not in study_rec.animals.all():
            if self.verbosity >= 2:
                print("Adding animal to the study...")
            study_rec.animals.add(animal_rec)

        return study_rec

    def get_tracer_concentrations(self, rownum, row):
        tracer_concs_str = self.getRowVal(
            rownum, row, "TRACER_CONCENTRATIONS", strip_units=True
        )
        return parse_tracer_concentrations(tracer_concs_str)

    def get_or_create_infusate(self, rownum, row):
        tracer_concs = self.get_tracer_concentrations(rownum, row)
        infusate_str = self.getRowVal(rownum, row, "INFUSATE")

        infusate_rec = None
        if infusate_str is not None:
            if tracer_concs is None:
                self.aggregated_errors_object.buffer_error(
                    NoConcentrations(
                        f"{self.headers.INFUSATE} [{infusate_str}] supplied without "
                        f"{self.headers.TRACER_CONCENTRATIONS}."
                    )
                )
            infusate_data_object = parse_infusate_name(infusate_str, tracer_concs)
            infusate_rec = Infusate.objects.using(self.db).get_or_create_infusate(
                infusate_data_object,
            )[0]
        return infusate_rec

    def get_treatment(self, rownum, row):
        treatment_name = self.getRowVal(rownum, row, "ANIMAL_TREATMENT")
        treatment_rec = None
        if treatment_name:
            # Animal Treatments are optional protocols
            try:
                assert treatment_name is not None
                assert treatment_name != pd.isnull(treatment_name)
            except AssertionError:
                if self.verbosity >= 2:
                    print("No animal treatments with empty/null values.")
            else:
                if self.verbosity >= 2:
                    print(
                        f"Finding {Protocol.ANIMAL_TREATMENT} protocol for '{treatment_name}'..."
                    )
                try:
                    treatment_rec = Protocol.objects.using(self.db).get(
                        name=treatment_name,
                        category=Protocol.ANIMAL_TREATMENT,
                    )
                    if self.verbosity >= 2:
                        action = "Found"
                        feedback = (
                            f"{treatment_rec.category} protocol id '{treatment_rec.id}' named '{treatment_rec.name}' "
                            f"with description '{treatment_rec.description}'"
                        )
                        print(f"{action} {feedback}")
                except Protocol.DoesNotExist:
                    self.aggregated_errors_object.buffer_error(
                        Protocol.DoesNotExist(
                            f"Could not find '{Protocol.ANIMAL_TREATMENT}' protocol with name "
                            f"'{treatment_name}'"
                        )
                    )
                except Exception as e:
                    self.aggregated_errors_object.buffer_error(
                        TreatmentError(type(e).__name__, e)
                    )

        elif self.verbosity >= 2:
            print("No animal treatment found.")

        return treatment_rec

    def strip_units(self, val, hdr_attr, rowidx):
        """
        This method takes a numeric value with accompanying units is string format and returns the numerical value
        without the units, also in string format.  It buffers a warning exception, because the value could be
        malformed, so the user should be alerted about it to potentially fix it.
        """
        if type(val) != str:
            # Assume that if it's not a string, it already doesn't contain units, because pandas converted it
            return val

        stripped_val = val

        united_val_pattern = re.compile(
            r"^(?P<val>[\d\.eE]+)\s*(?P<units>[a-zA-Z][a-zA-Z\/]*)$"
        )
        match = re.search(united_val_pattern, val)

        if match:
            stripped_val = match.group("val")
            the_units = match.group("units")
            header = getattr(self.headers, hdr_attr)
            if header in self.units_warnings:
                if val in self.units_warnings[header]:
                    self.units_warnings[header][val]["rows"].append(rowidx + 2)
                else:
                    self.units_warnings[header][val] = {
                        "stripped": stripped_val,
                        "rows": [rowidx + 2],
                        "units": the_units,
                    }
            else:
                self.units_warnings[header] = {
                    val: {
                        "stripped": stripped_val,
                        "rows": [rowidx + 2],
                        "units": the_units,
                    }
                }

        return stripped_val

    def get_or_create_animal(self, rownum, row, infusate_rec, treatment_rec):
        animal_name = self.getRowVal(rownum, row, "ANIMAL_NAME")
        genotype = self.getRowVal(rownum, row, "ANIMAL_GENOTYPE")
        weight = self.getRowVal(rownum, row, "ANIMAL_WEIGHT", strip_units=True)
        feedstatus = self.getRowVal(rownum, row, "ANIMAL_FEEDING_STATUS")
        age = self.getRowVal(rownum, row, "ANIMAL_AGE", strip_units=True)
        diet = self.getRowVal(rownum, row, "ANIMAL_DIET")
        animal_sex_string = self.getRowVal(rownum, row, "ANIMAL_SEX")
        infusion_rate = self.getRowVal(
            rownum, row, "ANIMAL_INFUSION_RATE", strip_units=True
        )

        animal_rec = None
        animal_created = False

        if animal_name:
            # An infusate is required to create an animal
            if infusate_rec:
                animal_rec, animal_created = Animal.objects.using(
                    self.db
                ).get_or_create(name=animal_name, infusate=infusate_rec)
            else:
                try:
                    animal_rec = Animal.objects.using(self.db).get(name=animal_name)
                except Animal.DoesNotExist:
                    return animal_rec, animal_created

        # animal_created block contains all the animal attribute updates if the animal was newly created
        if animal_created:
            # TODO: See issue #580.  The following hits the default database's cache table even if the validation
            #       database has been set in the animal object.  This is currently tolerable because the only
            #       effect is a cache deletion.
            if animal_rec.caches_exist():
                self.animals_to_uncache.append(animal_rec)
            elif self.verbosity >= 3:
                print(f"No cache exists for animal {animal_rec.id}")

            if self.verbosity >= 2:
                print(f"Created new record: Animal:{animal_rec}")

            changed = False

            if genotype:
                animal_rec.genotype = genotype
                changed = True
            if weight:
                animal_rec.body_weight = weight
                changed = True
            if feedstatus:
                animal_rec.feeding_status = feedstatus
                changed = True
            if age:
                animal_rec.age = timedelta(weeks=int(age))
                changed = True
            if diet:
                animal_rec.diet = diet
                changed = True
            if animal_sex_string:
                if animal_sex_string in animal_rec.SEX_CHOICES:
                    animal_sex = animal_sex_string
                else:
                    animal_sex = value_from_choices_label(
                        animal_sex_string, animal_rec.SEX_CHOICES
                    )
                animal_rec.sex = animal_sex
                changed = True
            if treatment_rec:
                animal_rec.treatment = treatment_rec
                changed = True
            if infusion_rate:
                animal_rec.infusion_rate = infusion_rate
                changed = True

            try:
                # Even if there wasn't a change, get_or_create doesn't do a full_clean
                if self.db == settings.TRACEBASE_DB:
                    # full_clean does not have a using parameter. It only supports the default database
                    animal_rec.full_clean()
                # If there was a change, save the record again
                if changed:
                    animal_rec.save(using=self.db)
            except Exception as e:
                self.aggregated_errors_object.buffer_error(
                    SaveError(Animal.__name__, str(animal_rec), self.db, e)
                )

        return animal_rec

    def get_or_create_animallabel(self, animal_rec, infusate_rec):
        # Infusate is required, but the missing headers are buffered to create an exception later
        if animal_rec and infusate_rec:
            # Animal Label - Load each unique labeled element among the tracers for this animal
            # This is where enrichment_fraction, enrichment_abundance, and normalized_labeling functions live
            for labeled_element in infusate_rec.tracer_labeled_elements():
                if self.verbosity >= 2:
                    print(
                        f"Finding or inserting animal label '{labeled_element}' for '{animal_rec}'..."
                    )
                AnimalLabel.objects.using(self.db).get_or_create(
                    animal=animal_rec,
                    element=labeled_element,
                )

    def get_or_create_sample(self, rownum, row, animal_rec, tissue_rec):
        sample_rec = None

        # Initialize raw values
        sample_name = self.getRowVal(rownum, row, "SAMPLE_NAME")
        researcher = self.getRowVal(rownum, row, "SAMPLE_RESEARCHER")
        time_collected = None
        time_collected_str = self.getRowVal(
            rownum, row, "TIME_COLLECTED", strip_units=True
        )
        sample_date = None
        sample_date_value = self.getRowVal(rownum, row, "SAMPLE_DATE")

        # Convert/check values as necessary
        if researcher and researcher not in self.input_researchers:
            self.input_researchers.append(researcher)
        if time_collected_str:
            time_collected = timedelta(minutes=float(time_collected_str))
        if sample_date_value:
            # Pandas may have already parsed the date.  Note that the database returns a datetime.date, but the parser
            # returns a datetime.datetime.  To compare them, the parsed value is cast to a datetime.date.
            try:
                sample_date = dateutil.parser.parse(sample_date_value).date()
            except TypeError:
                sample_date = sample_date_value.date()

        # Create a sample record - requires a tissue and animal record
        if sample_name and tissue_rec and animal_rec:
            try:
                # Assuming that duplicates among the submission are handled in the checking of the file, so we must
                # check against the tracebase database for pre-existing sample name duplicates
                sample_rec = Sample.objects.using(settings.TRACEBASE_DB).get(
                    name=sample_name
                )

                # Now check that the values are consistent.  Buffers exceptions and returns update info for null fields
                updates_dict = self.check_for_inconsistencies(
                    sample_rec,
                    {
                        "animal": animal_rec,
                        "tissue": tissue_rec,
                        "researcher": researcher,
                        "time_collected": time_collected,
                        "date": sample_date,
                    },
                    rownum + 1,
                )

                if len(updates_dict.keys()) > 0 and self.db == settings.TRACEBASE_DB:
                    if self.verbosity >= 2:
                        print(
                            f"Updating [{', '.join(updates_dict.keys())}] in Sample record: [{sample_name}]"
                        )
                    for f, v in updates_dict.items():
                        setattr(sample_rec, f, v)
                    try:
                        # Even if there wasn't a change, get_or_create doesn't do a full_clean
                        sample_rec.full_clean()
                        sample_rec.save(using=self.db)
                    except Exception as e:
                        self.aggregated_errors_object.buffer_error(
                            SaveError(Sample.__name__, str(sample_rec), self.db, e)
                        )
                elif self.verbosity >= 2:
                    print(f"SKIPPING existing Sample record: {sample_name}")

            except Sample.DoesNotExist:

                # This loop encounters this code for the same sample multiple times, so during user data validation
                # and when getting here because the sample doesn't exist in the tracebase-proper database, we still
                # have to check the validation database before trying to create the sample so that we don't run
                # afoul of the unique constraint
                # In the case of actually just loading the tracebase database, this will result in a duplicate
                # check & exception, but otherwise, it would result in dealing with duplicate code
                try:
                    sample_rec, sample_created = Sample.objects.using(
                        self.db
                    ).get_or_create(
                        name=sample_name,
                        animal=animal_rec,
                        tissue=tissue_rec,
                    )
                except IntegrityError:
                    # If we get here, it means that it tried to create because not all values matched, but upon
                    # creation, the unique sample name collided.  We just need to check_for_inconsistencies

                    sample_rec = Sample.objects.using(self.db).get(name=sample_name)

                    # Now check that the values are consistent.  Buffers exceptions and returns update info for null
                    # fields
                    updates_dict = self.check_for_inconsistencies(
                        sample_rec,
                        {
                            "animal": animal_rec,
                            "tissue": tissue_rec,
                            "time_collected": time_collected,
                            "date": sample_date,
                            "researcher": researcher,
                        },
                        rownum + 1,
                    )

                    if len(updates_dict.keys()) > 0:
                        if self.verbosity >= 2:
                            print(
                                f"Updating [{', '.join(updates_dict.keys())}] in Sample record: [{sample_name}]"
                            )
                        for f, v in updates_dict.items():
                            setattr(sample_rec, f, v)
                        try:
                            # Even if there wasn't a change, get_or_create doesn't do a full_clean
                            if self.db == settings.TRACEBASE_DB:
                                # full_clean does not have a using parameter. It only supports the default database
                                sample_rec.full_clean()
                            sample_rec.save(using=self.db)
                        except Exception as e:
                            sample_rec = None
                            sample_created = False
                            self.aggregated_errors_object.buffer_error(
                                SaveError(Sample.__name__, str(sample_rec), self.db, e)
                            )
                    else:
                        sample_rec = None
                        sample_created = False

                except Exception as e:
                    sample_rec = None
                    sample_created = False
                    self.aggregated_errors_object.buffer_error(
                        SampleError(type(e).__name__, e)
                    )

                if sample_created:
                    changed = False

                    if self.verbosity >= 2:
                        print(f"Creating new record: Sample:{sample_name}")

                    if researcher:
                        changed = True
                        sample_rec.researcher = researcher

                    if time_collected:
                        changed = True
                        sample_rec.time_collected = time_collected

                    if sample_date_value:
                        changed = True
                        sample_rec.date = sample_date

                    try:
                        # Even if there wasn't a change, get_or_create doesn't do a full_clean
                        if self.db == settings.TRACEBASE_DB:
                            # full_clean does not have a using parameter. It only supports the default database
                            sample_rec.full_clean()
                        if changed:
                            sample_rec.save(using=self.db)
                    except Exception as e:
                        self.aggregated_errors_object.buffer_error(
                            SaveError(Sample.__name__, str(sample_rec), self.db, e)
                        )
            except Exception as e:
                self.aggregated_errors_object.buffer_error(
                    SampleError(type(e).__name__, e)
                )

        return sample_rec

    def get_or_create_fcircs(self, infusate_rec, sample_rec):
        if (
            sample_rec
            and infusate_rec
            and sample_rec.tissue
            and sample_rec.tissue.is_serum()
        ):
            # FCirc - Load each unique tracer and labeled element combo if this is a serum sample
            # These tables are where the appearance and disappearance calculation functions live
            for tracer_rec in infusate_rec.tracers.all():
                for label_rec in tracer_rec.labels.all():
                    if self.verbosity >= 2:
                        print(
                            f"\tFinding or inserting FCirc tracer '{tracer_rec.compound}' and label "
                            f"'{label_rec.element}' for '{sample_rec}' in database {self.db}..."
                        )
                    FCirc.objects.using(self.db).get_or_create(
                        serum_sample=sample_rec,
                        tracer=tracer_rec,
                        element=label_rec.element,
                    )

    def check_for_inconsistencies(self, rec, value_dict, rownum=None):
        updates_dict = {}
        for field, new_value in value_dict.items():
            orig_value = getattr(rec, field)
            if orig_value is None and new_value is not None:
                updates_dict[field] = new_value
            elif orig_value != new_value:
                self.aggregated_errors_object.buffer_error(
                    ConflictingValueError(
                        rec,
                        field,
                        orig_value,
                        new_value,
                        rownum,
                    )
                )
        return updates_dict

    def check_headers(self, headers):
        known_headers = []
        missing_headers = []
        unknown_headers = []
        misconfiged_headers = []

        rqd_hdr_tuple = self.RequiredSampleTableHeaders
        hdr_name_tuple = self.headers

        header_attrs = rqd_hdr_tuple._fields

        # For each header attribute
        for hdr_attr in header_attrs:
            hdr_name = getattr(hdr_name_tuple, hdr_attr)
            hdr_required = getattr(rqd_hdr_tuple, hdr_attr)
            if hdr_name:
                known_headers.append(hdr_name)
                # If the header is required
                if hdr_required:
                    if hdr_name not in headers:
                        missing_headers.append(hdr_name)
                if hdr_name in headers:
                    self.headers_present.append(hdr_name)
            elif hdr_required:
                misconfiged_headers.append(hdr_attr)

        # For each header in the headers argument
        for hdr_name in headers:
            if hdr_name not in known_headers:
                unknown_headers.append(hdr_name)

        if len(missing_headers) > 0:
            self.aggregated_errors_object.buffer_error(
                RequiredHeadersError(missing_headers)
            )
        if len(unknown_headers) > 0:
            self.aggregated_errors_object.buffer_error(
                UnknownHeadersError(unknown_headers)
            )
        if len(misconfiged_headers) > 0:
            self.aggregated_errors_object.buffer_error(
                HeaderConfigError(misconfiged_headers)
            )

    def identify_infile_sample_dupe_rows(self, data):
        """
        An animal can belong to multiple studies.  As such, a sample from an animal can also belong to multiple
        studies, and with the animal and sample sheet merge, the same sample will exist on 2 different rows after the
        merge.  Therefore, we need to check that the combination of sample name and study name are unique instead of
        just sample name.  For an example of this, look at:
        DataRepo/example_data/test_dataframes/animal_sample_table_df_test1.xlsx.
        """
        sample_name_header = getattr(self.headers, "SAMPLE_NAME")
        study_name_header = getattr(self.headers, "STUDY_NAME")
        sample_dupes, row_idxs = self.get_column_dupes(
            data, [sample_name_header, study_name_header]
        )
        if len(sample_dupes.keys()) > 0:
            # Custom message to explain the case with Study name
            dupdeets = []
            for combo_val, l in sample_dupes.items():
                sample = sample_dupes[combo_val]["vals"][sample_name_header]
                dupdeets.append(
                    f"{sample} (rows*: {', '.join(list(map(lambda i: str(i + 2), l['rowidxs'])))})"
                )
            nltab = "\n\t"
            message = (
                f"{len(sample_dupes.keys())} values in the {sample_name_header} column were found to have duplicate "
                "occurrences on the indicated rows (*note, row numbers could reflect a sheet merge and may be "
                f"inaccurate):{nltab}{nltab.join(dupdeets)}\nNote, a sample can be a part of multiple studies, so if "
                "the same sample is in this list more than once, it means it's duplicated in multiple studies."
            )

            self.aggregated_errors_object.buffer_error(
                DuplicateValues(sample_dupes, sample_name_header, message=message)
            )
            self.infile_sample_dupe_rows = row_idxs

    def get_column_dupes(self, data, col_keys):
        """
        Takes a list of dicts (data) and a list of column keys (col_keys) and looks for duplicate (combination) values.
        Returns a dict keyed on the composite duplicate value (with embedded header names).  The value is a dict with
        the keys "rowidxs" and "vals". rowidxs has a list of indexes of the rows containing the combo value and vals
        contains a dict of the column name and value pairs.
        """
        val_locations = defaultdict(dict)
        dupe_dict = defaultdict(dict)
        all_rows_with_dupes = []
        for rowidx, row in enumerate(data):
            # Ignore rows where the animal name is empty
            if rowidx in self.empty_animal_rows:
                continue

            # Ignore empty combos
            empty_combo = True
            for ck in col_keys:
                val = row[ck]
                if val is not None or not isinstance(val, str) or val == "":
                    empty_combo = False
                    break
            if empty_combo:
                continue

            composite_val = ", ".join(
                list(map(lambda ck: f"{ck}: [{str(row[ck])}]", col_keys))
            )

            if len(val_locations[composite_val].keys()) > 0:
                val_locations[composite_val]["rowidxs"].append(rowidx)
            else:
                val_locations[composite_val]["rowidxs"] = [rowidx]
                val_locations[composite_val]["vals"] = {}
                for ck in col_keys:
                    val_locations[composite_val]["vals"][ck] = row[ck]

        # Now create the dupe dict to contain values encountered more than once
        for val in val_locations.keys():
            row_list = val_locations[val]["rowidxs"]
            if len(row_list) > 1:
                dupe_dict[val]["rowidxs"] = row_list
                dupe_dict[val]["vals"] = val_locations[val]["vals"]
                all_rows_with_dupes += row_list

        return dupe_dict, all_rows_with_dupes

    def identify_empty_animal_rows(self, data):
        """
        If the animal name is empty on a row, the pandas sheet merge will be screwed up and lots of meaningless errors
        will be spit out.  This method identifies and stores the row numbers (indexes) where the animal name is empty,
        so those rows can be skipped in later processing.
        """
        animal_name_header = getattr(self.headers, "ANIMAL_NAME")
        empty_animal_rows = []
        for rowidx, row in enumerate(data):
            val = row[animal_name_header]
            if val is None or val == "":
                empty_animal_rows.append(rowidx)
        if len(empty_animal_rows) > 0:
            self.empty_animal_rows = empty_animal_rows
            self.aggregated_errors_object.buffer_error(
                EmptyAnimalNames(empty_animal_rows, animal_name_header)
            )

<<<<<<< HEAD
        # To enforce that infusate, tracer, and tracer label names aren't none, get the initial number of nones
        infusate_name_nones = Infusate.objects.filter(name__isnull=True).exclude(
            id__in=init_infusate_name_nones
        )
        tracer_name_nones = Tracer.objects.filter(name__isnull=True).exclude(
            id__in=init_tracer_name_nones
        )
        label_name_nones = TracerLabel.objects.filter(name__isnull=True).exclude(
            id__in=init_label_name_nones
        )

        if (
            infusate_name_nones.count() > 0
            or tracer_name_nones.count() > 0
            or label_name_nones.count() > 0
        ):
            warnings.warn(
                self.get_infusates_nones_warning(
                    infusate_recs=infusate_name_nones,
                    tracer_recs=tracer_name_nones,
                    label_recs=label_name_nones,
                )
            )

    def getRowVal(self, row, header, hdr_required=True, val_required=True):
=======
    def check_required_values(self, rownum, row):
>>>>>>> b4c826e3
        """
        Due to some rows being skipped in specific (but not precise) instances, required values must be checked first.
        C.I.P. A malformed file wasn't reporting problems because the rows were being skipped due to the fact that the
        tissue field was empty.
        """
        rqd_vals_tuple = self.RequiredSampleTableValues
        hdr_name_tuple = self.headers
        header_attrs = rqd_vals_tuple._fields

        row_empty = True
        for val in row.values():
            if val and val != "":
                row_empty = False
                break
        if row_empty:
            return

        # For each header attribute
        for hdr_attr in header_attrs:
            hdr_name = getattr(hdr_name_tuple, hdr_attr)
            val_reqd = getattr(rqd_vals_tuple, hdr_attr)

            # If the header is present in the row and it is required
            if hdr_name in self.headers_present and val_reqd:
                val = row[hdr_name]
                if val is None or val == "":
                    self.missing_values[hdr_name].append(rownum)

    def getRowVal(self, rownum, row, header_attribute, strip_units=False):
        # get the header value to use as a dict key for 'row'
        header = getattr(self.headers, header_attribute)
        val = None

        if header in self.headers_present:
            val = row[header]

            # This will make later checks of values easier
            if val == "":
                val = None

        if val and strip_units:
            val = self.strip_units(val, header_attribute, rownum)

        return val

    def get_infusates_nones_warning(self, infusate_recs, tracer_recs, label_recs):
        """
        This method, given querysets of records whose name fields are None, composes and returns a warning message
        about the fields.
        """

        msg = "WARNING: Mass auto-updates of name fields in:\n"

        if infusate_recs.count() > 0:
            msg += (
                f"\t{infusate_recs.count()} infusate records (including these IDs: "
                f"{','.join([str(n.id) for n in infusate_recs.all()[0:3]])})\n"
            )
        if tracer_recs.count() > 0:
            msg += (
                f"\t{tracer_recs.count()} tracer records (including these IDs: "
                f"{','.join([str(n.id) for n in tracer_recs.all()[0:3]])})\n"
            )
        if label_recs.count() > 0:
            msg += (
                f"\t{label_recs.count()} tracer label records (including these IDs: "
                f"{','.join([str(n.id) for n in label_recs.all()[0:3]])})\n"
            )

        msg += (
            "failed to receive values.  There is a current bug (issue #513) that can cause certain Tracebase pages to "
            "throw an exception when these name fields are None, and until that issue is fixed, these name fields "
            "must be updated.  Note, the database records were successfully created.  The names of the affected "
            "records can be updated after-the-fact by running `python manage.py rebuild_maintained_fields`."
        )

        return msg


class NoConcentrations(Exception):
    pass


class UnanticipatedError(Exception):
    def __init__(self, type, e):
        message = f"{type}: {str(e)}"
        super().__init__(message)


class SampleError(UnanticipatedError):
    pass


class TissueError(UnanticipatedError):
    pass


class TreatmentError(UnanticipatedError):
    pass<|MERGE_RESOLUTION|>--- conflicted
+++ resolved
@@ -1,10 +1,6 @@
-<<<<<<< HEAD
 import warnings
-from collections import namedtuple
-=======
 import re
 from collections import defaultdict, namedtuple
->>>>>>> b4c826e3
 from datetime import timedelta
 
 import dateutil.parser  # type: ignore
@@ -33,20 +29,15 @@
     init_autoupdate_label_filters,
     perform_buffered_updates,
 )
-<<<<<<< HEAD
-from DataRepo.models.researcher import get_researchers
 from DataRepo.models.utilities import (
     get_model_by_name,
     value_from_choices_label,
 )
-=======
 from DataRepo.models.researcher import (
     UnknownResearcherError,
     get_researchers,
     validate_researchers,
 )
-from DataRepo.models.utilities import value_from_choices_label
->>>>>>> b4c826e3
 from DataRepo.utils import parse_infusate_name, parse_tracer_concentrations
 from DataRepo.utils.exceptions import (  # ValidationDatabaseSetupError,
     AggregatedErrors,
@@ -225,6 +216,17 @@
         # Only auto-update fields whose update_label in the decorator is "name"
         init_autoupdate_label_filters(label_filters=["name"])
 
+        # To enforce that infusate, tracer, and tracer label names aren't none, get the initial number of nones
+        init_infusate_name_nones = Infusate.objects.filter(
+            name__isnull=True
+        ).values_list("id", flat=True)
+        init_tracer_name_nones = Tracer.objects.filter(name__isnull=True).values_list(
+            "id", flat=True
+        )
+        init_label_name_nones = TracerLabel.objects.filter(
+            name__isnull=True
+        ).values_list("id", flat=True)
+
         try:
             saved_aes = None
             with transaction.atomic():
@@ -242,20 +244,6 @@
                 # loader), and provide the validation interface details on the exceptions.
                 raise saved_aes
 
-<<<<<<< HEAD
-        # To enforce that infusate, tracer, and tracer label names aren't none, get the initial number of nones
-        init_infusate_name_nones = Infusate.objects.filter(
-            name__isnull=True
-        ).values_list("id", flat=True)
-        init_tracer_name_nones = Tracer.objects.filter(name__isnull=True).values_list(
-            "id", flat=True
-        )
-        init_label_name_nones = TracerLabel.objects.filter(
-            name__isnull=True
-        ).values_list("id", flat=True)
-
-        # Create a list to hold the csv reader data so that iterations from validating cleardoesn't leave the csv reader
-=======
         except Exception as e:
             # If we're stopping with an exception, we need to clear the update buffer so that the next call doesn't
             # make auto-updates on non-existent (or incorrect) records
@@ -271,9 +259,32 @@
         enable_caching_updates()
         enable_autoupdates()
 
+        # To enforce that infusate, tracer, and tracer label names aren't none, get the initial number of nones
+        infusate_name_nones = Infusate.objects.filter(name__isnull=True).exclude(
+            id__in=init_infusate_name_nones
+        )
+        tracer_name_nones = Tracer.objects.filter(name__isnull=True).exclude(
+            id__in=init_tracer_name_nones
+        )
+        label_name_nones = TracerLabel.objects.filter(name__isnull=True).exclude(
+            id__in=init_label_name_nones
+        )
+
+        if (
+            infusate_name_nones.count() > 0
+            or tracer_name_nones.count() > 0
+            or label_name_nones.count() > 0
+        ):
+            warnings.warn(
+                self.get_infusates_nones_warning(
+                    infusate_recs=infusate_name_nones,
+                    tracer_recs=tracer_name_nones,
+                    label_recs=label_name_nones,
+                )
+            )
+
     def load_data(self, data):
         # Create a list to hold the csv reader data so that iterations from validating doesn't leave the csv reader
->>>>>>> b4c826e3
         # empty/at-the-end upon the import loop
         sample_table_data = list(data)
 
@@ -1030,35 +1041,7 @@
                 EmptyAnimalNames(empty_animal_rows, animal_name_header)
             )
 
-<<<<<<< HEAD
-        # To enforce that infusate, tracer, and tracer label names aren't none, get the initial number of nones
-        infusate_name_nones = Infusate.objects.filter(name__isnull=True).exclude(
-            id__in=init_infusate_name_nones
-        )
-        tracer_name_nones = Tracer.objects.filter(name__isnull=True).exclude(
-            id__in=init_tracer_name_nones
-        )
-        label_name_nones = TracerLabel.objects.filter(name__isnull=True).exclude(
-            id__in=init_label_name_nones
-        )
-
-        if (
-            infusate_name_nones.count() > 0
-            or tracer_name_nones.count() > 0
-            or label_name_nones.count() > 0
-        ):
-            warnings.warn(
-                self.get_infusates_nones_warning(
-                    infusate_recs=infusate_name_nones,
-                    tracer_recs=tracer_name_nones,
-                    label_recs=label_name_nones,
-                )
-            )
-
-    def getRowVal(self, row, header, hdr_required=True, val_required=True):
-=======
     def check_required_values(self, rownum, row):
->>>>>>> b4c826e3
         """
         Due to some rows being skipped in specific (but not precise) instances, required values must be checked first.
         C.I.P. A malformed file wasn't reporting problems because the rows were being skipped due to the fact that the
