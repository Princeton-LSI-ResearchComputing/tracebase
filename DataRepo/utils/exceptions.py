--- conflicted
+++ resolved
@@ -76,13 +76,9 @@
             message += f"\t{filesheet}:\n"
             for colname in missing_dict[filesheet].keys():
                 deets = ", ".join(
-<<<<<<< HEAD
-                    [str(r.rownum) for r in missing_dict[filesheet][colname]["rves"]]
-=======
                     summarize_int_list(
                         [r.rownum for r in missing_dict[filesheet][colname]["rves"]]
                     )
->>>>>>> f98459f0
                 )
                 message += (
                     f"\t\tField: [{missing_dict[filesheet][colname]['fld']}] "
@@ -91,8 +87,6 @@
                 )
         super().__init__(message)
         self.required_value_errors = required_value_errors
-<<<<<<< HEAD
-=======
 
 
 class RequiredColumnValue(Exception):
@@ -136,7 +130,6 @@
                 message += f"\t\tColumn: [{col}] on rows: {rowstr}\n"
         super().__init__(message)
         self.required_column_values = required_column_values
->>>>>>> f98459f0
 
 
 class RequiredHeadersError(HeaderError):
@@ -1121,12 +1114,6 @@
             # Create a new location string that excludes the column
             cve_loc = generate_file_location_string(
                 rownum=cve.rownum, sheet=cve.sheet, file=cve.file
-<<<<<<< HEAD
-            )
-            conflict_data[cve_loc][type(cve.rec).__name__][str(cve.rec_dict)].append(
-                cve
-            )
-=======
             )
             if cve.rec is None:
                 conflict_data[cve_loc]["No record provided"][
@@ -1135,7 +1122,6 @@
             else:
                 mdl = type(cve.rec).__name__
                 conflict_data[cve_loc][mdl][str(cve.rec_dict)].append(cve)
->>>>>>> f98459f0
 
         for loc in sorted(conflict_data.keys()):
             message += f"\tDuring the processing of {loc}...\n"
@@ -1144,17 +1130,6 @@
                 for file_rec_str in conflict_data[cve_loc][mdl].keys():
                     message += f"\t\tFile record:     {file_rec_str}\n"
                     for cve in conflict_data[cve_loc][mdl][file_rec_str]:
-<<<<<<< HEAD
-                        message += (
-                            f"\t\tDatabase record: {str(model_to_dict(cve.rec))}\n"
-                        )
-                        for fld in cve.differences.keys():
-                            message += (
-                                f"\t\t\t[{fld}] values differ:\n"
-                                f"\t\t\t- database: [{str(cve.differences[fld]['orig'])}]\n"
-                                f"\t\t\t- file:     [{str(cve.differences[fld]['new'])}]\n"
-                            )
-=======
                         recstr = "Database record not provided"
                         if cve.rec is not None:
                             recstr = str(model_to_dict(cve.rec))
@@ -1168,7 +1143,6 @@
                                     f"\t\t\t- database: [{str(cve.differences[fld]['orig'])}]\n"
                                     f"\t\t\t- file:     [{str(cve.differences[fld]['new'])}]\n"
                                 )
->>>>>>> f98459f0
         super().__init__(message)
         self.conflicting_value_errors = conflicting_value_errors
 
@@ -1330,14 +1304,9 @@
                 message += f"\t{loc}\n"
                 for colstr in dupe_dict[loc].keys():
                     for typ in dupe_dict[loc][colstr].keys():
-<<<<<<< HEAD
-                        message += f"\t\tColumn(s) {colstr}{typ}\n\t\t\t"
-                        for dve in dupe_dict[loc][colstr][typ]:
-=======
                         message += f"\t\tColumn(s) {colstr}{typ}"
                         for dve in dupe_dict[loc][colstr][typ]:
                             message += "\n\t\t\t"
->>>>>>> f98459f0
                             message += "\n\t\t\t".join(dve.dupdeets)
                         message += "\n"
         super().__init__(message)
