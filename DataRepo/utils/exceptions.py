import traceback
import warnings

from django.forms.models import model_to_dict


class HeaderError(Exception):
    pass


class RequiredValueError(Exception):
    pass


class RequiredHeadersError(HeaderError):
    def __init__(self, missing, message=None):
        if not message:
            message = f"Required header(s) missing: [{', '.join(missing)}]."
        super().__init__(message)
        self.missing = missing


class HeaderConfigError(HeaderError):
    def __init__(self, missing, message=None):
        if not message:
            message = (
                "No header string is configured for the following required column(s): "
                f"[{', '.join(missing)}]."
            )
        super().__init__(message)
        self.missing = missing


class RequiredValuesError(Exception):
    def __init__(self, missing, message=None):
        if not message:
            nltab = "\n\t"
            deets = list(
                map(
                    lambda k: f"{str(k)} on row(s): {str(summarize_int_list(missing[k]))}",
                    missing.keys(),
                )
            )
            message = (
                "Missing required values have been detected in the following columns:\n\t"
                f"{nltab.join(deets)}\nIf you wish to skip this row, you can either remove the row entirely or enter "
                "dummy values to avoid this error."
            )
            # Row numbers are available, but not very useful given the sheet merge
        super().__init__(message)
        self.missing = missing


class RequiredSampleValuesError(Exception):
    """
    This is the same as RequiredValuesError except that it indicates the animal on the row where required values are
    missing.  This is explicitly for the sample table loader because the Animal ID is guaranteed to be there.  We know
    that the animal ID is present, because if it wasn't, the affected rows in this error would be in a SheetMergeError
    and those row wouldn't have been processed to be able to get into this error.  Adding the Animal can help speed up
    the search for missing data when the row numbers may be inaccurate (if there was also a sheet merge error).
    """

    def __init__(self, missing, animal_hdr="animal", message=None):
        if not message:
            nltab = "\n\t"
            deets = list(
                map(
                    lambda k: (
                        f"{str(k)} on row(s): {str(summarize_int_list(missing[k]['rows']))} "
                        f"for {animal_hdr}(s): {missing[k]['animals']}"
                    ),
                    missing.keys(),
                )
            )
            message = (
                "Missing required values have been detected in the following columns:\n\t"
                f"{nltab.join(deets)}\nIf you wish to skip this row, you can either remove the row entirely or enter "
                "dummy values to avoid this error.  (Note, row numbers could reflect a sheet merge and may be "
                f"inaccurate.)"
            )
            # Row numbers are available, but not very useful given the sheet merge
        super().__init__(message)
        self.missing = missing
        self.animal_hdr = animal_hdr


class MSRunAlreadyLoadedOrNotUnique(Exception):
    def __init__(self, date, researcher, protocol_name, file_samples_dict, adding_file):
        message = (
            "The following date, researcher, and protocol:\n"
            f"\tdate: {date}\n"
            f"\tresearcher: {researcher}\n"
            f"\tprotocol: {protocol_name}\n"
            f"for the load of the current accucor/isocorr file: [{adding_file}] contains samples that were also found "
            "to be associated with the following previously (or concurrently) loaded accucor/isocorr file(s).\n"
        )
        for existing_file in file_samples_dict.keys():
            message += (
                f"\tConflicting samples in {adding_file} and {existing_file} with the same date, researcher, and "
                "protocol:\n\t\t"
            )
            message += "\n\t\t".join(file_samples_dict[existing_file])
        message += (
            "\nThe date, researcher, protocol, and sample name must be unique for each MSRun.  If these are the same "
            "samples in each MSRun, change or be sure to indicate the date of the MSRun for each file to resolve the "
            "conflict so you can retain unique and consistent sample names for searching.  If these are the same "
            "samples and they were scanned in multiple MSRuns on the same date, we currently don't have a database "
            "schema to support that, so reach out to a curator to decide how to resolve the issue.  If these are "
            "different samples with the same name, notify the curators so they can change the sample names in the "
            "sample sheet to match (i.e. they will be saved with modified sample names using a sample name prefix on "
            "the command line (--prefix) so that the accucor/isocorr files do not need to be edited)."
        )
        super().__init__(message)
        self.date = date
        self.researcher = researcher
        self.protocol_name = protocol_name
        self.file_samples_dict = file_samples_dict
        self.adding_file = adding_file


class UnknownHeadersError(HeaderError):
    def __init__(self, unknowns, message=None):
        if not message:
            message = f"Unknown header(s) encountered: [{', '.join(unknowns)}]."
        super().__init__(message)
        self.unknowns = unknowns


class ResearcherNotNew(Exception):
    def __init__(self, researcher, new_flag, researchers):
        nl = "\n"
        message = (
            f"Researcher [{researcher}] exists.  {new_flag} cannot be used for existing "
            f"researchers.  Current researchers are:{nl}{nl.join(sorted(researchers))}"
        )
        super().__init__(message)
        self.researcher = researcher
        self.new_flag = new_flag
        self.researchers = researchers


class AllMissingSamples(Exception):
    """
    This is the same as the MissingSamplesError class, but it takes a 2D dict that is used to report every file where
    each missing sample exists.
    """

    def __init__(self, samples, message=None):
        if not message:
            nltab = "\n\t"
            smpls_str = nltab.join(
                list(
                    map(
                        lambda smpl: f"{smpl} in file(s): {samples[smpl]}",
                        samples.keys(),
                    )
                )
            )
            message = (
                f"{len(samples)} samples are missing in the database/sample-table:{nltab}{smpls_str}\nSamples in the "
                "accucor/isocorr files must be present in the sample table file and loaded into the database before "
                "they can be loaded from the mass spec data files."
            )
        super().__init__(message)
        self.samples = samples


class MissingSamplesError(Exception):
    def __init__(self, samples, message=None):
        if not message:
            nltab = "\n\t"
            message = (
                f"{len(samples)} samples are missing in the database/sample-table-file:{nltab}{nltab.join(samples)}\n"
                "Samples must be loaded prior to loading mass spec data."
            )
        super().__init__(message)
        self.samples = samples


class UnskippedBlanksError(MissingSamplesError):
    def __init__(self, samples):
        message = (
            f"{len(samples)} samples that appear to possibly be blanks are missing in the database: "
            f"[{', '.join(samples)}].  Blank samples should be skipped."
        )
        super().__init__(samples, message)


class NoSamplesError(Exception):
    def __init__(self, num_samples=0):
        if num_samples == 0:
            message = "No samples were supplied."
        else:
            message = (
                f"None of the {num_samples} samples were found in the database/sample table file.  Samples in the "
                "accucor/isocorr files must be present in the sample table file and loaded into the database before "
                "they can be loaded from the mass spec data files."
            )
        super().__init__(message)


class UnitsNotAllowed(Exception):
    def __init__(self, units_dict, message=None):
        if not message:
            nltab = "\n\t"
            strip_str = nltab.join(
                list(
                    map(
                        lambda k: f"{k} (changed: [{units_dict[k]['stripped']}] on row(s): {units_dict[k]['rows']})",
                        units_dict.keys(),
                    )
                )
            )
            message = (
                f"{len(units_dict.keys())} values appear to have been supplied with units:{nltab}{strip_str}\n"
                "Units were stripped as shown."
            )
        super().__init__(message)
        self.units_dict = units_dict


class EmptyColumnsError(Exception):
    def __init__(self, sheet_name, col_names):
        message = (
            f"Sample columns missing headers found in the [{sheet_name}] data sheet. You have [{len(col_names)}] "
            "columns. Be sure to delete any unused columns."
        )
        super().__init__(message)
        self.sheet_name = sheet_name
        self.col_names = col_names


class SampleColumnInconsistency(Exception):
    def __init__(self, num_orig_cols, num_corr_cols, orig_only_cols, corr_only_cols):
        message = (
            "Samples in the original and corrected sheets differ."
            f"\nOriginal contains {num_orig_cols} samples | Corrected contains {num_corr_cols} samples"
            f"\nSamples in original sheet missing from corrected:\n{orig_only_cols}"
            f"\nSamples in corrected sheet missing from original:\n{corr_only_cols}"
        )
        super().__init__(message)
        self.num_orig_cols = num_orig_cols
        self.num_corr_cols = num_corr_cols
        self.orig_only_cols = orig_only_cols
        self.corr_only_cols = corr_only_cols


class MultipleAccucorTracerLabelColumnsError(Exception):
    def __init__(self, columns):
        message = (
            f"Multiple tracer label columns ({','.join(columns)}) in Accucor corrected data is not currently "
            "supported.  See --isocorr-format."
        )
        super().__init__(message)
        self.columns = columns


class DryRun(Exception):
    """
    Exception thrown during dry-run to ensure atomic transaction is not committed
    """

    def __init__(self, message=None):
        if message is None:
            message = "Dry Run Complete."
        super().__init__(message)


class LoadingError(Exception):
    """
    Exception thrown if any errors encountered during loading
    """

    pass


class LoadFileError(Exception):
    """
    This exception is a wrapper for other exceptions, which adds file-related context
    """

    def __init__(self, exception, line_num):
        message = f"{type(exception).__name__} on infile line {line_num}: {exception}"
        super().__init__(message)
        self.exception = exception
        self.line_num = line_num


class MultiLoadStatus(Exception):
    """
    This class holds the load status of multiple files and also can contain multiple file group statuses, e.g. a
    discrete list of missing compounds across all files.  It is defined as an Exception class so that it being raised
    from (for example) load_study will convey the load statuses to the validation interface.
    """

    def __init__(self, load_keys=None):

        self.state = "PASSED"
        self.is_valid = True
        self.num_errors = 0
        self.num_warnings = 0
        self.statuses = {}
        # Initialize the load status of all load keys (e.g. file names).  Note, you can create arbitrary keys for group
        # statuses, e.g. for AllMissingCompounds errors that consolidate all missing compounds
        if load_keys:
            for load_key in load_keys:
                self.init_load(load_key)

    def init_load(self, load_key):
        self.statuses[load_key] = {
            "aggregated_errors": None,
            "state": "PASSED",
            "num_errors": 0,
            "num_warnings": 0,
            "top": True,  # Passing files will appear first
        }

    def set_load_exception(self, exception, load_key, top=False):
        """
        This records the status of a load in a data member called statuses.  It tracks some overall stats and can set
        whether this load status should appear at the top of the reported statuses or not.
        """

        if len(self.statuses.keys()) == 0:
            warnings.warn(
                f"Load keys such as [{load_key}] should be pre-defined when {type(self).__name__} is constructed or "
                "as they are encountered by calling [obj.init_load(load_key)].  A load key is by default the file "
                "name, but can be any key can be explicitly added."
            )

        if load_key not in self.statuses.keys():
            self.init_load(load_key)

        if isinstance(exception, AggregatedErrors):
            new_aes = exception
        else:
            # All of the AggregatedErrors are printed to the console as they are encountered, but not other exceptions,
            # so...
            print(exception)

            # Wrap the exception in an AggregatedErrors class
            new_aes = AggregatedErrors(errors=[exception])

        new_num_errors = new_aes.num_errors
        new_num_warnings = new_aes.num_warnings
        if self.statuses[load_key]["aggregated_errors"] is not None:
            merged_aes = self.statuses[load_key]["aggregated_errors"]
            merged_aes.merge_object(new_aes)
            # Update the aes object and merge the top value
            merged_aes = self.statuses[load_key]["aggregated_errors"]
            top = self.statuses[load_key]["top"] or top
        else:
            merged_aes = new_aes
            self.statuses[load_key]["aggregated_errors"] = merged_aes

        # We have edited AggregatedErrors above, but we are explicitly not accounting for removed exceptions.
        # Those will be tallied later in handle_packaged_exceptions, because for example, we only want 1 missing
        # compounds error that accounts for all missing compounds among all the study files.
        self.num_errors += new_num_errors
        self.num_warnings += new_num_warnings
        self.statuses[load_key]["num_errors"] = merged_aes.num_errors
        self.statuses[load_key]["num_warnings"] = merged_aes.num_warnings
        self.statuses[load_key]["top"] = top

        # Any error or warning should make is_valid False and the user should decide whether they can ignore the
        # warnings or not.
        self.is_valid = False
        if self.statuses[load_key]["aggregated_errors"].is_error:
            self.statuses[load_key]["state"] = "FAILED"
            self.state = "FAILED"
        else:
            self.statuses[load_key]["state"] = "WARNING"
            self.state = "WARNING"

    def get_success_status(self):
        return self.is_valid

    def get_final_exception(self, message=None):

        # If success, return None
        if self.get_success_status():
            return None

        aggregated_errors_dict = {}
        for load_key in self.statuses.keys():
            # Only include AggregatedErrors objects if they are defined.  If they are not defined, it means there were
            # no errors
            if self.statuses[load_key]["aggregated_errors"] is not None:
                aggregated_errors_dict[load_key] = self.statuses[load_key][
                    "aggregated_errors"
                ]

        # Sanity check
        if len(aggregated_errors_dict.keys()) == 0:
            raise ValueError(
                f"Success status is {self.get_success_status()} but there are no aggregated exceptions for any "
                "files."
            )

        return AggregatedErrorsSet(aggregated_errors_dict, message=message)

    def get_status_message(self):

        # Overall status message
        message = f"Load {self.state}"
        if self.num_warnings > 0:
            message += f" {self.num_warnings} warnings"
        if self.num_errors > 0:
            message += f" {self.num_errors} errors"

        return message, self.state

    def get_status_messages(self):

        messages = []
        for load_key in self.get_ordered_status_keys(reverse=False):
            messages.append(
                {
                    "message": f"{load_key}: {self.statuses[load_key]['state']}",
                    "state": self.statuses[load_key]["state"],
                }
            )
            if self.statuses[load_key]["aggregated_errors"] is not None:
                state = (
                    "FAILED"
                    if self.statuses[load_key]["aggregated_errors"].num_errors > 0
                    else "WARNING"
                )
                messages.append(
                    {
                        "message": self.statuses[load_key][
                            "aggregated_errors"
                        ].get_summary_string(),
                        "state": state,
                    }
                )

        return messages

    def get_ordered_status_keys(self, reverse=False):
        return sorted(
            self.statuses.keys(),
            key=lambda k: self.statuses[k]["top"],
            reverse=not reverse,
        )


class AggregatedErrorsSet(Exception):
    def __init__(self, aggregated_errors_dict, message=None):
        self.aggregated_errors_dict = aggregated_errors_dict
        self.num_warnings = 0
        self.num_errors = 0
        self.is_fatal = False
        self.is_error = False
        if len(self.aggregated_errors_dict.keys()) > 0:
            for aes_key in self.aggregated_errors_dict.keys():
                if self.aggregated_errors_dict[aes_key].num_errors > 0:
                    self.num_errors += 1
                elif self.aggregated_errors_dict[aes_key].num_warnings > 0:
                    self.num_warnings += 1
                if self.aggregated_errors_dict[aes_key].is_fatal:
                    self.is_fatal = True
                if self.aggregated_errors_dict[aes_key].is_error:
                    self.is_error = True
        self.custom_message = False
        if message:
            self.custom_message = True
            current_message = message
        else:
            current_message = self.get_default_message()
        super().__init__(current_message)

    def get_default_message(self):
        should_raise_message = (
            "  Use the return of self.should_raise() to determine if an exception should be raised before raising "
            "this exception."
        )
        if len(self.aggregated_errors_dict.keys()) > 0:
            message = (
                f"{len(self.aggregated_errors_dict.keys())} categories had exceptions, including {self.num_errors} in "
                f"an error state and {self.num_warnings} in a warning state."
            )
            if not self.is_fatal:
                message += f"  This exception should not have been raised.{should_raise_message}"
            message += (
                f"\n{self.get_summary_string()}\nScroll up to see tracebacks for each exception printed as it was "
                "encountered."
            )
        else:
            message = f"AggregatedErrors exception.  No exceptions have been buffered.{should_raise_message}"
        return message

    def should_raise(self):
        return self.is_fatal

    def get_summary_string(self):
        smry_str = ""
        for aes_key in sorted(
            self.aggregated_errors_dict.keys(),
            key=lambda k: self.aggregated_errors_dict[k].top,
        ):
            smry_str += (
                f"{aes_key}: "
                + self.aggregated_errors_dict[aes_key].get_summary_string()
            )
        return smry_str


class AggregatedErrors(Exception):
    """
    This is not a typical exception class.  You construct it before any errors have occurred and you use it to buffer
    exceptions using object.buffer_error(), object.buffer_warning(), and (where the error/warning can change based on a
    boolean) object.buffer_exception(is_error=boolean_variable).  You can also decide whether a warning should be
    raised as an exception or not using the is_fatal parameter.  This is intended to be able to report a warning to the
    validation interface (instead of just print it).  It know whether or not the AggregatedErrors should be raised as
    an exception or not, at the end of a script, call object.should_raise().

    A caught exception can be buffered, but you can also buffer an exception class that is constructed outside of a
    try/except block.

    Note, this class annotates the exceptions it buffers.  Each exception is available in the object.exceptions array
    and each exception contains these added data members:

        buffered_tb_str - a string version of a traceback (because a regular traceback will not exist if an
                          exception is not raised).  Note, exceptions with their traces will be printed on
                          standard out unless object.quiet is True.
        is_error        - a boolean indicating whether it is a warning or an exception.
        exc_type_str    - a string ("Warning" or "Error") that can be used in custom reporting.
    """

    def __init__(
        self, message=None, exceptions=None, errors=None, warnings=None, quiet=False
    ):
        if not exceptions:
            exceptions = []
        if not errors:
            errors = []
        if not warnings:
            warnings = []

        self.exceptions = []

        self.num_errors = len(errors)
        self.num_warnings = len(warnings)

        self.is_fatal = False  # Default to not fatal. buffer_exception can change this.
        self.is_error = False  # Default to warning. buffer_exception can change this.

        # Providing exceptions, errors, and warnings is an optional alternative to using the methods: buffer_exception,
        # buffer_error, and buffer_warning.
        for exception in exceptions:
            is_error = True
            # It's possible this was called and supplied exceptions from another AggregatedErrors object
            if hasattr(exception, "is_error"):
                is_error = exception.is_error
            if hasattr(exception, "is_fatal"):
                is_fatal = exception.is_fatal
            else:
                is_fatal = is_error
            if is_fatal:
                self.is_fatal = is_fatal
            if is_error:
                self.is_error = is_error
            if is_error:
                self.num_errors += 1
            else:
                self.num_warnings += 1
            self.exceptions.append(exception)
            self.ammend_buffered_exception(
                exception,
                is_error=is_error,
                is_fatal=is_fatal,
                exc_no=len(self.exceptions),
            )

        for warning in warnings:
            self.exceptions.append(warning)
            self.ammend_buffered_exception(
                warning, len(self.exceptions), is_error=False
            )

        for error in errors:
            self.exceptions.append(error)
            self.ammend_buffered_exception(error, len(self.exceptions), is_error=True)
            self.is_fatal = True
            self.is_error = True

        self.custom_message = False
        if message:
            self.custom_message = True
            current_message = message
        else:
            current_message = self.get_default_message()
        super().__init__(current_message)

        self.buffered_tb_str = self.get_buffered_traceback_string()
        self.quiet = quiet

    def merge_object(self, aes_object):
        """
        This is similar to a copy constructor, but instead of copying an existing oject, it merges the contents of the
        supplied object into self
        """
        self.num_errors += aes_object.num_errors
        self.num_warnings += aes_object.num_warnings
        if aes_object.is_fatal:
            self.is_fatal = aes_object.is_fatal
        if aes_object.is_error:
            self.is_error = aes_object.is_error
        self.exceptions += aes_object.exceptions
        if aes_object.custom_message:
            msg = str(self)
            if self.custom_message:
                msg += (
                    "\nAn additional AggregatedErrors object was merged with this one with an additional custom "
                    f"message:\n\n{aes_object.custom_message}"
                )
            else:
                self.custom_message = aes_object.custom_message
                msg = str(aes_object)
        else:
            msg = self.get_default_message()
        super().__init__(msg)
        self.buffered_tb_str += (
            "\nAn additional AggregatedErrors object was merged with this one.  The appended trace is:\n\n"
            + self.get_buffered_traceback_string()
        )
        if aes_object.quiet:
            self.quiet = aes_object.quiet

    def get_exception_type(self, exception_class, remove=False):
        """
        To support consolidation of errors across files (like MissingCompounds, MissingSamplesError, etc), this method
        is provided to retrieve such exceptions (if they exist in the exceptions list) from this object and return them
        for consolidation.

        If remove is true, the exceptions are removed from this object.  If it's false, the exception is changed to a
        non-fatal warning (with the assumption that a separate exception will be created that is an error).
        """
        matched_exceptions = []
        unmatched_exceptions = []
        is_fatal = False
        is_error = False
        num_errors = 0
        num_warnings = 0

        # Look for exceptions to remove and recompute new object values
        for exception in self.exceptions:
            if type(exception) == exception_class:
                if not remove:
                    # Change every removed exception to a non-fatal warning
                    exception.is_error = False
                    exception.is_fatal = False
                    num_warnings += 1
                matched_exceptions.append(exception)
            else:
                if exception.is_error:
                    num_errors += 1
                else:
                    num_warnings += 1
                if exception.is_fatal:
                    is_fatal = True
                if exception.is_error:
                    is_error = True
                unmatched_exceptions.append(exception)

        self.num_errors = num_errors
        self.num_warnings = num_warnings
        self.is_fatal = is_fatal
        self.is_error = is_error

        if remove:
            # Reinitialize this object
            self.exceptions = unmatched_exceptions
            if not self.custom_message:
                super().__init__(self.get_default_message())

        # Return removed exceptions
        return matched_exceptions

    def remove_exception_type(self, exception_class):
        """
        To support consolidation of errors across files (like MissingCompounds, MissingSamplesError, etc), this method
        is provided to remove such exceptions (if they exist in the exceptions list) from this object and return them
        for consolidation.
        """
        return self.get_exception_type(exception_class, remove=True)

    def get_default_message(self):
        should_raise_message = (
            "  Use the return of self.should_raise() to determine if an exception should be raised before raising "
            "this exception."
        )
        if len(self.exceptions) > 0:
            errtypes = []
            for errtype in [type(e).__name__ for e in self.exceptions]:
                if errtype not in errtypes:
                    errtypes.append(errtype)
            message = f"{len(self.exceptions)} exceptions occurred, including type(s): [{', '.join(errtypes)}]."
            if not self.is_fatal:
                message += f"  This exception should not have been raised.{should_raise_message}"
            message += (
                f"\n{self.get_summary_string()}\nScroll up to see tracebacks for these exceptions printed as they "
                "were encountered."
            )
        else:
            message = f"AggregatedErrors exception.  No exceptions have been buffered.{should_raise_message}"
        return message

    def print_summary(self):
        print(self.get_summary_string())

    def get_summary_string(self):
        sum_str = f"AggregatedErrors Summary ({self.num_errors} errors / {self.num_warnings} warnings):\n\t"
        sum_str += "\n\t".join(
            list(
                map(
                    lambda tpl: (
                        f"EXCEPTION{tpl[0]}({tpl[1].exc_type_str.upper()}): "
                        f"{self.get_exception_summary_string(tpl[1])}"
                    ),
                    enumerate(self.exceptions, start=1),
                )
            ),
        )
        return sum_str

    def get_exception_summary_string(self, buffered_exception):
        """
        Returns a string like:
        "ExceptionType: exception_string"
        """
        return f"{type(buffered_exception).__name__}: {buffered_exception}"

    @classmethod
    def ammend_buffered_exception(
        self, exception, exc_no, is_error=True, is_fatal=None, buffered_tb_str=None
    ):
        """
        This takes an exception that is going to be buffered and adds a few data memebers to it: buffered_tb_str (a
        traceback string), is_error (e.g. whether it's a warning or an exception), and a string that is used to
        classify it as a warning or an error.  The exception is returned for convenience.  The buffered_tb_str is not
        generated here because is can be called out of the context of the exception (see the constructor).
        """
        if buffered_tb_str is not None:
            exception.buffered_tb_str = buffered_tb_str
        elif not hasattr(exception, "buffered_tb_str"):
            exception.buffered_tb_str = None
        exception.is_error = is_error
        exception.exc_type_str = "Warning"
        if is_fatal is not None:
            exception.is_fatal = is_fatal
        else:
            exception.is_fatal = is_error
        if is_error:
            exception.exc_type_str = "Error"
        exception.exc_no = exc_no
        return exception

    def get_buffered_exception_summary_string(
        self, buffered_exception, exc_no=None, numbered=True, typed=True
    ):
        """
        Constructs the summary string using the info stored in the exception by ammend_buffered_exception()
        """
        exc_str = ""
        if numbered:
            if exc_no is None:
                exc_no = buffered_exception.exc_no
            exc_str += f"EXCEPTION{exc_no}({buffered_exception.exc_type_str.upper()}): "
        if typed:
            exc_str += f"{type(buffered_exception).__name__}: "
        exc_str += f"{buffered_exception}"
        return exc_str

    @classmethod
    def get_buffered_traceback_string(cls):
        """
        Creates a pseudo-traceback for debugging.  Tracebacks are only built as the raised exception travels the stack
        to where it's caught.  traceback.format_stack yields the entire stack, but that's overkill, so this loop
        filters out anything that contains "site-packages" so that we only see our own code's steps.  This should
        effectively show us only the bottom of the stack, though there's a chance that intermediate steps could be
        excluded.  I don't think that's likely to happen, but we should be aware that it's a possibility.

        The string is intended to only be used to debug a problem.  Print it inside an except block if you want to find
        the cause of any particular buffered exception.
        """
        return "".join(
            [
                str(step)
                for step in traceback.format_stack()
                if "site-packages" not in step
            ]
        )

    def buffer_exception(self, exception, is_error=True, is_fatal=True):
        """
        Don't raise this exception. Save it to report later, after more errors have been accumulated and reported as a
        group.  Returns the buffered_exception containing a buffered_tb_str and a boolean named is_error.

        is_fatal tells the AggregatedErrors object that after buffering is complete, the AggregatedErrors exception
        should be raised and execution should stop.  By default, errors will cause AggregatedErrors to be raised and
        warnings will not not, however, in validate mode, warnings are communicated to the validation interface by them
        being raised.
        """

        buffered_tb_str = self.get_buffered_traceback_string()
        buffered_exception = None
        if hasattr(exception, "__traceback__") and exception.__traceback__:
            added_exc_str = "".join(traceback.format_tb(exception.__traceback__))
            buffered_tb_str += f"\nThe above caught exception had a partial traceback:\n\n{added_exc_str}"
            buffered_exception = exception
        else:
            try:
                raise exception
            except Exception as e:
                buffered_exception = e.with_traceback(e.__traceback__)

        self.exceptions.append(buffered_exception)
        self.ammend_buffered_exception(
            buffered_exception,
            len(self.exceptions),
            is_error=is_error,
            is_fatal=is_fatal,
            buffered_tb_str=buffered_tb_str,
        )

        if buffered_exception.is_error:
            self.num_errors += 1
        else:
            self.num_warnings += 1

        if is_fatal:
            self.is_fatal = True
        if is_error:
            self.is_error = True

        if not self.quiet:
            self.print_buffered_exception(buffered_exception)

        # Update the overview message
        if not self.custom_message:
            super().__init__(self.get_default_message())

        return buffered_exception

    def buffer_error(self, exception, is_fatal=True):
        self.buffer_exception(exception, is_error=True, is_fatal=is_fatal)

    def buffer_warning(self, exception, is_fatal=False):
        self.buffer_exception(exception, is_error=False, is_fatal=is_fatal)

    def print_all_buffered_exceptions(self):
        for exc in self.exceptions:
            self.print_buffered_exception(exc)

    def print_buffered_exception(self, buffered_exception):
        print(self.get_buffered_exception_string(buffered_exception))

    def get_all_buffered_exceptions_string(self):
        return "\n".join(
            list(
                map(
                    lambda exc: self.get_buffered_exception_string(exc), self.exceptions
                )
            )
        )

    def get_buffered_exception_string(self, buffered_exception):
        exc_str = buffered_exception.buffered_tb_str.rstrip() + "\n"
        exc_str += f"{self.get_buffered_exception_summary_string(buffered_exception)}"
        return exc_str

    def should_raise(self):
        return self.is_fatal

    def get_num_errors(self):
        return self.num_errors

    def get_num_warnings(self):
        return self.num_warnings


class ConflictingValueError(Exception):
    def __init__(
        self,
        rec,
        consistent_field,
        existing_value,
        differing_value,
        rownum=None,
        sheet=None,
        message=None,
    ):
        if not message:
            rowmsg = (
                f"on row {rownum} of the load file data " if rownum is not None else ""
            )
            if sheet is not None:
                rowmsg += f"in sheet [{sheet}] "
            message = (
                f"Conflicting [{consistent_field}] field values encountered {rowmsg}in {type(rec).__name__} record "
                f"[{str(model_to_dict(rec))}]:\n"
                f"\tdatabase: [{existing_value}]\n"
                f"\tfile: [{differing_value}]"
            )
        super().__init__(message)
        self.consistent_field = consistent_field
        self.existing_value = existing_value
        self.differing_value = differing_value
        self.rownum = rownum
        self.sheet = sheet


class SaveError(Exception):
    def __init__(self, model_name, rec_name, e):
        message = f"Error saving {model_name} {rec_name}: {type(e).__name__}: {str(e)}"
        super().__init__(message)
        self.model_name = model_name
        self.rec_name = rec_name
        self.orig_err = e


class DupeCompoundIsotopeCombos(Exception):
    def __init__(self, dupe_dict):
        nltab = "\n\t"
        nltabtab = f"{nltab}\t"
        message = "The following duplicate compound/isotope combinations were found in the data:"
        for source in dupe_dict:
            message += f"{nltab}{source} sheet:{nltabtab}"
            message += nltabtab.join(
                list(
                    map(
                        lambda c: f"{c} on row(s): {summarize_int_list(dupe_dict[source][c])}",
                        dupe_dict[source].keys(),
                    )
                )
            )
        super().__init__(message)
        self.dupe_dict = dupe_dict


class DuplicateValues(Exception):
    def __init__(self, dupe_dict, colnames, message=None, addendum=None):
        """
        Takes a dict whose keys are (composite, unique) strings and the values are lists of row indexes
        """
        if not message:
            # Each value is displayed as "Colname1: [value1], Colname2: [value2], ... (rows*: 1,2,3)" where 1,2,3 are
            # the rows where the combo values are found
            dupdeets = []
            for v, l in dupe_dict.items():
                # dupe_dict contains row indexes. This converts to row numbers (adds 1 for starting from 1 instead of 0
                # and 1 for the header row)
                dupdeets.append(
                    f"{str(v)} (rows*: {', '.join(list(map(lambda i: str(i + 2), l)))})"
                )
            nltab = "\n\t"
            message = (
                f"{len(dupe_dict.keys())} values in unique column(s) {colnames} were found to have duplicate "
                "occurrences on the indicated rows (*note, row numbers could reflect a sheet merge and may be "
                f"inaccurate):{nltab}{nltab.join(dupdeets)}"
            )
            if addendum is not None:
                message += f"\n{addendum}"
        super().__init__(message)
        self.dupe_dict = dupe_dict
        self.colnames = colnames
        self.addendum = addendum


class SheetMergeError(Exception):
    def __init__(self, row_idxs, merge_col_name="Animal Name", message=None):
        if not message:
            message = (
                f"Rows which are missing an {merge_col_name} but have a value in some other column, cause confusing "
                f"errors because the {merge_col_name} is used to merge the data in separate files/excel-sheets.  To "
                "avoid these errors, a row must either be completely empty, or at least contain a value in the merge "
                f"column: [{merge_col_name}].  The following rows are affected, but the row numbers can be inaccurate "
                f"due to merges with empty rows: [{', '.join(summarize_int_list(row_idxs))}]."
            )
        super().__init__(message)
        self.row_idxs = row_idxs
        self.animal_col_name = merge_col_name


class NoTracerLabeledElements(Exception):
    def __init__(self):
        message = "tracer_labeled_elements required to process PARENT entries."
        super().__init__(message)


class IsotopeStringDupe(Exception):
    """
    There are multiple isotope measurements that match the same parent tracer labeled element
    E.g. C13N15C13-label-2-1-1 would match C13 twice
    """

    def __init__(self, measurement_str, parent_str):
        message = (
            f"Cannot uniquely match tracer labeled element ({parent_str}) in the measured labeled element string: "
            f"[{measurement_str}]."
        )
        super().__init__(message)
        self.measurement_str = measurement_str
        self.parent_str = parent_str


class UnexpectedIsotopes(Exception):
    def __init__(self, detected_isotopes, labeled_isotopes, compounds):
        message = (
            f"Unexpected isotopes detected ({detected_isotopes}) that are not among the tracer labeled elements "
            f"({labeled_isotopes}) for compounds ({compounds}).  There could be contamination."
        )
        super().__init__(message)
        self.detected_isotopes = detected_isotopes
        self.labeled_isotopes = labeled_isotopes
        self.compounds = compounds


class AllMissingTissues(Exception):
    """
    This is the same as the MissingTissues class, but it takes a 3D dict that is used to report every file (and rows
    in that file) where each missing tissue exists.
    """

    def __init__(self, tissues_dict, message=None):
        if not message:
            nltab = "\n\t"
            tissues_str = ""
            for tissue in tissues_dict["tissues"].keys():
                tissues_str += (
                    f"Tissue: [{tissue}], located in the following file(s):{nltab}"
                )
                tissues_str += nltab.join(
                    list(
                        map(
                            lambda fln: f"{fln} on row(s): {summarize_int_list(tissues_dict['tissues'][tissue][fln])}",
                            tissues_dict["tissues"][tissue].keys(),
                        )
                    )
                )
            message = (
<<<<<<< HEAD
                f"{len(tissues_dict['tissues'].keys())} compounds were not found in the database:{nltab}{tissues_str}"
                f"\nPlease check the tissue(s) against the existing tissues list:{nltab}"
=======
                f"{len(tissues_dict.keys())} tissues were not found in the database:{nltab}{tissues_str}\n"
                f"Please check the tissue(s) against the existing tissues list:{nltab}"
>>>>>>> d7527849
                f"{nltab.join(tissues_dict['existing'])}\n"
                "If the tissue cannot be renamed to one of these existing tissues, a new tissue type will have to be "
                "added to the database."
            )
        super().__init__(message)
        self.tissues_dict = tissues_dict


class AllMissingCompounds(Exception):
    """
    This is the same as the MissingCompounds class, but it takes a 3D dict that is used to report every file (and rows
    in that file) where each missing compound exists.
    """

    def __init__(self, compounds_dict, message=None):
        """
        Takes a dict whose keys are compound names and values are dicts containing key/value pairs of: formula/list-of-
        strings and indexes/list-of-ints.
        """
        if not message:
            nltab = "\n\t"
            nltt = f"{nltab}\t"
            cmdps_str = ""
            for compound in compounds_dict.keys():
                if cmdps_str != "":
                    cmdps_str += nltab
                cmdps_str += (
                    f"Compound: [{compound}], Formula: [{compounds_dict[compound]['formula']}], located in the "
                    f"following file(s):{nltt}"
                )
                cmdps_str += nltt.join(
                    list(
                        map(
                            lambda fl: f"{fl} on row(s): {summarize_int_list(compounds_dict[compound]['files'][fl])}",
                            compounds_dict[compound]["files"].keys(),
                        )
                    )
                )
            message = (
                f"{len(compounds_dict.keys())} compounds were not found in the database:{nltab}{cmdps_str}\n"
                "Compounds referenced in the accucor/isocorr files must be loaded into the database before "
                "the accucor/isocorr files can be loaded.  Please take note of the compounds, select a primary name, "
                "any synonyms, and find an HMDB ID associated with the compound to provide with your submission.  "
                "Note, a warning about the missing compounds is cross-referenced under the status of each affected "
                "individual load file containing 1 or more of these compounds."
            )
        super().__init__(message)
        self.compounds_dict = compounds_dict


class MissingCompounds(Exception):
    def __init__(self, compounds_dict, message=None):
        """
        Takes a dict whose keys are compound names and values are dicts containing key/value pairs of: formula/list-of-
        strings and indexes/list-of-ints.
        """
        if not message:
            nltab = "\n\t"
            cmdps_str = nltab.join(
                list(
                    map(
                        lambda c: (
                            f"{c} {compounds_dict[c]['formula']} on row(s): "
                            f"{summarize_int_list(compounds_dict[c]['rownums'])}"
                        ),
                        compounds_dict.keys(),
                    )
                )
            )
            message = (
                f"{len(compounds_dict.keys())} compounds were not found in the database:{nltab}{cmdps_str}\n"
                "Compounds referenced in the accucor/isocorr files must be loaded into the database before "
                "the accucor/isocorr files can be loaded.  Please take note of the compounds, select a primary name, "
                "any synonyms, and find an HMDB ID associated with the compound to provide with your submission."
            )
        super().__init__(message)
        self.compounds_dict = compounds_dict


class MissingTissues(Exception):
    def __init__(self, tissues_dict, existing, message=None):
        """
        Takes a dict whose keys are tissue names and values are lists of row numbers.
        """
        if not message:
            nltab = "\n\t"
            deets = list(
                map(
                    lambda k: f"{str(k)} on row(s): {str(summarize_int_list(tissues_dict[k]))}",
                    tissues_dict.keys(),
                )
            )
            message = (
                f"{len(tissues_dict.keys())} tissues were not found in the database:{nltab}{deets}\n"
                f"Please check the tissue against the existing tissues list:{nltab}{nltab.join(existing)}\nIf the "
                "tissue cannot be renamed to one of these existing tissues, a new tissue type will have to be added "
                "to the database."
            )
        super().__init__(message)
        self.tissues_dict = tissues_dict
        self.existing = existing


def summarize_int_list(intlist):
    """
    This method was written to make long lists of row numbers more palatable to the user.
    Turns [1,2,3,5,6,9] into ['1-3','5-6','9']
    """
    sum_list = []
    last_num = None
    waiting_num = None
    for num in [int(n) for n in sorted(intlist)]:
        if last_num is None:
            waiting_num = num
        else:
            if num > last_num + 1:
                if last_num == waiting_num:
                    sum_list.append(str(waiting_num))
                else:
                    sum_list.append(f"{str(waiting_num)}-{str(last_num)}")
                waiting_num = num
        last_num = num
    if waiting_num is not None:
        if last_num == waiting_num:
            sum_list.append(str(waiting_num))
        else:
            sum_list.append(f"{str(waiting_num)}-{str(last_num)}")
    return sum_list<|MERGE_RESOLUTION|>--- conflicted
+++ resolved
@@ -1041,13 +1041,8 @@
                     )
                 )
             message = (
-<<<<<<< HEAD
-                f"{len(tissues_dict['tissues'].keys())} compounds were not found in the database:{nltab}{tissues_str}"
+                f"{len(tissues_dict['tissues'].keys())} tissues were not found in the database:{nltab}{tissues_str}"
                 f"\nPlease check the tissue(s) against the existing tissues list:{nltab}"
-=======
-                f"{len(tissues_dict.keys())} tissues were not found in the database:{nltab}{tissues_str}\n"
-                f"Please check the tissue(s) against the existing tissues list:{nltab}"
->>>>>>> d7527849
                 f"{nltab.join(tissues_dict['existing'])}\n"
                 "If the tissue cannot be renamed to one of these existing tissues, a new tissue type will have to be "
                 "added to the database."
