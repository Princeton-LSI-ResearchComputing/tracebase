import traceback

from django.forms.models import model_to_dict


class HeaderError(Exception):
    pass


class RequiredValueError(Exception):
    pass


class RequiredHeadersError(HeaderError):
    def __init__(self, missing, message=None):
        if not message:
            message = f"Required header(s) missing: [{', '.join(missing)}]."
        super().__init__(message)
        self.missing = missing


class HeaderConfigError(HeaderError):
    def __init__(self, missing, message=None):
        if not message:
            message = (
                "No header string is configured for the following required column(s): "
                f"[{', '.join(missing)}]."
            )
        super().__init__(message)
        self.missing = missing


class RequiredValuesError(Exception):
    def __init__(self, missing, message=None):
        if not message:
            nltab = "\n\t"
            deets = list(
                map(
                    lambda k: f"{str(k)} on rows: {str(summarize_int_list(missing[k]))}",
                    missing.keys(),
                )
            )
            message = (
                "Missing required values have been detected in the following columns:\n\t"
                f"{nltab.join(deets)}\nNote, entirely empty rows are allowed, but having a single value on a "
                "row in one sheet can cause a duplication of empty rows, so be sure you don't have stray single "
                "values in a sheet."
            )
            # Row numbers are available, but not very useful given the sheet merge
        super().__init__(message)
        self.missing = missing


class ExistingMSRun(Exception):
    def __init__(self, date, researcher, protocol_name, file_samples_dict, adding_file):
        message = (
            "The following date, researcher, and protocol:\n"
            f"\tdate: {date}\n"
            f"\tresearcher: {researcher}\n"
            f"\tprotocol: {protocol_name}\n"
            f"for the load of the current accucor/isocorr file: [{adding_file}] contains samples that were also found "
            "to be associated with the following previously (or concurrently) loaded accucor/isocorr file(s).  The "
            "common/conflicting samples contained in each file are listed as:\n"
        )
        for existing_file in file_samples_dict.keys():
            message += f"\t{existing_file}:\n\t\t"
            message += "\n\t\t".join(file_samples_dict[existing_file])
        message += (
            "\nThe date, researcher, protocol, and sample name must be unique for each MSRun.  Changing the date of "
            "the MSRun could resolve the conflict and allow you to retain unique and consistent sample names for "
            "searching, but if these samples were truly scanned in multiple MSRuns on the same date, it could also be "
            "resolved by the curators using a sample name prefix on the command line (--prefix) and changing the "
            "sample names in the sample sheet to match (i.e. they would be saved as different samples even though "
            "they are the same sample) - in which case, there's nothing you need to do."
        )
        super().__init__(message)
        self.date = date
        self.researcher = researcher
        self.protocol_name = protocol_name
        self.file_samples_dict = file_samples_dict
        self.adding_file = adding_file


class UnknownHeadersError(HeaderError):
    def __init__(self, unknowns, message=None):
        if not message:
            message = f"Unknown header(s) encountered: [{', '.join(unknowns)}]."
        super().__init__(message)
        self.unknowns = unknowns


class ResearcherNotNew(Exception):
    def __init__(self, researcher, new_flag, researchers):
        nl = "\n"
        message = (
            f"Researcher [{researcher}] exists.  {new_flag} cannot be used for existing "
            f"researchers.  Current researchers are:{nl}{nl.join(sorted(researchers))}"
        )
        super().__init__(message)
        self.researcher = researcher
        self.new_flag = new_flag
        self.researchers = researchers


class MissingSamplesError(Exception):
    def __init__(self, samples, message=None):
        if not message:
            nltab = "\n\t"
            message = (
<<<<<<< HEAD
                f"{len(samples)} samples are missing in the database:{nltab}{nltab.join(samples)}\nSamples in the "
                "accucor/isocorr files must be present in the sample table file and loaded into the database before "
                "they can be loaded from the mass spec data files."
=======
                f"{len(samples)} samples are missing in the database/sample-table-file:{nltab}{nltab.join(samples)}\n"
                "Samples must be loaded prior to loading mass spec data."
>>>>>>> 87cc0ba7
            )
        super().__init__(message)
        self.sample_list = samples


class UnskippedBlanksError(MissingSamplesError):
    def __init__(self, samples):
        message = (
            f"{len(samples)} samples that appear to possibly be blanks are missing in the database: "
            f"[{', '.join(samples)}].  Blank samples should be skipped."
        )
        super().__init__(samples, message)


class NoSamplesError(Exception):
    def __init__(self, num_samples=0):
        if num_samples == 0:
            message = "No samples were supplied."
        else:
            message = (
                f"None of the {num_samples} samples were found in the database/sample table file.  Samples in the "
                "accucor/isocorr files must be present in the sample table file and loaded into the database before "
                "they can be loaded from the mass spec data files."
            )
        super().__init__(message)


class UnitsNotAllowed(Exception):
    def __init__(self, units_dict, message=None):
        if not message:
            nltab = "\n\t"
            strip_str = nltab.join(
                list(
                    map(
                        lambda k: f"{k} (changed: [{units_dict[k]['stripped']}] on row(s): {units_dict[k]['rows']})",
                        units_dict.keys(),
                    )
                )
            )
            message = (
                f"{len(units_dict.keys())} values appear to have been supplied with units:{nltab}{strip_str}\n"
                "Units were stripped as shown."
            )
        super().__init__(message)
        self.units_dict = units_dict


class EmptyColumnsError(Exception):
    def __init__(self, sheet_name, col_names):
        message = (
            f"Sample columns missing headers found in the [{sheet_name}] data sheet. You have [{len(col_names)}] "
            "columns. Be sure to delete any unused columns."
        )
        super().__init__(message)
        self.sheet_name = sheet_name
        self.col_names = col_names


class SampleColumnInconsistency(Exception):
    def __init__(self, num_orig_cols, num_corr_cols, orig_only_cols, corr_only_cols):
        message = (
            "Samples in the original and corrected sheets differ."
            f"\nOriginal contains {num_orig_cols} samples | Corrected contains {num_corr_cols} samples"
            f"\nSamples in original sheet missing from corrected:\n{orig_only_cols}"
            f"\nSamples in corrected sheet missing from original:\n{corr_only_cols}"
        )
        super().__init__(message)
        self.num_orig_cols = num_orig_cols
        self.num_corr_cols = num_corr_cols
        self.orig_only_cols = orig_only_cols
        self.corr_only_cols = corr_only_cols


class MultipleAccucorTracerLabelColumnsError(Exception):
    def __init__(self, columns):
        message = (
            f"Multiple tracer label columns ({','.join(columns)}) in Accucor corrected data is not currently "
            "supported.  See --isocorr-format."
        )
        super().__init__(message)
        self.columns = columns


class DryRun(Exception):
    """
    Exception thrown during dry-run to ensure atomic transaction is not committed
    """

    def __init__(self, message=None):
        if message is None:
            message = "Dry-run successful."
        super().__init__(message)


class LoadingError(Exception):
    """
    Exception thrown if any errors encountered during loading
    """

    pass


class AggregatedErrors(Exception):
    """
    This is not a typical exception class.  You construct it before any errors have occurred and you use it to buffer
    exceptions using object.buffer_error(), object.buffer_warning(), and (where the error/warning can change based on a
    boolean) object.buffer_exception(is_error=boolean_variable).  You can also decide whether a warning should be
    raised as an exception or not using the is_fatal parameter.  This is intended to be able to report a warning to the
    validation interface (instead of just print it).  It know whether or not the AggregatedErrors should be raised as
    an exception or not, at the end of a script, call object.should_raise().

    A caught exception can be buffered, but you can also buffer an exception class that is constructed outside of a
    try/except block.

    Note, this class annotates the exceptions it buffers.  Each exception is available in the object.exceptions array
    and each exception contains these added data members:

        buffered_tb_str - a string version of a traceback (because a regular traceback will not exist if an
                          exception is not raised).  Note, exceptions with their traces will be printed on
                          standard out unless object.quiet is True.
        is_error        - a boolean indicating whether it is a warning or an exception.
        exc_type_str    - a string ("Warning" or "Error") that can be used in custom reporting.
    """

    def __init__(
        self, message=None, exceptions=None, errors=None, warnings=None, quiet=False
    ):
        if not exceptions:
            exceptions = []
        if not errors:
            errors = []
        if not warnings:
            warnings = []

        self.exceptions = []

        self.num_errors = len(errors)
        self.num_warnings = len(warnings)

        self.is_fatal = False  # Default to not fatal. buffer_exception can change this.

        # Providing exceptions, errors, and warnings is an optional alternative to using the methods: buffer_exception,
        # buffer_error, and buffer_warning.
        for exception in exceptions:
            is_error = True
            # It's possible this was called and supplied exceptions from another AggregatedErrors object
            if hasattr(exception, "is_error"):
                is_error = exception.is_error
            if hasattr(exception, "is_fatal"):
                is_fatal = exception.is_fatal
            else:
                is_fatal = is_error
            if is_fatal:
                self.is_fatal = is_fatal
            if is_error:
                self.num_errors += 1
            else:
                self.num_warnings += 1
            self.exceptions.append(exception)
            self.ammend_buffered_exception(
                exception,
                is_error=is_error,
                is_fatal=is_fatal,
                exc_no=len(self.exceptions),
            )

        for warning in warnings:
            self.exceptions.append(warning)
            self.ammend_buffered_exception(
                warning, len(self.exceptions), is_error=False
            )

        for error in errors:
            self.exceptions.append(error)
            self.ammend_buffered_exception(error, len(self.exceptions), is_error=True)
            self.is_fatal = True

        self.custom_message = False
        if message:
            self.custom_message = True
            current_message = message
        else:
            current_message = self.get_default_message()
        super().__init__(current_message)

        self.buffered_tb_str = self.get_buffered_traceback_string()
        self.quiet = quiet

    def get_default_message(self):
        should_raise_message = (
            "  Use the return of self.should_raise() to determine if an exception should be raised before raising "
            "this exception."
        )
        if len(self.exceptions) > 0:
            errtypes = []
            for errtype in [type(e).__name__ for e in self.exceptions]:
                if errtype not in errtypes:
                    errtypes.append(errtype)
            message = f"{len(self.exceptions)} exceptions occurred, including type(s): [{', '.join(errtypes)}]."
            if not self.is_fatal:
                message += f"  This exception should not have been raised.{should_raise_message}"
            message += (
                f"\n{self.get_summary_string()}\nScroll up to see tracebacks for these exceptions printed as they "
                "were encountered."
            )
        else:
            message = f"AggregatedErrors exception.  No exceptions have been buffered.{should_raise_message}"
        return message

    def print_summary(self):
        print(self.get_summary_string())

    def get_summary_string(self):
        sum_str = f"AggregatedErrors Summary ({self.num_errors} errors / {self.num_warnings} warnings):\n\t"
        sum_str += "\n\t".join(
            list(
                map(
                    lambda tpl: f"EXCEPTION{tpl[0]}({tpl[1].exc_type_str.upper()}): {type(tpl[1]).__name__}: {tpl[1]}",
                    enumerate(self.exceptions, start=1),
                )
            ),
        )
        return sum_str

    @classmethod
    def ammend_buffered_exception(
        self, exception, exc_no, is_error=True, is_fatal=None, buffered_tb_str=None
    ):
        """
        This takes an exception that is going to be buffered and adds a few data memebers to it: buffered_tb_str (a
        traceback string), is_error (e.g. whether it's a warning or an exception), and a string that is used to
        classify it as a warning or an error.  The exception is returned for convenience.  The buffered_tb_str is not
        generated here because is can be called out of the context of the exception (see the constructor).
        """
        if buffered_tb_str is not None:
            exception.buffered_tb_str = buffered_tb_str
        elif not hasattr(exception, "buffered_tb_str"):
            exception.buffered_tb_str = None
        exception.is_error = is_error
        exception.exc_type_str = "Warning"
        if is_fatal is not None:
            exception.is_fatal = is_fatal
        else:
            exception.is_fatal = is_error
        if is_error:
            exception.exc_type_str = "Error"
        exception.exc_no = exc_no
        return exception

    def get_buffered_exception_summary_string(self, buffered_exception, exc_no=None):
        """
        Constructs the summary string using the info stored in the exception by ammend_buffered_exception()
        """
        if exc_no is None:
            exc_no = buffered_exception.exc_no
        return (
            f"EXCEPTION{exc_no}({buffered_exception.exc_type_str.upper()}): {type(buffered_exception).__name__}: "
            f"{buffered_exception}"
        )

    @classmethod
    def get_buffered_traceback_string(cls):
        """
        Creates a pseudo-traceback for debugging.  Tracebacks are only built as the raised exception travels the stack
        to where it's caught.  traceback.format_stack yields the entire stack, but that's overkill, so this loop
        filters out anything that contains "site-packages" so that we only see our own code's steps.  This should
        effectively show us only the bottom of the stack, though there's a chance that intermediate steps could be
        excluded.  I don't think that's likely to happen, but we should be aware that it's a possibility.

        The string is intended to only be used to debug a problem.  Print it inside an except block if you want to find
        the cause of any particular buffered exception.
        """
        return "".join(
            [
                str(step)
                for step in traceback.format_stack()
                if "site-packages" not in step
            ]
        )

    def buffer_exception(self, exception, is_error=True, is_fatal=True):
        """
        Don't raise this exception. Save it to report later, after more errors have been accumulated and reported as a
        group.  Returns the buffered_exception containing a buffered_tb_str and a boolean named is_error.

        is_fatal tells the AggregatedErrors object that after buffering is complete, the AggregatedErrors exception
        should be raised and execution should stop.  By default, errors will cause AggregatedErrors to be raised and
        warnings will not not, however, in validate mode, warnings are communicated to the validation interface by them
        being raised.
        """

        buffered_tb_str = self.get_buffered_traceback_string()
        buffered_exception = None
        if hasattr(exception, "__traceback__") and exception.__traceback__:
            added_exc_str = "".join(traceback.format_tb(exception.__traceback__))
            buffered_tb_str += f"\nThe above caught exception had a partial traceback:\n\n{added_exc_str}"
            buffered_exception = exception
        else:
            try:
                raise exception
            except Exception as e:
                buffered_exception = e.with_traceback(e.__traceback__)

        self.exceptions.append(buffered_exception)
        self.ammend_buffered_exception(
            buffered_exception,
            len(self.exceptions),
            is_error=is_error,
            is_fatal=is_fatal,
            buffered_tb_str=buffered_tb_str,
        )

        if buffered_exception.is_error:
            self.num_errors += 1
        else:
            self.num_warnings += 1

        if is_fatal:
            self.is_fatal = True

        if not self.quiet:
            self.print_buffered_exception(buffered_exception)

        # Update the overview message
        if not self.custom_message:
            super().__init__(self.get_default_message())

        return buffered_exception

    def buffer_error(self, exception, is_fatal=True):
        self.buffer_exception(exception, is_error=True, is_fatal=is_fatal)

    def buffer_warning(self, exception, is_fatal=False):
        self.buffer_exception(exception, is_error=False, is_fatal=is_fatal)

    def print_all_buffered_exceptions(self):
        for exc in self.exceptions:
            self.print_buffered_exception(exc)

    def print_buffered_exception(self, buffered_exception):
        print(self.get_buffered_exception_string(buffered_exception))

    def get_all_buffered_exceptions_string(self):
        return "\n".join(
            list(
                map(
                    lambda exc: self.get_buffered_exception_string(exc), self.exceptions
                )
            )
        )

    def get_buffered_exception_string(self, buffered_exception):
        exc_str = buffered_exception.buffered_tb_str.rstrip() + "\n"
        exc_str += f"{self.get_buffered_exception_summary_string(buffered_exception)}"
        return exc_str

    def should_raise(self):
        return self.is_fatal

    def get_num_errors(self):
        return self.num_errors

    def get_num_warnings(self):
        return self.num_warnings


class ConflictingValueError(Exception):
    def __init__(
        self,
        rec,
        consistent_field,
        existing_value,
        differing_value,
        rownum=None,
        sheet=None,
        message=None,
    ):
        if not message:
            rowmsg = (
                f"on row {rownum} of the load file data " if rownum is not None else ""
            )
            if sheet is not None:
                rowmsg += f"in sheet [{sheet}] "
            message = (
                f"Conflicting [{consistent_field}] field values encountered {rowmsg}in {type(rec).__name__} record "
                f"[{str(model_to_dict(rec))}]:\n"
                f"\tdatabase: [{existing_value}]\n"
                f"\tfile: [{differing_value}]"
            )
        super().__init__(message)
        self.consistent_field = consistent_field
        self.existing_value = existing_value
        self.differing_value = differing_value
        self.rownum = rownum
        self.sheet = sheet


class SaveError(Exception):
    def __init__(self, model_name, rec_name, e):
        message = f"Error saving {model_name} {rec_name}: {type(e).__name__}: {str(e)}"
        super().__init__(message)
        self.model_name = model_name
        self.rec_name = rec_name
        self.orig_err = e


class DupeCompoundIsotopeCombos(Exception):
    def __init__(self, dupe_dict):
        nltab = "\n\t"
        nltabtab = f"{nltab}\t"
        message = "The following duplicate compound/isotope combinations were found in the data:"
        for source in dupe_dict:
            message += f"{nltab}{source} sheet:{nltabtab}"
            message += nltabtab.join(
                list(
                    map(
                        lambda c: f"{c} on rows: {summarize_int_list(dupe_dict[source][c])}",
                        dupe_dict[source].keys(),
                    )
                )
            )
        super().__init__(message)
        self.dupe_dict = dupe_dict


class DuplicateValues(Exception):
    def __init__(self, dupe_dict, colnames, message=None, addendum=None):
        """
        Takes a dict whose keys are (composite, unique) strings and the values are lists of row indexes
        """
        if not message:
            # Each value is displayed as "Colname1: [value1], Colname2: [value2], ... (rows*: 1,2,3)" where 1,2,3 are
            # the rows where the combo values are found
            dupdeets = []
            for v, l in dupe_dict.items():
                # dupe_dict contains row indexes. This converts to row numbers (adds 1 for starting from 1 instead of 0
                # and 1 for the header row)
                dupdeets.append(
                    f"{str(v)} (rows*: {', '.join(list(map(lambda i: str(i + 2), l)))})"
                )
            nltab = "\n\t"
            message = (
                f"{len(dupe_dict.keys())} values in unique column(s) {colnames} were found to have duplicate "
                "occurrences on the indicated rows (*note, row numbers could reflect a sheet merge and may be "
                f"inaccurate):{nltab}{nltab.join(dupdeets)}"
            )
            if addendum is not None:
                message += f"\n{addendum}"
        super().__init__(message)
        self.dupe_dict = dupe_dict
        self.colnames = colnames
        self.addendum = addendum


class SheetMergeError(Exception):
    def __init__(self, row_idxs, merge_col_name="Animal Name", message=None):
        if not message:
            message = (
                f"Rows which are missing an {merge_col_name} but have a value in some other column cause meaningless "
                f"errors because the {merge_col_name} is used to merge the data in separate files/excel-sheets.  To "
                "avoid these errors, a row must either be completely empty, or at least contain a value in the merge "
                f"column: [{merge_col_name}].  The following rows are affected, but the row numbers can be inaccurate "
                f"due to merges with empty rows: [{', '.join(summarize_int_list(row_idxs))}]."
            )
        super().__init__(message)
        self.row_idxs = row_idxs
        self.animal_col_name = merge_col_name


class NoTracerLabeledElements(Exception):
    def __init__(self):
        message = "tracer_labeled_elements required to process PARENT entries."
        super().__init__(message)


class IsotopeStringDupe(Exception):
    """
    There are multiple isotope measurements that match the same parent tracer labeled element
    E.g. C13N15C13-label-2-1-1 would match C13 twice
    """

    def __init__(self, measurement_str, parent_str):
        message = (
            f"Cannot uniquely match tracer labeled element ({parent_str}) in the measured labeled element string: "
            f"[{measurement_str}]."
        )
        super().__init__(message)
        self.measurement_str = measurement_str
        self.parent_str = parent_str


class UnexpectedIsotopes(Exception):
    def __init__(self, detected_isotopes, labeled_isotopes, compounds):
        message = (
            f"Unexpected isotopes detected ({detected_isotopes}) that are not among the tracer labeled elements "
            f"({labeled_isotopes}) for compounds ({compounds}).  There could be contamination."
        )
        super().__init__(message)
        self.detected_isotopes = detected_isotopes
        self.labeled_isotopes = labeled_isotopes
        self.compounds = compounds


class MissingCompounds(Exception):
    def __init__(self, compounds_dict, message=None):
        """
        Takes a dict whose keys are compound names and values are dicts containing key/value pairs of: formula/list-of-
        strings and indexes/list-of-ints.
        """
        if not message:
            nltab = "\n\t"
            cmdps_str = nltab.join(
                list(
                    map(
                        lambda c: f"{c} {compounds_dict[c]['formula']} on row(s): {compounds_dict[c]['rownums']}",
                        compounds_dict.keys(),
                    )
                )
            )
            message = (
                f"{len(compounds_dict.keys())} compounds were not found in the database:{nltab}{cmdps_str}\n"
                "Compounds referenced in the accucor/isocorr files must be loaded into the database before "
                "the accucor/isocorr files can be loaded.  Please take note of the compounds, select a primary name, "
                "any synonyms, and find an HMDB ID associated with the compound to provide with your submission."
            )
        super().__init__(message)
        self.compounds_dict = compounds_dict


def summarize_int_list(intlist):
    """
    Turns [1,2,3,5,6,9] into ['1-3','5-6','9']
    """
    sum_list = []
    last_num = None
    waiting_num = None
    for num in [int(n) for n in sorted(intlist)]:
        if last_num is None:
            waiting_num = num
        else:
            if num > last_num + 1:
                if last_num == waiting_num:
                    sum_list.append(str(waiting_num))
                else:
                    sum_list.append(f"{str(waiting_num)}-{str(last_num)}")
                waiting_num = num
        last_num = num
    if waiting_num is not None:
        if last_num == waiting_num:
            sum_list.append(str(waiting_num))
        else:
            sum_list.append(f"{str(waiting_num)}-{str(last_num)}")
    return sum_list<|MERGE_RESOLUTION|>--- conflicted
+++ resolved
@@ -107,14 +107,8 @@
         if not message:
             nltab = "\n\t"
             message = (
-<<<<<<< HEAD
-                f"{len(samples)} samples are missing in the database:{nltab}{nltab.join(samples)}\nSamples in the "
-                "accucor/isocorr files must be present in the sample table file and loaded into the database before "
-                "they can be loaded from the mass spec data files."
-=======
                 f"{len(samples)} samples are missing in the database/sample-table-file:{nltab}{nltab.join(samples)}\n"
                 "Samples must be loaded prior to loading mass spec data."
->>>>>>> 87cc0ba7
             )
         super().__init__(message)
         self.sample_list = samples
