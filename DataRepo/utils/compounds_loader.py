from collections import defaultdict, namedtuple
from typing import Optional

from django.db.utils import IntegrityError

from DataRepo.models import Compound, CompoundSynonym
from DataRepo.utils.exceptions import (
    CompoundExistsAsMismatchedSynonym,
    DuplicateValues,
    SynonymExistsAsMismatchedCompound,
)
from DataRepo.utils.loader import TraceBaseLoader


class CompoundsLoader(TraceBaseLoader):
    """
    Load the Compound and CompoundSynonym tables
    """

<<<<<<< HEAD
    # Define the dataframe key names and requirements
    NAME_HEADER = "Compound"
    HMDB_ID_HEADER = "HMDB ID"
    FORMULA_HEADER = "Formula"
    SYNONYMS_HEADER = "Synonyms"
    REQUIRED_HEADERS = [NAME_HEADER, FORMULA_HEADER, HMDB_ID_HEADER]
    REQUIRED_VALUES = REQUIRED_HEADERS
    ALL_HEADERS = [NAME_HEADER, FORMULA_HEADER, HMDB_ID_HEADER, SYNONYMS_HEADER]
    UNIQUE_COLUMN_CONSTRAINTS = [[NAME_HEADER], [HMDB_ID_HEADER]]
    COMPOUND_FLD_TO_COL = {
        "name": NAME_HEADER,
        "hmdb_id": HMDB_ID_HEADER,
        "formula": FORMULA_HEADER,
        "synonyms": SYNONYMS_HEADER,
    }
    SYNONYM_FLD_TO_COL = {
        "name": SYNONYMS_HEADER,
        "compound": NAME_HEADER,
    }

    def __init__(
        self,
        compounds_df,
        synonym_separator=";",
        dry_run=False,
        defer_rollback=False,  # DO NOT USE MANUALLY - THIS WILL NOT ROLL BACK (handle in atomic transact in caller)
        sheet=None,
        file=None,
    ):
        # Data
        self.compounds_df = compounds_df
        self.synonym_separator = synonym_separator

        super().__init__(
            compounds_df,
            all_headers=self.ALL_HEADERS,
            reqd_headers=self.REQUIRED_HEADERS,
            reqd_values=self.REQUIRED_VALUES,
            unique_constraints=self.UNIQUE_COLUMN_CONSTRAINTS,
            dry_run=dry_run,
            defer_rollback=defer_rollback,
            sheet=sheet,
            file=file,
            models=[Compound, CompoundSynonym],
        )

    def parse_synonyms(self, synonyms_string: str) -> list:
        synonyms = []
        if synonyms_string:
            synonyms = [
                synonym.strip()
                for synonym in synonyms_string.split(self.synonym_separator)
                if synonym.strip() != ""
            ]
        return synonyms

    def check_for_cross_column_name_duplicates(self):
        """
        This method looks for duplicates between compound name and synonym on different rows.
        """
        # Create a dict to track what names/synonyms occur on which rows
        namesyn_dict = defaultdict(lambda: defaultdict(list))
        syn_dict = defaultdict(list)
        for index, row in self.compounds_df.iterrows():
            # Explicitly not skipping rows with duplicates
            name = self.getRowVal(row, self.NAME_HEADER)
            namesyn_dict[name]["name"].append(index)

            synonyms = self.parse_synonyms(self.getRowVal(row, self.SYNONYMS_HEADER))
            for synonym in synonyms:
                # A synonym that is exactly the same as its compound name is skipped in the load
                if synonym != name:
                    namesyn_dict[synonym]["synonym"].append(index)
                syn_dict[synonym].append(index)

        # We need to check the synonyms column individually, because the standard unique constraints check of
        # TraceBaseLoader only looks at the entire column value, not the delimited/parsed values
        syn_dupe_dict = defaultdict(list)
        for syn in syn_dict.keys():
            if len(syn_dict[syn]) > 1:
                syn_dupe_dict[syn] = syn_dict[syn]
        if len(syn_dupe_dict.keys()) > 0:
            self.aggregated_errors_object.buffer_error(
                DuplicateValues(
                    syn_dupe_dict,
                    [self.SYNONYMS_HEADER],
                    sheet=self.sheet,
                    file=self.file,
                )
            )

        # Build a dupe dict for only cross-column duplicates
        cross_dupe_dict = defaultdict(list)
        for namesyn in namesyn_dict.keys():
            if len(namesyn_dict[namesyn].keys()) > 1:
                idxs = []
                for idx in namesyn_dict[namesyn]["name"]:
                    if idx not in idxs:
                        idxs.append(idx)
                for idx in namesyn_dict[namesyn]["synonym"]:
                    if idx not in idxs:
                        idxs.append(idx)
                cross_dupe_dict[namesyn].extend(idxs)
                self.add_skip_row_index(index_list=namesyn_dict[namesyn])
        if len(cross_dupe_dict.keys()) > 0:
            self.aggregated_errors_object.buffer_error(
                DuplicateValues(
                    cross_dupe_dict,
                    [f"{self.NAME_HEADER} and {self.SYNONYMS_HEADER}"],
                    addendum=(
                        f"Note, no 2 rows are allowed to have a {self.NAME_HEADER} or {self.SYNONYMS_HEADER} in "
                        "common."
                    ),
                    sheet=self.sheet,
                    file=self.file,
                )
            )

    @TraceBaseLoader.loader
    def load_compound_data(self):
        self.check_for_cross_column_name_duplicates()

        for index, row in self.compounds_df.iterrows():
            # Don't attempt load of rows where there are cross-references between compound names and synonyms or
            # missing required values
            if index in self.get_skip_row_indexes():
                continue

            # Index starts at 0, headers are on row 1
            rownum = index + 2

            name = self.getRowVal(row, self.NAME_HEADER)
            formula = self.getRowVal(row, self.FORMULA_HEADER)
            hmdb_id = self.getRowVal(row, self.HMDB_ID_HEADER)

            try:
=======
    NAME_KEY = "NAME"
    HMDBID_KEY = "HMDB_ID"
    FORMULA_KEY = "FORMULA"
    SYNONYMS_KEY = "SYNONYMS"

    TableHeaders = namedtuple(
        "TableHeaders",
        [
            "NAME",
            "HMDB_ID",
            "FORMULA",
            "SYNONYMS",
        ],
    )
    DefaultHeaders = TableHeaders(
        NAME="Compound",
        HMDB_ID="HMDB ID",
        FORMULA="Formula",
        SYNONYMS="Synonyms",
    )
    RequiredHeaders = TableHeaders(
        NAME=True,
        HMDB_ID=True,
        FORMULA=True,
        SYNONYMS=False,
    )
    RequiredValues = RequiredHeaders
    # No DefaultValues needed
    # No ColumnTypes needed
    UniqueColumnConstraints = [[NAME_KEY], [HMDBID_KEY]]
    FieldToHeaderKey = {
        "Compound": {
            "name": NAME_KEY,
            "hmdb_id": HMDBID_KEY,
            "formula": FORMULA_KEY,
            "synonyms": SYNONYMS_KEY,
        },
        "CompoundSynonym": {
            "name": SYNONYMS_KEY,
            "compound": NAME_KEY,
        },
    }
    Models = [Compound, CompoundSynonym]

    def __init__(self, *args, **kwargs):
        """Constructor.

        Args:
            df (pandas dataframe): Data, e.g. as parsed from a table-like file.
            synonym_separator (Optional[str]) [;]: Synonym string delimiter.
            headers (Optional[Tableheaders namedtuple]) [DefaultHeaders]: Header names by header key.
            defaults (Optional[Tableheaders namedtuple]) [DefaultValues]: Default values by header key.
            dry_run (Optional[boolean]) [False]: Dry run mode.
            defer_rollback (Optional[boolean]) [False]: Defer rollback mode.  DO NOT USE MANUALLY - A PARENT SCRIPT MUST
                HANDLE THE ROLLBACK.
            sheet (Optional[str]) [None]: Sheet name (for error reporting).
            file (Optional[str]) [None]: File name (for error reporting).

        Raises:
            Nothing

        Returns:
            Nothing
        """
        self.synonym_separator = kwargs.pop("synonym_separator", ";")
        super().__init__(*args, **kwargs)

    def load_data(self):
        """Loads the tissue table from the dataframe.

        Args:
            None

        Raises:
            Nothing (see TraceBaseLoader._loader() wrapper for exceptions raised by the automatically applied wrapping
                method)

        Returns:
            Nothing (see TraceBaseLoader._loader() wrapper for return value from the automatically applied wrapping
                method)
        """
        # TraceBaseLoader doesn't handle parsing column values like the delimited synonyms column, so we need to check
        # it explicitly in this derived class.
        self.check_for_cross_column_name_duplicates()

        for index, row in self.df.iterrows():
            if self.is_skip_row():
                continue

            cmpd_recdict = None
            syn_recdict = None

            try:
                name = self.get_row_val(row, self.headers.NAME)
                formula = self.get_row_val(row, self.headers.FORMULA)
                hmdb_id = self.get_row_val(row, self.headers.HMDB_ID)

>>>>>>> f98459f0
                cmpd_recdict = {
                    "name": name,
                    "formula": formula,
                    "hmdb_id": hmdb_id,
                }

<<<<<<< HEAD
=======
                # get_row_val can add to skip_row_indexes when there is a missing required value
                if self.is_skip_row():
                    continue

>>>>>>> f98459f0
                cmpd_rec, cmpd_created = Compound.objects.get_or_create(**cmpd_recdict)

                if cmpd_created:
                    cmpd_rec.full_clean()
                    self.created(Compound.__name__)
                else:
                    self.existed(Compound.__name__)
<<<<<<< HEAD
=======

>>>>>>> f98459f0
            except Exception as e:
                if isinstance(
                    e, IntegrityError
                ) and "DataRepo_compoundsynonym_pkey" in str(e):
                    # This is caused by trying to create a synonym that is already associated with a different compound
                    # We want a better error to describe this situation than we would get from handle_load_db_errors
                    self.aggregated_errors_object.buffer_error(
                        CompoundExistsAsMismatchedSynonym(
<<<<<<< HEAD
                            name,
                            cmpd_recdict,
                            CompoundSynonym.objects.get(name__exact=name),
                        )
                    )
                else:
                    self.handle_load_db_errors(
                        e,
                        model=Compound,
                        rec_dict=cmpd_recdict,
                        rownum=rownum,
                        fld_to_col=self.COMPOUND_FLD_TO_COL,
                    )
                self.errored(Compound.__name__)

            synonyms = self.parse_synonyms(self.getRowVal(row, self.SYNONYMS_HEADER))
=======
                            cmpd_recdict["name"],
                            cmpd_recdict,
                            CompoundSynonym.objects.get(
                                name__exact=cmpd_recdict["name"]
                            ),
                        )
                    )
                else:
                    self.handle_load_db_errors(e, Compound, cmpd_recdict)
                self.errored(Compound.__name__)
                continue

            synonyms = self.parse_synonyms(self.get_row_val(row, self.headers.SYNONYMS))

            # get_row_val can add to skip_row_indexes when there is a missing required value
            if index in self.get_skip_row_indexes():
                continue
>>>>>>> f98459f0

            for synonym in synonyms:
                try:
                    syn_recdict = {
                        "name": synonym,
                        "compound": cmpd_rec,
                    }

                    syn_rec, syn_created = CompoundSynonym.objects.get_or_create(
                        **syn_recdict
                    )

                    if syn_created:
                        syn_rec.full_clean()
                        self.created(CompoundSynonym.__name__)
                    else:
                        self.existed(CompoundSynonym.__name__)
<<<<<<< HEAD
                except SynonymExistsAsMismatchedCompound as seamc:
                    self.aggregated_errors_object.buffer_error(seamc)
                except Exception as e:
                    self.handle_load_db_errors(
                        e,
                        model=CompoundSynonym,
                        rec_dict=syn_recdict,
                        rownum=rownum,
                        fld_to_col=self.SYNONYM_FLD_TO_COL,
                    )
                    self.errored(CompoundSynonym.__name__)
=======

                except SynonymExistsAsMismatchedCompound as seamc:
                    self.aggregated_errors_object.buffer_error(seamc)
                    self.errored(CompoundSynonym.__name__)
                except Exception as e:
                    self.handle_load_db_errors(e, CompoundSynonym, syn_recdict)
                    self.errored(CompoundSynonym.__name__)

    def parse_synonyms(self, synonyms_string: Optional[str]) -> list:
        """Parse the synonyms column value using the self.synonym_separator.

        Args:
            synonyms_string (Optional[str]): String of delimited synonyms

        Raises:
            Nothing

        Returns:
            list of strings
        """
        if synonyms_string is None:
            return []
        synonyms = []
        if synonyms_string:
            synonyms = [
                synonym.strip()
                for synonym in synonyms_string.split(self.synonym_separator)
                if synonym.strip() != ""
            ]
        return synonyms

    def check_for_cross_column_name_duplicates(self):
        """Look for duplicates between compound name and synonym on different rows.

        Args:
            None

        Exceptions Buffered:
            DuplicateValues

        Returns:
            Nothing
        """
        # Create a dict to track what names/synonyms occur on which rows
        namesyn_dict = defaultdict(lambda: defaultdict(list))
        syn_dict = defaultdict(list)
        for index, row in self.df.iterrows():
            # Explicitly not skipping rows with duplicates
            name = self.get_row_val(row, self.headers.NAME)
            namesyn_dict[name]["name"].append(index)

            synonyms = self.parse_synonyms(self.get_row_val(row, self.headers.SYNONYMS))
            for synonym in synonyms:
                # A synonym that is exactly the same as its compound name is skipped in the load
                if synonym != name:
                    namesyn_dict[synonym]["synonym"].append(index)
                syn_dict[synonym].append(index)

        # We need to check the synonyms column individually, because the standard unique constraints check of
        # TraceBaseLoader only looks at the entire column value, not the delimited/parsed values
        syn_dupe_dict = defaultdict(list)
        for syn in syn_dict.keys():
            if len(syn_dict[syn]) > 1:
                syn_dupe_dict[syn] = syn_dict[syn]
        if len(syn_dupe_dict.keys()) > 0:
            self.aggregated_errors_object.buffer_error(
                DuplicateValues(
                    syn_dupe_dict,
                    [self.headers.SYNONYMS],
                    sheet=self.sheet,
                    file=self.file,
                )
            )

        # Build a dupe dict for only cross-column duplicates
        cross_dupe_dict = defaultdict(list)
        for namesyn in namesyn_dict.keys():
            if len(namesyn_dict[namesyn].keys()) > 1:
                idxs = []
                for idx in namesyn_dict[namesyn]["name"]:
                    if idx not in idxs:
                        idxs.append(idx)
                for idx in namesyn_dict[namesyn]["synonym"]:
                    if idx not in idxs:
                        idxs.append(idx)
                cross_dupe_dict[namesyn].extend(idxs)
                self.add_skip_row_index(index_list=namesyn_dict[namesyn])
        if len(cross_dupe_dict.keys()) > 0:
            self.aggregated_errors_object.buffer_error(
                DuplicateValues(
                    cross_dupe_dict,
                    [f"{self.headers.NAME} and {self.headers.SYNONYMS}"],
                    addendum=(
                        f"Note, no 2 rows are allowed to have a {self.headers.NAME} or {self.headers.SYNONYMS} in "
                        "common."
                    ),
                    sheet=self.sheet,
                    file=self.file,
                )
            )
>>>>>>> f98459f0
<|MERGE_RESOLUTION|>--- conflicted
+++ resolved
@@ -17,144 +17,6 @@
     Load the Compound and CompoundSynonym tables
     """
 
-<<<<<<< HEAD
-    # Define the dataframe key names and requirements
-    NAME_HEADER = "Compound"
-    HMDB_ID_HEADER = "HMDB ID"
-    FORMULA_HEADER = "Formula"
-    SYNONYMS_HEADER = "Synonyms"
-    REQUIRED_HEADERS = [NAME_HEADER, FORMULA_HEADER, HMDB_ID_HEADER]
-    REQUIRED_VALUES = REQUIRED_HEADERS
-    ALL_HEADERS = [NAME_HEADER, FORMULA_HEADER, HMDB_ID_HEADER, SYNONYMS_HEADER]
-    UNIQUE_COLUMN_CONSTRAINTS = [[NAME_HEADER], [HMDB_ID_HEADER]]
-    COMPOUND_FLD_TO_COL = {
-        "name": NAME_HEADER,
-        "hmdb_id": HMDB_ID_HEADER,
-        "formula": FORMULA_HEADER,
-        "synonyms": SYNONYMS_HEADER,
-    }
-    SYNONYM_FLD_TO_COL = {
-        "name": SYNONYMS_HEADER,
-        "compound": NAME_HEADER,
-    }
-
-    def __init__(
-        self,
-        compounds_df,
-        synonym_separator=";",
-        dry_run=False,
-        defer_rollback=False,  # DO NOT USE MANUALLY - THIS WILL NOT ROLL BACK (handle in atomic transact in caller)
-        sheet=None,
-        file=None,
-    ):
-        # Data
-        self.compounds_df = compounds_df
-        self.synonym_separator = synonym_separator
-
-        super().__init__(
-            compounds_df,
-            all_headers=self.ALL_HEADERS,
-            reqd_headers=self.REQUIRED_HEADERS,
-            reqd_values=self.REQUIRED_VALUES,
-            unique_constraints=self.UNIQUE_COLUMN_CONSTRAINTS,
-            dry_run=dry_run,
-            defer_rollback=defer_rollback,
-            sheet=sheet,
-            file=file,
-            models=[Compound, CompoundSynonym],
-        )
-
-    def parse_synonyms(self, synonyms_string: str) -> list:
-        synonyms = []
-        if synonyms_string:
-            synonyms = [
-                synonym.strip()
-                for synonym in synonyms_string.split(self.synonym_separator)
-                if synonym.strip() != ""
-            ]
-        return synonyms
-
-    def check_for_cross_column_name_duplicates(self):
-        """
-        This method looks for duplicates between compound name and synonym on different rows.
-        """
-        # Create a dict to track what names/synonyms occur on which rows
-        namesyn_dict = defaultdict(lambda: defaultdict(list))
-        syn_dict = defaultdict(list)
-        for index, row in self.compounds_df.iterrows():
-            # Explicitly not skipping rows with duplicates
-            name = self.getRowVal(row, self.NAME_HEADER)
-            namesyn_dict[name]["name"].append(index)
-
-            synonyms = self.parse_synonyms(self.getRowVal(row, self.SYNONYMS_HEADER))
-            for synonym in synonyms:
-                # A synonym that is exactly the same as its compound name is skipped in the load
-                if synonym != name:
-                    namesyn_dict[synonym]["synonym"].append(index)
-                syn_dict[synonym].append(index)
-
-        # We need to check the synonyms column individually, because the standard unique constraints check of
-        # TraceBaseLoader only looks at the entire column value, not the delimited/parsed values
-        syn_dupe_dict = defaultdict(list)
-        for syn in syn_dict.keys():
-            if len(syn_dict[syn]) > 1:
-                syn_dupe_dict[syn] = syn_dict[syn]
-        if len(syn_dupe_dict.keys()) > 0:
-            self.aggregated_errors_object.buffer_error(
-                DuplicateValues(
-                    syn_dupe_dict,
-                    [self.SYNONYMS_HEADER],
-                    sheet=self.sheet,
-                    file=self.file,
-                )
-            )
-
-        # Build a dupe dict for only cross-column duplicates
-        cross_dupe_dict = defaultdict(list)
-        for namesyn in namesyn_dict.keys():
-            if len(namesyn_dict[namesyn].keys()) > 1:
-                idxs = []
-                for idx in namesyn_dict[namesyn]["name"]:
-                    if idx not in idxs:
-                        idxs.append(idx)
-                for idx in namesyn_dict[namesyn]["synonym"]:
-                    if idx not in idxs:
-                        idxs.append(idx)
-                cross_dupe_dict[namesyn].extend(idxs)
-                self.add_skip_row_index(index_list=namesyn_dict[namesyn])
-        if len(cross_dupe_dict.keys()) > 0:
-            self.aggregated_errors_object.buffer_error(
-                DuplicateValues(
-                    cross_dupe_dict,
-                    [f"{self.NAME_HEADER} and {self.SYNONYMS_HEADER}"],
-                    addendum=(
-                        f"Note, no 2 rows are allowed to have a {self.NAME_HEADER} or {self.SYNONYMS_HEADER} in "
-                        "common."
-                    ),
-                    sheet=self.sheet,
-                    file=self.file,
-                )
-            )
-
-    @TraceBaseLoader.loader
-    def load_compound_data(self):
-        self.check_for_cross_column_name_duplicates()
-
-        for index, row in self.compounds_df.iterrows():
-            # Don't attempt load of rows where there are cross-references between compound names and synonyms or
-            # missing required values
-            if index in self.get_skip_row_indexes():
-                continue
-
-            # Index starts at 0, headers are on row 1
-            rownum = index + 2
-
-            name = self.getRowVal(row, self.NAME_HEADER)
-            formula = self.getRowVal(row, self.FORMULA_HEADER)
-            hmdb_id = self.getRowVal(row, self.HMDB_ID_HEADER)
-
-            try:
-=======
     NAME_KEY = "NAME"
     HMDBID_KEY = "HMDB_ID"
     FORMULA_KEY = "FORMULA"
@@ -252,20 +114,16 @@
                 formula = self.get_row_val(row, self.headers.FORMULA)
                 hmdb_id = self.get_row_val(row, self.headers.HMDB_ID)
 
->>>>>>> f98459f0
                 cmpd_recdict = {
                     "name": name,
                     "formula": formula,
                     "hmdb_id": hmdb_id,
                 }
 
-<<<<<<< HEAD
-=======
                 # get_row_val can add to skip_row_indexes when there is a missing required value
                 if self.is_skip_row():
                     continue
 
->>>>>>> f98459f0
                 cmpd_rec, cmpd_created = Compound.objects.get_or_create(**cmpd_recdict)
 
                 if cmpd_created:
@@ -273,10 +131,7 @@
                     self.created(Compound.__name__)
                 else:
                     self.existed(Compound.__name__)
-<<<<<<< HEAD
-=======
-
->>>>>>> f98459f0
+
             except Exception as e:
                 if isinstance(
                     e, IntegrityError
@@ -285,24 +140,6 @@
                     # We want a better error to describe this situation than we would get from handle_load_db_errors
                     self.aggregated_errors_object.buffer_error(
                         CompoundExistsAsMismatchedSynonym(
-<<<<<<< HEAD
-                            name,
-                            cmpd_recdict,
-                            CompoundSynonym.objects.get(name__exact=name),
-                        )
-                    )
-                else:
-                    self.handle_load_db_errors(
-                        e,
-                        model=Compound,
-                        rec_dict=cmpd_recdict,
-                        rownum=rownum,
-                        fld_to_col=self.COMPOUND_FLD_TO_COL,
-                    )
-                self.errored(Compound.__name__)
-
-            synonyms = self.parse_synonyms(self.getRowVal(row, self.SYNONYMS_HEADER))
-=======
                             cmpd_recdict["name"],
                             cmpd_recdict,
                             CompoundSynonym.objects.get(
@@ -320,7 +157,6 @@
             # get_row_val can add to skip_row_indexes when there is a missing required value
             if index in self.get_skip_row_indexes():
                 continue
->>>>>>> f98459f0
 
             for synonym in synonyms:
                 try:
@@ -338,19 +174,6 @@
                         self.created(CompoundSynonym.__name__)
                     else:
                         self.existed(CompoundSynonym.__name__)
-<<<<<<< HEAD
-                except SynonymExistsAsMismatchedCompound as seamc:
-                    self.aggregated_errors_object.buffer_error(seamc)
-                except Exception as e:
-                    self.handle_load_db_errors(
-                        e,
-                        model=CompoundSynonym,
-                        rec_dict=syn_recdict,
-                        rownum=rownum,
-                        fld_to_col=self.SYNONYM_FLD_TO_COL,
-                    )
-                    self.errored(CompoundSynonym.__name__)
-=======
 
                 except SynonymExistsAsMismatchedCompound as seamc:
                     self.aggregated_errors_object.buffer_error(seamc)
@@ -450,5 +273,4 @@
                     sheet=self.sheet,
                     file=self.file,
                 )
-            )
->>>>>>> f98459f0
+            )