from django.urls import path

from DataRepo import views

urlpatterns = [
<<<<<<< HEAD
    path("", views.home, name="home"),
    path("compound/", views.compound_list, name="compound_list"),
    path("compound/<int:cpd_id>/", views.compound_detail, name="compound_detail"),
=======
    path('', views.HomeView.as_view(), name='home'),
    path("compound/",  views.CompoundListView.as_view(), name="compound_list"),
    path("compound/<int:pk>", views.CompoundDetailView.as_view(), name="compound_detail"),
    path("study",  views.StudyListView.as_view(), name="study_list"),
    path("study/<int:pk>", views.StudyDetailView.as_view(), name="study_detail"),
    path("protocol",  views.ProtocolListView.as_view(), name="protocol_list"),
    path("protocol/<int:pk>", views.ProtocolDetailView.as_view(), name="protocol_detail"),
    path("animal",  views.AnimalListView.as_view(), name="animal_list"),
    path("animal/<int:pk>", views.AnimalDetailView.as_view(), name="animal_detail"),
    path("sample",  views.SampleListView.as_view(), name="sample_list"),
    path("sample/<int:pk>", views.SampleDetailView.as_view(), name="sample_detail"),
>>>>>>> fe39cfc3
]<|MERGE_RESOLUTION|>--- conflicted
+++ resolved
@@ -3,11 +3,6 @@
 from DataRepo import views
 
 urlpatterns = [
-<<<<<<< HEAD
-    path("", views.home, name="home"),
-    path("compound/", views.compound_list, name="compound_list"),
-    path("compound/<int:cpd_id>/", views.compound_detail, name="compound_detail"),
-=======
     path('', views.HomeView.as_view(), name='home'),
     path("compound/",  views.CompoundListView.as_view(), name="compound_list"),
     path("compound/<int:pk>", views.CompoundDetailView.as_view(), name="compound_detail"),
@@ -19,5 +14,4 @@
     path("animal/<int:pk>", views.AnimalDetailView.as_view(), name="animal_detail"),
     path("sample",  views.SampleListView.as_view(), name="sample_list"),
     path("sample/<int:pk>", views.SampleDetailView.as_view(), name="sample_detail"),
->>>>>>> fe39cfc3
 ]