--- conflicted
+++ resolved
@@ -217,12 +217,6 @@
 
         self.validate_study()
 
-<<<<<<< HEAD
-=======
-        print(
-            f"self.animal_sample_file is not None? {self.animal_sample_file is not None}"
-        )
->>>>>>> e7d5b073
         # If a sample file was provided, keep warnings that show where missing data (added to sample sheet) came from
         retain_as_warnings = self.animal_sample_file is not None
         # If a sample file was provided, alert users with a summary at the top, how much data was added to sample sheet
@@ -349,7 +343,6 @@
         data_added = []
 
         # For every AggregatedErrors objects associated with a file or category
-<<<<<<< HEAD
         for load_key in [
             k
             for k, v in self.load_status_data.statuses.items()
@@ -357,15 +350,6 @@
         ]:
             # For each exception class we want to extract from the AggregatedErrors object (in order to both "fix" the
             # data and to remove related errors that those fixes address)
-=======
-        for load_key, aes in [
-            (k, v["aggregated_errors"])
-            for k, v in self.load_status_data.statuses.items()
-            if v["aggregated_errors"] is not None
-        ]:
-
-            # For each exception class we want to extract from the AggregatedErrors object (in order to "fix" the data)
->>>>>>> e7d5b073
             for exc_class in [
                 AllMissingSamplesError,
                 AllMissingTissues,
@@ -374,14 +358,9 @@
             ]:
 
                 # Remove exceptions of exc_class from the AggregatedErrors object (without modifying them)
-<<<<<<< HEAD
                 for exc in self.load_status_data.remove_exception_type(
                     load_key, exc_class, modify=False
                 ):
-=======
-                for exc in aes.remove_exception_type(exc_class, modify=False):
-
->>>>>>> e7d5b073
                     # If this is an error (as opposed to a warning)
                     if not hasattr(exc, "is_error") or exc.is_error:
                         if retain_as_warnings:
@@ -411,30 +390,17 @@
                             "warnings"
                         ].append(exc)
 
-<<<<<<< HEAD
-=======
-            # We removed exceptions, so the state may change
-            self.load_status_data.update_state(load_key)
-
->>>>>>> e7d5b073
         if len(data_added) > 0 and add_autofill_warning:
             # Add a warning about added data
             added_warning = MissingDataAdded(
                 addition_notes=data_added, file="Output Study Doc"
             )
-<<<<<<< HEAD
             self.load_status_data.set_load_exception(
                 added_warning,
                 warning_load_key,
                 top=True,
                 default_is_error=False,
                 default_is_fatal=False,
-=======
-            added_warning.is_error = False
-            added_warning.is_fatal = False
-            self.load_status_data.set_load_exception(
-                added_warning, warning_load_key, top=True
->>>>>>> e7d5b073
             )
 
     def extract_all_missing_samples(self, exc):
