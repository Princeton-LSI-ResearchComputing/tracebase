from django.http import Http404
from django.shortcuts import render

from .models import *
from django.views import generic
from django.views.generic import (TemplateView, ListView, CreateView, DetailView, FormView)
from .forms import CompoundForm
from django.forms import modelformset_factory

#def home(request):
#    cpds = Compound.objects.all()
#    return render(request, "home.html", {"cpds": cpds})

<<<<<<< HEAD
def home(request):
    return render(request, "home.html")


def compound_list(request):
    cpds = Compound.objects.all()
    return render(request, "compound_list.html", {"cpds": cpds})
=======
class HomeView(TemplateView):
    template_name = 'home.html'
>>>>>>> fe39cfc3

class CompoundListView(generic.ListView):
    """Generic class-based view for a list of compounds."""
    model = Compound
    paginate_by = 20

class CompoundDetailView(generic.DetailView):
    """Generic class-based detail view for a compound."""
    model = Compound

def compound_view (request):
    context ={}
  
    # creating a formset
    CompoundFormSet = modelformset_factory(CompoundForm)
    formset = CompoundFormSet()
    context['formset']= formset
    return render(request, "compound_form_view.html", context)

class StudyListView(generic.ListView):
    """Generic class-based view for a list of studies."""
    model = Study
    paginate_by = 20

class StudyDetailView(generic.DetailView):
    """Generic class-based detail view for a study."""
    model = Study

class ProtocolListView(generic.ListView):
    """Generic class-based view for a list of protocols."""
    model = Protocol
    paginate_by = 20

class ProtocolDetailView(generic.DetailView):
    """Generic class-based detail view for a protocol."""
    model = Protocol

class AnimalListView(generic.ListView):
    """Generic class-based view for a list of animals."""
    model = Animal
    paginate_by = 20

class AnimalDetailView(generic.DetailView):
    """Generic class-based detail view for a animal."""
    model = Animal

class SampleListView(generic.ListView):
    """Generic class-based view for a list of samples."""
    model = Sample
    paginate_by = 50

class SampleDetailView(generic.DetailView):
    """Generic class-based detail view for a sample."""
    model = Sample<|MERGE_RESOLUTION|>--- conflicted
+++ resolved
@@ -11,18 +11,8 @@
 #    cpds = Compound.objects.all()
 #    return render(request, "home.html", {"cpds": cpds})
 
-<<<<<<< HEAD
-def home(request):
-    return render(request, "home.html")
-
-
-def compound_list(request):
-    cpds = Compound.objects.all()
-    return render(request, "compound_list.html", {"cpds": cpds})
-=======
 class HomeView(TemplateView):
     template_name = 'home.html'
->>>>>>> fe39cfc3
 
 class CompoundListView(generic.ListView):
     """Generic class-based view for a list of compounds."""
