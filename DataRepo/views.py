import json
import traceback
from datetime import datetime
from typing import List

from django.conf import settings
from django.core.management import call_command
from django.http import Http404, StreamingHttpResponse
from django.shortcuts import get_object_or_404, redirect, render
from django.template import loader
from django.urls import reverse
from django.views.generic import DetailView, ListView
from django.views.generic.edit import FormView

from DataRepo.formats.DataFormatGroupQuery import (
    formsetsToDict,
    isQryObjValid,
    isValidQryObjPopulated,
)
from DataRepo.formats.SearchGroup import SearchGroup
from DataRepo.forms import (
    AdvSearchDownloadForm,
    AdvSearchForm,
    AdvSearchPageForm,
    DataSubmissionValidationForm,
)
from DataRepo.models import (
    Animal,
    Compound,
    CompoundSynonym,
    MSRun,
    PeakData,
    PeakGroup,
    PeakGroupSet,
    Protocol,
    Sample,
    Study,
    Tissue,
)
from DataRepo.models.utilities import get_all_models
from DataRepo.multiforms import MultiFormsView
from DataRepo.pager import Pager
from DataRepo.utils import MissingSamplesError
from DataRepo.utils import QuerysetToPandasDataFrame as qs2df
from DataRepo.utils import ResearcherError, leaderboard_data


def home(request):
    """
    Home page contains 8 cards for browsing data
    keep card attributes in two lists for displaying cards in two rows
    """
    card_attrs_list1 = []
    card_attrs_list2 = []

    # first list
    card_attrs_list1.append(
        {
            "card_bg_color": "bg-card-1",
            "card_body_title": str(Study.objects.all().count()) + " Studies",
            "card_foot_url": reverse("study_list"),
        }
    )

    card_attrs_list1.append(
        {
            "card_bg_color": "bg-card-1",
            "card_body_title": str(Animal.objects.all().count()) + " Animals",
            "card_foot_url": reverse("animal_list"),
        }
    )

    card_attrs_list1.append(
        {
            "card_bg_color": "bg-card-1",
            "card_body_title": str(Tissue.objects.all().count()) + " Tissues",
            "card_foot_url": reverse("tissue_list"),
        }
    )

    card_attrs_list1.append(
        {
            "card_bg_color": "bg-card-1",
            "card_body_title": str(Sample.objects.all().count()) + " Samples",
            "card_foot_url": reverse("sample_list"),
        }
    )

    # second list
    card_attrs_list2.append(
        {
            "card_bg_color": "bg-card-1",
            "card_body_title": str(PeakGroupSet.objects.all().count())
            + " AccuCor Files",
            "card_foot_url": reverse("peakgroupset_list"),
        }
    )

    comp_count = Compound.objects.all().count()
    tracer_count = (
        Animal.objects.exclude(tracer_compound_id__isnull=True)
        .order_by("tracer_compound_id")
        .values_list("tracer_compound_id")
        .distinct("tracer_compound_id")
        .count()
    )

    card_attrs_list2.append(
        {
            "card_bg_color": "bg-card-1",
            "card_body_title": str(comp_count)
            + " Compounds ("
            + str(tracer_count)
            + " tracers)",
            "card_foot_url": reverse("compound_list"),
        }
    )

    card_attrs_list2.append(
        {
            "card_bg_color": "bg-card-1",
            "card_body_title": str(Protocol.objects.all().count()) + " Protocols",
            "card_foot_url": reverse("protocol_list"),
        }
    )

    card_attrs_list2.append(
        {
            "card_bg_color": "bg-card-2",
            "card_body_title": "Advanced Search",
            "card_foot_url": reverse("search_advanced"),
        }
    )

    card_row_list = [card_attrs_list1, card_attrs_list2]

    context = {}
    context["card_rows"] = card_row_list
    context["leaderboards"] = leaderboard_data()

    return render(request, "home.html", context)


def upload(request):
    context = {
        "data_submission_email": settings.DATA_SUBMISSION_EMAIL,
        "data_submission_url": settings.DATA_SUBMISSION_URL,
    }
    return render(request, "upload.html", context)


def validation_disabled(request):
    return render(request, "validation_disabled.html")


class CompoundListView(ListView):
    """Generic class-based view for a list of compounds"""

    model = Compound
    context_object_name = "compound_list"
    template_name = "DataRepo/compound_list.html"
    ordering = ["name"]

    def get_context_data(self, **kwargs):
        # Call the base implementation first to get the context
        context = super(CompoundListView, self).get_context_data(**kwargs)
        # add data from the DataFrame to the context
        comp_tracer_list_df = qs2df.get_compound_synonym_list_df()
        # convert DataFrame to a list of dictionary
        data = qs2df.df_to_list_of_dict(comp_tracer_list_df)
        context["df"] = data
        return context


class CompoundDetailView(DetailView):
    """Generic class-based detail view for a compound"""

    model = Compound
    template_name = "DataRepo/compound_detail.html"

    def get_context_data(self, **kwargs):
        # Call the base implementation first to get the context
        context = super(CompoundDetailView, self).get_context_data(**kwargs)
        # add data from the DataFrame to the context
        anim_list_stats_df = qs2df.get_animal_list_stats_df()

        pk = self.kwargs.get("pk")
        per_tracer_anim_list_stats_df = anim_list_stats_df[
            anim_list_stats_df["tracer_compound_id"] == pk
        ]
        # convert DataFrame to a list of dictionary
        tracer_data = qs2df.df_to_list_of_dict(per_tracer_anim_list_stats_df)
        context["tracer_df"] = tracer_data
        context["measured"] = (
            PeakGroup.objects.filter(compounds__id__exact=pk).count() > 0
        )
        return context


class StudyListView(ListView):
    """Generic class-based view for a list of studies."""

    model = Study
    context_object_name = "study_list"
    template_name = "DataRepo/study_list.html"
    ordering = ["name"]

    def get_context_data(self, **kwargs):
        # Call the base implementation first to get the context
        context = super(StudyListView, self).get_context_data(**kwargs)
        # add data from the DataFrame to the context
        stud_list_stats_df = qs2df.get_study_list_stats_df()
        # convert DataFrame to a list of dictionary
        data = qs2df.df_to_list_of_dict(stud_list_stats_df)
        context["df"] = data
        return context


def study_summary(request):
    """
    function-based view for studies based summary data, including selected
    data fileds for animal, tissue, sample, and MSRun
    get DataFrame for summary data, then convert to JSON format
    """

    all_stud_msrun_df = qs2df.get_study_msrun_all_df()

    # convert DataFrame to a list of dictionary
    data = qs2df.df_to_list_of_dict(all_stud_msrun_df)
    context = {"df": data}
    return render(request, "DataRepo/study_summary.html", context)


class StudyDetailView(DetailView):
    """Generic class-based detail view for a study."""

    model = Study
    template_name = "DataRepo/study_detail.html"

    def get_context_data(self, **kwargs):
        # Call the base implementation first to get the context
        context = super(StudyDetailView, self).get_context_data(**kwargs)

        pk = self.kwargs.get("pk")
        per_stud_msrun_df = qs2df().get_per_study_msrun_df(pk)
        per_stud_stat_df = qs2df().get_per_study_stat_df(pk)

        # convert DataFrame to a list of dictionary
        data = qs2df.df_to_list_of_dict(per_stud_msrun_df)
        stats_data = qs2df.df_to_list_of_dict(per_stud_stat_df)

        context["df"] = data
        context["stats_df"] = stats_data
        return context


def search_basic(request, mdl, fld, cmp, val, fmt):
    """Generic function-based view for a basic search."""

    # Base Advanced Search View Metadata
    basv_metadata = SearchGroup()

    # Base Advanced Search Form
    basf = AdvSearchForm()

    pager = Pager(
        action="/DataRepo/search_advanced/",
        # form_id_field holds the field *name* used to identify the form type in multiforms.py (among other form
        # submissions on the same page), not a field ID assignment used in  javascript
        form_id_field="paging",  # Must match the "<>_form_valid" and "<>_form_invalid" methods.
        rows_per_page_choices=AdvSearchPageForm.ROWS_PER_PAGE_CHOICES,
        page_form_class=AdvSearchPageForm,
        other_field_ids={
            "qryjson": None,
            "show_stats": "show_stats_id",
            "stats": "stats_id",
        },
        page_field="page",
        rows_per_page_field="rows",
        order_by_field="order_by",
        order_dir_field="order_direction",
    )

    format_template = "DataRepo/search/query.html"
    fmtkey = basv_metadata.formatNameOrKeyToKey(fmt)
    if fmtkey is None:
        names = basv_metadata.getFormatNames()
        raise Http404(
            f"Invalid format [{fmt}].  Must be one of: [{','.join(names.keys())},{','.join(names.values())}]"
        )

    qry = basv_metadata.createNewBasicQuery(mdl, fld, cmp, val, fmtkey)
    download_form = AdvSearchDownloadForm(initial={"qryjson": json.dumps(qry)})

    rows_per_page = int(
        get_cookie(
            request,
            pager.rows_per_page_field,
            pager.default_rows,
        )
    )

    res, tot, stats = basv_metadata.performQuery(
        qry,
        qry["selectedtemplate"],
        limit=rows_per_page,
        offset=0,
    )

    pager.update(
        other_field_inits={
            "qryjson": json.dumps(qry),
            "show_stats": False,
            "stats": None,
        },
        tot=tot,
    )

    root_group = basv_metadata.getRootGroup()

    return render(
        request,
        format_template,
        {
            "forms": basf.form_classes,
            "qry": qry,
            "res": res,
            "stats": stats,
            "pager": pager,
            "download_form": download_form,
            "debug": settings.DEBUG,
            "root_group": root_group,
            "mode": "search",
            "default_format": basv_metadata.default_format,
            "ncmp_choices": basv_metadata.getComparisonChoices(),
            "fld_types": basv_metadata.getFieldTypes(),
            "fld_choices": basv_metadata.getSearchFieldChoicesDict(),
        },
    )


def test_barebones_advanced_search(request):
    """
    Demonstrates the flexibility added to the advanced search templates
    """

    format_template = "DataRepo/search/query.html"

    res = PeakGroup.objects.filter(name__contains="glut")

    return render(
        request,
        format_template,
        {
            "res": res,
            "format": "pgtemplate",  # pgtemplate = peakgroups, pdtemplate = peakdata, fctemplate = fcirc
            "mode": "view",  # This is a new mode that means "I'm only providing a queryset"
        },
    )


# Based on:
#   https://stackoverflow.com/questions/15497693/django-can-class-based-views-accept-two-forms-at-a-time
class AdvancedSearchView(MultiFormsView):
    """
    This is the view for the advanced search page.
    """

    # Base Advanced Search View
    basv_metadata = SearchGroup()

    #
    # The following forms each submit to this view
    #

    # Base Advanced Search Form
    basf = AdvSearchForm()

    pager = Pager(
        action="/DataRepo/search_advanced/",
        # form_id_field holds the field *name* used to identify the form type in multiforms.py (among other form
        # submissions on the same page), not a field ID assignment used in  javascript
        form_id_field="paging",  # Must match the "<>_form_valid" and "<>_form_invalid" methods.
        rows_per_page_choices=AdvSearchPageForm.ROWS_PER_PAGE_CHOICES,
        page_form_class=AdvSearchPageForm,
        other_field_ids={
            "qryjson": None,
            "show_stats": "show_stats_id",
            "stats": "stats_id",
        },
        page_field="page",
        rows_per_page_field="rows",
        order_by_field="order_by",
        order_dir_field="order_direction",
    )

    #
    # This form submits to the AdvSearchDownloadView
    #

    # Advanced search download form
    download_form = AdvSearchDownloadForm()

    # MultiFormView class vars
    template_name = "DataRepo/search/query.html"
    success_url = ""

    def __init__(self, *args, **kwargs):
        # Set up the multiple form types that submit to this view
        # Add the advanced search forms as a mixed forms type
        self.add_mixed_forms(
            # This is the name of the field in the form that identifies the form as belonging to the "mixed" forms type
            self.basf.format_select_list_name,
            self.basf.form_classes,
        )
        # Add the paging form as an individual form type
        self.add_individual_form(self.pager.form_id_field, self.pager.page_form_class)

    # Override get_context_data to retrieve mode from the query string
    def get_context_data(self, **kwargs):
        """
        Retrieves page context data.
        """

        context = super().get_context_data(**kwargs)

        # Optional url parameter should now be in self, so add it to the context
        mode = self.request.GET.get("mode", self.basv_metadata.default_mode)
        format = self.request.GET.get("format", self.basv_metadata.default_format)
        if mode not in self.basv_metadata.modes:
            mode = self.basv_metadata.default_mode
            # Log a warning
            print("WARNING: Invalid mode: ", mode)

        context["mode"] = mode
        context["format"] = format
        context["default_format"] = self.basv_metadata.default_format
        self.addInitialContext(context)

        return context

    def form_invalid(self, formset):
        """
        Upon invalid advanced search form submission, rescues the query to add back to the context.
        """

        qry = formsetsToDict(formset, self.form_classes)

        root_group = self.basv_metadata.getRootGroup()

        return self.render_to_response(
            self.get_context_data(
                res={},
                forms=self.form_classes,
                qry=qry,
                debug=settings.DEBUG,
                root_group=root_group,
                default_format=self.basv_metadata.default_format,
                ncmp_choices=self.basv_metadata.getComparisonChoices(),
                fld_types=self.basv_metadata.getFieldTypes(),
                fld_choices=self.basv_metadata.getSearchFieldChoicesDict(),
                error="All fields are required",  # Unless hacked, this is the only thing that can go wrong
            )
        )

    def form_valid(self, formset):
        """
        Upon valid advanced search form submission, adds results (& query) to the context of the search page.
        """

        qry = formsetsToDict(formset, self.form_classes)
        res = {}
        download_form = {}

        if isQryObjValid(qry, self.basf.form_classes.keys()):
            download_form = AdvSearchDownloadForm(initial={"qryjson": json.dumps(qry)})
            rows_per_page = int(
                self.get_template_cookie(
                    qry["selectedtemplate"],
                    self.pager.rows_per_page_field,
                    self.pager.default_rows,
                )
            )
            res, tot, stats = self.basv_metadata.performQuery(
                qry,
                qry["selectedtemplate"],
                limit=rows_per_page,
                offset=0,
                order_by=None,
                order_direction=None,
            )
            self.pager.update(
                other_field_inits={
                    "qryjson": json.dumps(qry),
                    "show_stats": False,
                    "stats": json.dumps(stats),
                },
                tot=tot,
                page=1,
                rows=rows_per_page,
            )
        else:
            # Log a warning
            print("WARNING: Invalid query root:", qry)

        root_group = self.basv_metadata.getRootGroup()

        return self.render_to_response(
            self.get_context_data(
                res=res,
                stats=stats,
                forms=self.form_classes,
                qry=qry,
                download_form=download_form,
                debug=settings.DEBUG,
                root_group=root_group,
                pager=self.pager,
                default_format=self.basv_metadata.default_format,
                ncmp_choices=self.basv_metadata.getComparisonChoices(),
                fld_types=self.basv_metadata.getFieldTypes(),
                fld_choices=self.basv_metadata.getSearchFieldChoicesDict(),
            )
        )

    def get_template_cookie(self, template_name, cookie_name, cookie_default):
        full_cookie_name = ".".join([template_name, cookie_name])
        result = get_cookie(self.request, full_cookie_name, cookie_default)
        return result

    # Invalid form whose multiforms given name is "paging" will call this from the post override in multiforms.py
    def paging_form_invalid(self, formset):
        """
        Upon invalid advanced search form submission, rescues the query to add back to the context.
        """
        print(f"Invalid paging form: {formset}")

        qry = {}

        root_group = self.basv_metadata.getRootGroup()

        return self.render_to_response(
            self.get_context_data(
                res={},
                forms=self.form_classes,
                qry=qry,
                download_form=AdvSearchDownloadForm(),
                debug=settings.DEBUG,
                root_group=root_group,
                default_format=self.basv_metadata.default_format,
                ncmp_choices=self.basv_metadata.getComparisonChoices(),
                fld_types=self.basv_metadata.getFieldTypes(),
                fld_choices=self.basv_metadata.getSearchFieldChoicesDict(),
                error="All fields are required",  # Unless hacked, this is the only thing that can go wrong
            )
        )

    # Valid form whose multiforms given name is "paging" will call this from the post override in multiforms.py
    def paging_form_valid(self, form):
        cform = form.cleaned_data

        # Ensure valid query
        try:
            qry = json.loads(cform["qryjson"])
            # Apparently this causes a TypeError exception in test_views. Could not figure out why, so...
        except TypeError:
            qry = cform["qryjson"]

        if not isQryObjValid(qry, self.basv_metadata.getFormatNames().keys()):
            print("ERROR: Invalid qry object: ", qry)
            raise Http404("Invalid json")

        try:
            page = int(cform["page"])
            rows = int(cform["rows"])

            # Order_by and order_direction are optional
            if "order_by" in cform:
                order_by = cform["order_by"]
            else:
                order_by = None
            if "order_direction" in cform:
                order_dir = cform["order_direction"]
            else:
                order_dir = None

            show_stats = False
            if "show_stats" in cform and cform["show_stats"]:
                show_stats = True

            # Retrieve stats if present - It's ok if there's none
            try:
                received_stats = json.loads(cform["stats"])
                # Apparently this causes a TypeError exception in test_views. Could not figure out why, so...
            except (TypeError, KeyError):
                try:
                    if "stats" in cform:
                        received_stats = cform["stats"]
                    else:
                        received_stats = None
                except Exception as e:
                    print(
                        f"WARNING: The paging form encountered an exception of type {e.__class__.__name__} during "
                        f"stats field processing: [{e}]."
                    )
                    received_stats = None

            # Update the value in the stats data structure based on the current form value
            if received_stats is not None:
                received_stats["show"] = show_stats

            offset = (page - 1) * rows
        except Exception as e:
            # Assumes this is an initial query, not a page form submission
            print(
                f"WARNING: The paging form encountered an exception of type {e.__class__.__name__} during processing: "
                f"[{e}]."
            )
            self.pager.update()
            page = self.pager.page
            rows = self.pager.rows
            order_by = self.pager.order_by
            order_dir = self.pager.order_dir
            show_stats = False
            offset = 0

        # We only need to take the time to generate stats is they are not present and they've been requested
        generate_stats = False
        if (received_stats is None or not received_stats["populated"]) and show_stats:
            generate_stats = True

        if isValidQryObjPopulated(qry):
            # For some reason, the download form generated in either case below always generates an error in the
            # browser that says "Failed to load resource: Frame load interrupted" when the download button is
            # clicked, but it still seems to work.  If however, the form creation in the first case is moved to the
            # bottom of the block, the downloaded file will only contain the header and will not be named properly...
            # Might be a (Safari) browser issue (according to stack).
            download_form = AdvSearchDownloadForm(initial={"qryjson": json.dumps(qry)})
            res, tot, stats = self.basv_metadata.performQuery(
                qry,
                qry["selectedtemplate"],
                limit=rows,
                offset=offset,
                order_by=order_by,
                order_direction=order_dir,
                generate_stats=generate_stats,
            )
        else:
            res, tot, stats = self.basv_metadata.getAllBrowseData(
                qry["selectedtemplate"],
                limit=rows,
                offset=offset,
                order_by=order_by,
                order_direction=order_dir,
                generate_stats=generate_stats,
            )
            # Remake the qry so it will be valid for downloading all data (not entirely sure why this is necessary, but
            # the download form created on the subsequent line doesn't work without doing this.  I suspect that the qry
            # object isn't built correctly when the initial browse link is clicked)
            qry = self.basv_metadata.getRootGroup(qry["selectedtemplate"])
            download_form = AdvSearchDownloadForm(initial={"qryjson": json.dumps(qry)})

        # If we received populated stats from the paging form (i.e. they were previously calculated)
        if not generate_stats:
            stats = received_stats

        self.pager.update(
            other_field_inits={
                "qryjson": json.dumps(qry),
                "show_stats": show_stats,
                "stats": json.dumps(stats),
            },
            tot=tot,
            page=page,
            rows=rows,
            order_by=order_by,
            order_dir=order_dir,
        )

        root_group = self.basv_metadata.getRootGroup()

        response = self.render_to_response(
            self.get_context_data(
                res=res,
                stats=stats,
                forms=self.form_classes,
                qry=qry,
                download_form=download_form,
                debug=settings.DEBUG,
                root_group=root_group,
                pager=self.pager,
                default_format=self.basv_metadata.default_format,
                ncmp_choices=self.basv_metadata.getComparisonChoices(),
                fld_types=self.basv_metadata.getFieldTypes(),
                fld_choices=self.basv_metadata.getSearchFieldChoicesDict(),
            )
        )

        return response

    def addInitialContext(self, context):
        """
        Prepares context data for the initial page load.
        """

        mode = self.basv_metadata.default_mode
        if "mode" in context and context["mode"] == "browse":
            mode = "browse"
        context["mode"] = mode

        context["root_group"] = self.basv_metadata.getRootGroup()
        context["ncmp_choices"] = self.basv_metadata.getComparisonChoices()
        context["fld_types"] = self.basv_metadata.getFieldTypes()
        context["fld_choices"] = self.basv_metadata.getSearchFieldChoicesDict()

        # Initial search page with no results
        if "qry" not in context or (
            mode == "browse" and not isValidQryObjPopulated(context["qry"])
        ):
            if "qry" not in context:
                # Initialize the qry object
                if "format" in context:
                    qry = self.basv_metadata.getRootGroup(context["format"])
                else:
                    qry = self.basv_metadata.getRootGroup()
                # If we're in browse more, put the qry object in context (because that's where the format name is
                # extracted)
                if mode == "browse":
                    context["qry"] = qry
            else:
                qry = context["qry"]

            if mode == "browse":
                context["download_form"] = AdvSearchDownloadForm(
                    initial={"qryjson": json.dumps(qry)}
                )
                self.pager.update()
                offset = 0
                (
                    context["res"],
                    context["tot"],
                    context["stats"],
                ) = self.basv_metadata.getAllBrowseData(
                    qry["selectedtemplate"],
                    limit=self.pager.rows,
                    offset=offset,
                    order_by=self.pager.order_by,
                    order_direction=self.pager.order_dir,
                )
                context["pager"] = self.pager.update(
                    other_field_inits={
                        "qryjson": json.dumps(qry),
                        "show_stats": False,
                        "stats": None,
                    },
                    tot=context["tot"],
                )
        elif (
            "qry" in context
            and isQryObjValid(
                context["qry"], self.basv_metadata.getFormatNames().keys()
            )
            and isValidQryObjPopulated(context["qry"])
            and ("res" not in context or len(context["res"]) == 0)
        ):
            qry = context["qry"]
            context["download_form"] = AdvSearchDownloadForm(
                initial={"qryjson": json.dumps(qry)}
            )
            (
                context["res"],
                context["tot"],
                context["stats"],
            ) = self.basv_metadata.performQuery(qry, qry["selectedtemplate"])
            context["pager"] = self.pager.update(
                other_field_inits={
                    "qryjson": json.dumps(qry),
                    "show_stats": False,
                    "stats": None,
                },
                tot=context["tot"],
            )


def get_cookie(request, cookie_name, cookie_default):
    return request.COOKIES.get(cookie_name, cookie_default)


# Basis: https://stackoverflow.com/questions/29672477/django-export-current-queryset-to-csv-by-button-click-in-browser
class AdvancedSearchTSVView(FormView):
    """
    This is the download view for the advanced search page.
    """

    form_class = AdvSearchDownloadForm
    header_template = "DataRepo/search/downloads/download_header.tsv"
    row_template = "DataRepo/search/downloads/download_row.tsv"
    content_type = "application/text"
    success_url = ""
    basv_metadata = SearchGroup()

    def form_invalid(self, form):
        saved_form = form.saved_data
        qry = {}
        if "qryjson" in saved_form:
            # Discovered this can cause a KeyError during testing, so...
            qry = json.loads(saved_form["qryjson"])
        else:
            print("ERROR: qryjson hidden input not in saved form.")
        now = datetime.now()
        dt_string = now.strftime("%d/%m/%Y %H:%M:%S")
        res = {}
        return self.render_to_response(
            self.get_context_data(res=res, qry=qry, dt=dt_string, debug=settings.DEBUG)
        )

    def form_valid(self, form):
        cform = form.cleaned_data
        try:
            qry = json.loads(cform["qryjson"])
            # Apparently this causes a TypeError exception in test_views. Could not figure out why, so...
        except TypeError:
            qry = cform["qryjson"]
        if not isQryObjValid(qry, self.basv_metadata.getFormatNames().keys()):
            print("ERROR: Invalid qry object: ", qry)
            raise Http404("Invalid json")

        now = datetime.now()
        dt_string = now.strftime("%d/%m/%Y %H:%M:%S")
        filename = (
            qry["searches"][qry["selectedtemplate"]]["name"]
            + "_"
            + now.strftime("%d.%m.%Y.%H.%M.%S")
            + ".tsv"
        )

        if isValidQryObjPopulated(qry):
            res, tot, stats = self.basv_metadata.performQuery(
                qry, qry["selectedtemplate"]
            )
        else:
            res, tot, stats = self.basv_metadata.getAllBrowseData(
                qry["selectedtemplate"]
            )

        headtmplt = loader.get_template(self.header_template)
        rowtmplt = loader.get_template(self.row_template)

        return StreamingHttpResponse(
            self.tsv_template_iterator(rowtmplt, headtmplt, res, qry, dt_string),
            content_type=self.content_type,
            headers={"Content-Disposition": f"attachment; filename={filename}"},
        )

    def tsv_template_iterator(self, rowtmplt, headtmplt, res, qry, dt):
        yield headtmplt.render({"qry": qry, "dt": dt})
        for row in res:
            yield rowtmplt.render({"qry": qry, "row": row})


<<<<<<< HEAD
=======
def getAllBrowseData(
    format,
    basv,
    limit=None,
    offset=0,
    order_by=None,
    order_direction=None,
    generate_stats=False,
):
    """
    Grabs all data without a filtering match for browsing.
    """
    return performQuery(
        None, format, basv, limit, offset, order_by, order_direction, generate_stats
    )


def createNewBasicQuery(basv_metadata, mdl, fld, cmp, val, fmt):
    """
    Constructs a new qry object for an advanced search from basic search input.
    """

    qry = basv_metadata.getRootGroup(fmt)

    try:
        mdl = basv_metadata.getModelInstance(fmt, mdl)
    except KeyError as ke:
        raise Http404(ke)

    sfields = basv_metadata.getSearchFields(fmt, mdl)

    if fld not in sfields:
        raise Http404(
            f"Field [{fld}] is not searchable.  Must be one of [{','.join(sfields.keys())}]."
        )

    num_empties = basv_metadata.getNumEmptyQueries(qry["searches"][fmt]["tree"])
    if num_empties != 1:
        raise Http404(
            f"The static filter for format {fmt} is improperly configured. It must contain exactly 1 empty query."
        )

    empty_qry = getFirstEmptyQuery(qry["searches"][fmt]["tree"])

    empty_qry["type"] = "query"
    empty_qry["pos"] = ""
    empty_qry["static"] = False
    empty_qry["fld"] = sfields[fld]
    empty_qry["ncmp"] = cmp
    empty_qry["val"] = val

    dfld, dval = searchFieldToDisplayField(basv_metadata, mdl, fld, val, qry)

    if dfld != fld:
        # Set the field path for the display field
        empty_qry["fld"] = sfields[dfld]
        empty_qry["val"] = dval

    return qry


def getFirstEmptyQuery(qry_ref):
    """
    This method takes the "tree" from a qry object (i.e. what you get from basv_metadata.getRootGroup(fmt)) and returns
    a reference to the single empty item of type query that should be present in a new rootGroup.
    """
    if qry_ref["type"] and qry_ref["type"] == "query":
        if qry_ref["val"] == "":
            return qry_ref
        return None
    elif qry_ref["type"] and qry_ref["type"] == "group":
        immutable = qry_ref["static"]
        if len(qry_ref["queryGroup"]) > 0:
            for qry in qry_ref["queryGroup"]:
                emptyqry = getFirstEmptyQuery(qry)
                if emptyqry:
                    if immutable:
                        raise Http404(
                            "Group containing empty query must not be static."
                        )
                    return emptyqry
        return None
    raise Http404("Type not found.")


def searchFieldToDisplayField(basv_metadata, mdl, fld, val, qry):
    """
    Takes a field from a basic search and converts it to a non-hidden field for an advanced search select list.
    """

    dfld = fld
    dval = val
    fmt = qry["selectedtemplate"]
    dfields = basv_metadata.getDisplayFields(fmt, mdl)
    if fld in dfields.keys() and dfields[fld] != fld:
        # If fld is not a displayed field, perform a query to convert the undisplayed field query to a displayed query
        recs, tot, stats = performQuery(qry, fmt, basv_metadata)
        if tot == 0:
            print(
                f"WARNING: Failed basic/advanced {fmt} search conversion: {qry}. No records found matching {mdl}."
                f"{fld}='{val}'."
            )
            raise Http404(f"No records found matching [{mdl}.{fld}={val}].")
        # Set the field path for the display field
        dfld = dfields[fld]
        dval = getJoinedRecFieldValue(
            recs, basv_metadata, fmt, mdl, dfields[fld], fld, val
        )

    return dfld, dval


# Warning, the code in this method would potentially not work in cases where multiple search terms (including a term
# from a m:m related table) were or'ed together.  This cannot happen currently because this is only utilized for
# handoff fields from search_basic, so the first record is guaranteed to have a matching value from the search term.
def getJoinedRecFieldValue(recs, basv_metadata, fmt, mdl, dfld, sfld, sval):
    """
    Takes a queryset object and a model.field and returns its value.
    """

    if len(recs) == 0:
        raise Http404("Records not found.")

    kpl = basv_metadata.getKeyPathList(fmt, mdl)
    ptr = recs[0]
    # This loop climbs through each key in the key path, maintaining a pointer to the current model
    for key in kpl:
        # If this is a many-to-many model
        if ptr.__class__.__name__ == "ManyRelatedManager":
            tmprecs = ptr.all()
            ptr = getattr(tmprecs[0], key)
        else:
            ptr = getattr(ptr, key)

    # Now find the value of the display field that corresponds to the value of the search field
    gotit = True
    if ptr.__class__.__name__ == "ManyRelatedManager":
        tmprecs = ptr.all()
        gotit = False
        for tmprec in tmprecs:
            # If the value of this record for the searched field matches the search term
            tsval = getattr(tmprec, sfld)
            if str(tsval) == str(sval):
                # Return the value of the display field
                dval = getattr(tmprec, dfld)
                gotit = True
    else:
        dval = getattr(ptr, dfld)

    if not gotit:
        print(
            f"ERROR: Values retrieved for search field {mdl}.{sfld} using search term: {sval} did not match."
        )
        raise Http404(
            f"ERROR: Unable to find a value for [{mdl}.{sfld}] that matches the search term.  Unable to "
            f"convert to the handoff field {dfld}."
        )

    return dval


def performQuery(
    qry=None,
    fmt=None,
    basv=None,
    limit=None,
    offset=0,
    order_by=None,
    order_direction=None,
    generate_stats=False,
):
    """
    Executes an advanced search query.  The only required input is either a qry object or a format (fmt).
    """
    results = None
    cnt = 0
    q_exp = None

    if qry is not None:
        q_exp = constructAdvancedQuery(qry)
        if fmt is not None and fmt != qry["selectedtemplate"]:
            raise Exception(
                f"The selected format in the qry object: [{qry['selectedtemplate']}] does not match the supplied "
                f"format: [{fmt}]"
            )
        else:
            fmt = qry["selectedtemplate"]
    elif fmt is None:
        raise Exception(
            "Neither a qry object nor a format was supplied.  1 of the 2 is required."
        )

    if basv is None:
        basv = BaseAdvancedSearchView()

    if fmt not in basv.getFormatNames().keys():
        raise KeyError("Invalid selected format: {fmt}")

    # If the Q expression is None, get all, otherwise filter
    if q_exp is None:
        results = basv.getRootQuerySet(fmt)
    else:
        results = basv.getRootQuerySet(fmt).filter(q_exp)

    # Order by
    if order_by is not None:
        order_by_arg = order_by
        if order_direction is not None:
            if order_direction == "desc":
                order_by_arg = f"-{order_by}"
            elif order_direction and order_direction != "asc":
                raise Exception(
                    f"Invalid order direction: {order_direction}.  Must be 'asc' or 'desc'."
                )
        results = results.order_by(order_by_arg)

    # This ensures the number of records matches the number of rows desired in the html table based on the
    # split_rows values configured in each format in BaseAdvancedSearchView
    distinct_fields = basv.getDistinctFields(fmt, order_by)
    results = results.distinct(*distinct_fields)

    # Count the total results.  Limit/offset are only used for paging.
    cnt = results.count()
    stats = {
        "data": {},
        "populated": generate_stats,
        "show": False,
        "available": basv.statsAvailable(fmt),
    }
    if generate_stats:
        stats["data"] = getQueryStats(results, fmt, basv)
        stats["show"] = True

    # Limit
    if limit is not None:
        start_index = offset
        end_index = offset + limit
        results = results[start_index:end_index]

    # If prefetches have been defined in the base advanced search view
    if qry is None:
        prefetches = basv.getPrefetches(fmt)
    else:
        # Retrieve the prefetch data
        prefetch_qrys = basv.getTrueJoinPrefetchPathsAndQrys(qry, fmt)

        # Build the prefetches, including subqueries for M:M related tables to produce a "true join" if a search
        # term is from a M:M related model
        prefetches = []
        for pfq in prefetch_qrys:
            # Rerooted subquery prefetches are in a list whereas regular prefetches that get everything are just a
            # string
            if isinstance(pfq, list):
                pf_path = pfq[0]
                pf_qry = pfq[1]
                pf_mdl = pfq[2]

                # Construct a new Q expression using the rerooted query
                pf_q_exp = constructAdvancedQuery(pf_qry)

                # grab the model using its name
                mdl = apps.get_model("DataRepo", pf_mdl)

                # Create the subquery queryset
                pf_qs = mdl.objects.filter(pf_q_exp).distinct()

                # Append a prefetch object with the subquery queryset
                prefetches.append(Prefetch(pf_path, queryset=pf_qs))
            else:
                prefetches.append(pfq)

    if prefetches is not None:
        results = results.prefetch_related(*prefetches)

    split_row_annotations = basv.getFullJoinAnnotations(fmt)
    for annotation in split_row_annotations:
        results = results.annotate(**annotation)

    return results, cnt, stats


def getQueryStats(res, fmt, basv=None):
    """
    This method takes a queryset (produced by performQuery) and a format (e.g. "pgtemplate") and returns a stats dict
    keyed on the stat name and containing the counts of  the number of unique values for the fields defined in the
    basic advanced search view object for the supplied template.  E.g. The results contain 5 distinct tissues.
    """
    if basv is None:
        basv = BaseAdvancedSearchView()

    # Obtain the metadata about what stats we will display
    params_arrays = basv.getStatsParams(fmt)
    if params_arrays is None:
        return None

    # Since `results.values(*distinct_fields).annotate(cnt=Count("pk"))` throws an exception if duplicate records
    # result from the possible use of distinct(fields) in the res sent in, we must mix in the distinct fields that
    # uniquely identify records.
    fmt_distinct_fields = basv.getDistinctFields(fmt, assume_distinct=False)
    stats_fields = [fld for d in params_arrays for fld in d["distincts"]]
    all_fields = fmt_distinct_fields + stats_fields
    stats = {}
    cnt_dict = {}

    # order_by(*fmt_distinct_fields) and distinct(*fmt_distinct_fields) are required to get accurate row counts,
    # otherwise, some duplicates will get counted
    for rec in (
        res.order_by(*fmt_distinct_fields)
        .distinct(*fmt_distinct_fields)
        .values_list(*all_fields)
    ):
        # For each stats category defined for this format
        for params in params_arrays:

            if "delimiter" in params:
                delim = params["delimiter"]
            else:
                delim = " "

            # Get distinct fields for the count by taking the union of the record-identifying distinct fields and the
            # distinct fields whose repeated values we want to count.
            distinct_fields = params["distincts"]

            statskey = params["displayname"]
            valcombo = delim.join(
                # values_list is fast, but can only be indexed by number...
                list(str(rec[all_fields.index(fld)]) for fld in distinct_fields)
            )

            if statskey not in stats:
                stats[statskey] = {
                    "count": 0,
                    "filter": params["filter"],
                }
                cnt_dict[statskey] = {}

            # Update the stats
            if params["filter"] is None:
                # Count unique and duplicate values
                if valcombo not in cnt_dict[statskey]:
                    cnt_dict[statskey][valcombo] = 1
                    stats[statskey]["count"] += 1
                else:
                    cnt_dict[statskey][valcombo] += 1
            else:
                # Count values meeting a criteria/filter
                if basv.meetsAllConditionsByValList(
                    fmt, rec, params["filter"], all_fields
                ):
                    stats[statskey]["count"] += 1
                    if valcombo not in cnt_dict[statskey]:
                        cnt_dict[statskey][valcombo] = 1
                    else:
                        cnt_dict[statskey][valcombo] += 1

    # For each stats category defined for this format
    for params in params_arrays:
        statskey = params["displayname"]

        # For the top 10 unique values (delimited-combos), in order of descending number of occurrences
        top10 = []
        # for valcombo in sorted(cnt_dict.keys(), key=lambda x: -cnt_dict[x])[0:10]:
        for valcombo in sorted(
            cnt_dict[statskey].keys(), key=lambda vc: -cnt_dict[statskey][vc]
        )[0:10]:
            top10.append(
                {
                    "val": valcombo,
                    "cnt": cnt_dict[statskey][valcombo],
                }
            )

        stats[statskey]["sample"] = top10

    return stats


def isQryObjValid(qry, form_class_list):
    """
    Determines if an advanced search qry object was properly constructed/populated (only at the root).
    """

    if (
        type(qry) is dict
        and "selectedtemplate" in qry
        and "searches" in qry
        and len(form_class_list) == len(qry["searches"].keys())
    ):
        for key in form_class_list:
            if (
                key not in qry["searches"]
                or type(qry["searches"][key]) is not dict
                or "tree" not in qry["searches"][key]
                or "name" not in qry["searches"][key]
            ):
                return False
        return True
    return False


def isValidQryObjPopulated(qry):
    """
    Checks whether a query object is fully populated with at least 1 search term.
    """
    selfmt = qry["selectedtemplate"]
    if len(qry["searches"][selfmt]["tree"]["queryGroup"]) == 0:
        return False
    else:
        return isValidQryObjPopulatedHelper(
            qry["searches"][selfmt]["tree"]["queryGroup"]
        )


def isValidQryObjPopulatedHelper(group):
    for query in group:
        if query["type"] == "query":
            if not query["val"] or query["val"] == "":
                return False
        elif query["type"] == "group":
            if len(query["queryGroup"]) == 0:
                return False
            else:
                tmp_populated = isValidQryObjPopulatedHelper(query["queryGroup"])
                if not tmp_populated:
                    return False
    return True


def constructAdvancedQuery(qryRoot):
    """
    Turns a qry object into a complex Q object by calling its helper and supplying the selected format's tree.
    """

    return constructAdvancedQueryHelper(
        qryRoot["searches"][qryRoot["selectedtemplate"]]["tree"]
    )


def constructAdvancedQueryHelper(qry):
    """
    Recursively build a complex Q object based on a hierarchical tree defining the search terms.
    """

    if "type" not in qry:
        print("ERROR: type missing from qry object: ", qry)
    if qry["type"] == "query":
        cmp = qry["ncmp"].replace("not_", "", 1)
        negate = cmp != qry["ncmp"]

        # Special case for isnull (ignores qry['val'])
        if cmp == "isnull":
            if negate:
                negate = False
                qry["val"] = False
            else:
                qry["val"] = True

        criteria = {"{0}__{1}".format(qry["fld"], cmp): qry["val"]}
        if negate is False:
            return Q(**criteria)
        else:
            return ~Q(**criteria)

    elif qry["type"] == "group":
        q = Q()
        gotone = False
        for elem in qry["queryGroup"]:
            gotone = True
            if qry["val"] == "all":
                nq = constructAdvancedQueryHelper(elem)
                if nq is None:
                    return None
                else:
                    q &= nq
            elif qry["val"] == "any":
                nq = constructAdvancedQueryHelper(elem)
                if nq is None:
                    return None
                else:
                    q |= nq
            else:
                return None
        if not gotone or q is None:
            return None
        else:
            return q
    return None


def formsetsToDict(rawformset, form_classes):
    """
    Takes a series of forms and a list of form fields and uses the pos field to construct a hierarchical qry tree.
    """

    # All forms of each type are all submitted together in a single submission and are duplicated in the rawformset
    # dict.  We only need 1 copy to get all the data, so we will arbitrarily use the first one

    # Figure out which form class processed the forms (inferred by the presence of 'saved_data' - this is also the
    # selected format)
    processed_formkey = None
    for key in rawformset.keys():
        # We need to identify the form class that processed the form to infer the selected output format.  We do that
        # by checking the dictionary of each form class's first form for evidence that it processed the forms, i.e. the
        # presence of the "saved_data" class data member which is created upon processing.
        if "saved_data" in rawformset[key][0].__dict__:
            processed_formkey = key
            break

    # If we were unable to locate the selected output format (i.e. the copy of the formsets that were processed)
    if processed_formkey is None:
        raise Http404(
            f"Unable to find the saved form-processed data among formats: {','.join(rawformset.keys())}."
        )

    return formsetToDict(rawformset[processed_formkey], form_classes)


def formsetToDict(rawformset, form_classes):
    """
    Helper for formsetsToDict that handles only the forms belonging to the selected output format.
    """

    search = {"selectedtemplate": "", "searches": {}}

    # We take a raw form instead of cleaned_data so that form_invalid will repopulate the bad form as-is
    isRaw = False
    try:
        formset = rawformset.cleaned_data
    except AttributeError:
        isRaw = True
        formset = rawformset

    for rawform in formset:

        if isRaw:
            form = rawform.saved_data
        else:
            form = rawform

        path = form["pos"].split(".")

        [format, formatName, selected] = rootToFormatInfo(path.pop(0))
        rootinfo = path.pop(0)

        # If this format has not yet been initialized
        if format not in search["searches"]:
            search["searches"][format] = {}
            search["searches"][format]["tree"] = {}
            search["searches"][format]["name"] = formatName

            # Initialize the root of the tree
            [pos, gtype, static] = pathStepToPosGroupType(rootinfo)
            aroot = search["searches"][format]["tree"]
            aroot["pos"] = ""
            aroot["type"] = "group"
            aroot["val"] = gtype
            aroot["static"] = static
            aroot["queryGroup"] = []
            curqry = aroot["queryGroup"]
        else:
            # The root already exists, so go directly to its child list
            curqry = search["searches"][format]["tree"]["queryGroup"]

        if selected is True:
            search["selectedtemplate"] = format

        for spot in path:
            [pos, gtype, static] = pathStepToPosGroupType(spot)
            while len(curqry) <= pos:
                curqry.append({})
            if gtype is not None:
                # This is a group
                # If the inner node was not already set
                if not curqry[pos]:
                    curqry[pos]["pos"] = ""
                    curqry[pos]["type"] = "group"
                    curqry[pos]["val"] = gtype
                    curqry[pos]["static"] = static
                    curqry[pos]["queryGroup"] = []
                # Move on to the next node in the path
                curqry = curqry[pos]["queryGroup"]
            else:
                # This is a query

                # Keep track of keys encountered
                keys_seen = {}
                for key in form_classes[format].form.base_fields.keys():
                    keys_seen[key] = 0
                cmpnts = []

                curqry[pos]["type"] = "query"

                # Set the form values in the query based on the form elements
                for key in form.keys():
                    # Remove "form-#-" from the form element ID
                    cmpnts = key.split("-")
                    keyname = cmpnts[-1]
                    keys_seen[key] = 1
                    if keyname == "pos":
                        curqry[pos][key] = ""
                    elif keyname == "static":
                        if form[key] == "true":
                            curqry[pos][key] = True
                        else:
                            curqry[pos][key] = False
                    elif key not in curqry[pos]:
                        curqry[pos][key] = form[key]
                    else:
                        # Log a warning
                        print(
                            f"WARNING: Unrecognized form element not set at pos {pos}: {key} to {form[key]}"
                        )

                # Now initialize anything missing a value to an empty string
                # This is used to correctly reconstruct the user's query upon form_invalid
                for key in form_classes[format].form.base_fields.keys():
                    if keys_seen[key] == 0:
                        curqry[pos][key] = ""
    return search


def pathStepToPosGroupType(spot):
    """
    Takes a substring from a pos field defining a single tree node and returns its position and group type (if it's an
    inner node).  E.g. "0-all"
    """

    pos_gtype_stc = spot.split("-")
    if len(pos_gtype_stc) == 3:
        pos = pos_gtype_stc[0]
        gtype = pos_gtype_stc[1]
        if pos_gtype_stc[2] == "true":
            static = True
        else:
            static = False
    elif len(pos_gtype_stc) == 2:
        pos = pos_gtype_stc[0]
        gtype = pos_gtype_stc[1]
        static = False
    else:
        pos = spot
        gtype = None
        static = False
    pos = int(pos)
    return [pos, gtype, static]


def rootToFormatInfo(rootInfo):
    """
    Takes the first substring from a pos field defining the root node and returns the format code, format name, and
    whether it is the selected format.
    """

    val_name_sel = rootInfo.split("-")
    sel = False
    name = ""
    if len(val_name_sel) == 3:
        val = val_name_sel[0]
        name = val_name_sel[1]
        if val_name_sel[2] == "selected":
            sel = True
    elif len(val_name_sel) == 2:
        val = val_name_sel[0]
        name = val_name_sel[1]
    else:
        print("WARNING: Unable to parse format name from submitted form data.")
        val = val_name_sel
        name = val_name_sel
    return [val, name, sel]


def getDownloadQryList():
    """
    Returns a list of dicts where the keys are name and json and the values are the format name and the json-
    stringified qry object with the target format selected
    """
    basv_metadata = BaseAdvancedSearchView()
    qry_list = []
    for format, name in basv_metadata.getFormatNames().items():
        qry_list.append(
            {"name": name, "json": json.dumps(basv_metadata.getRootGroup(format))}
        )
    return qry_list


>>>>>>> 18315ce8
class ProtocolListView(ListView):
    """Generic class-based view for a list of protocols"""

    model = Protocol
    context_object_name = "protocol_list"
    template_name = "DataRepo/protocol_list.html"
    ordering = ["name"]
    paginate_by = 20


class ProtocolDetailView(DetailView):
    """Generic class-based detail view for a protocol"""

    model = Protocol
    template_name = "DataRepo/protocol_detail.html"


class AnimalListView(ListView):
    """Generic class-based view for a list of animals"""

    model = Animal
    context_object_name = "animal_list"
    template_name = "DataRepo/animal_list.html"
    ordering = ["name"]

    def get_context_data(self, **kwargs):
        # Call the base implementation first to get the context
        context = super(AnimalListView, self).get_context_data(**kwargs)
        # add data from the DataFrame to the context
        anim_list_stats_df = qs2df.get_animal_list_stats_df()

        # convert DataFrame to a list of dictionary
        data = qs2df.df_to_list_of_dict(anim_list_stats_df)
        context["df"] = data
        return context


class AnimalDetailView(DetailView):
    """Generic class-based detail view for an animal"""

    model = Animal
    template_name = "DataRepo/animal_detail.html"

    def get_context_data(self, **kwargs):
        # Call the base implementation first to get the context
        context = super(AnimalDetailView, self).get_context_data(**kwargs)

        pk = self.kwargs.get("pk")
        per_anim_msrun_df = qs2df().get_per_animal_msrun_df(pk)

        # convert DataFrame to a list of dictionary
        data = qs2df.df_to_list_of_dict(per_anim_msrun_df)
        context["df"] = data
        return context


class TissueListView(ListView):
    """Generic class-based view for a list of tissues"""

    model = Tissue
    context_object_name = "tissue_list"
    template_name = "DataRepo/tissue_list.html"
    ordering = ["name"]


class TissueDetailView(DetailView):
    """Generic class-based detail view for a tissue"""

    model = Tissue
    template_name = "DataRepo/tissue_detail.html"


class SampleListView(ListView):
    """
    Generic class-based view for a list of samples
    "model = Sample" is shorthand for queryset = Sample.objects.all()
    use queryset syntax for sample list with or without filtering
    """

    # return all samples without query filter
    queryset = Sample.objects.all()
    context_object_name = "sample_list"
    template_name = "DataRepo/sample_list.html"
    ordering = ["animal_id", "name"]

    def get_context_data(self, **kwargs):
        # Call the base implementation first to get the context
        context = super(SampleListView, self).get_context_data(**kwargs)
        #  add data from the DataFrame to the context
        all_anim_msrun_df = qs2df.get_animal_msrun_all_df()

        # convert DataFrame to a list of dictionary
        data = qs2df.df_to_list_of_dict(all_anim_msrun_df)

        context["df"] = data
        return context


class SampleDetailView(DetailView):
    """Generic class-based detail view for a sample"""

    model = Sample
    template_name = "DataRepo/sample_detail.html"


class MSRunListView(ListView):
    """Generic class-based view for a list of MS runs"""

    model = MSRun
    context_object_name = "msrun_list"
    template_name = "DataRepo/msrun_list.html"
    ordering = ["id"]
    paginate_by = 20


class MSRunDetailView(DetailView):
    """Generic class-based detail view for a MS run"""

    model = MSRun
    template_name = "DataRepo/msrun_detail.html"


class PeakGroupSetListView(ListView):
    """Generic class-based view for a list of PeakGroup sets"""

    model = PeakGroupSet
    context_object_name = "peakgroupset_list"
    template_name = "DataRepo/peakgroupset_list.html"
    ordering = ["id"]
    paginate_by = 20


class PeakGroupSetDetailView(DetailView):
    """Generic class-based detail view for a PeakGroup set"""

    model = PeakGroupSet
    template_name = "DataRepo/peakgroupset_detail.html"


class PeakGroupListView(ListView):
    """
    Generic class-based view for a list of peak groups
    "model = PeakGroup" is shorthand for queryset = PeakGroup.objects.all()
    use queryset syntax for PeakGroup list with or without filtering
    """

    queryset = PeakGroup.objects.all()
    context_object_name = "peakgroup_list"
    template_name = "DataRepo/peakgroup_list.html"
    ordering = ["msrun_id", "peak_group_set_id", "name"]
    paginate_by = 50

    # filter the peakgroup_list by msrun_id
    def get_queryset(self):
        queryset = super().get_queryset()
        # get query string from request
        msrun_pk = self.request.GET.get("msrun_id", None)
        if msrun_pk is not None:
            self.msrun = get_object_or_404(MSRun, id=msrun_pk)
            queryset = PeakGroup.objects.filter(msrun_id=msrun_pk)
        return queryset


class PeakGroupDetailView(DetailView):
    """Generic class-based detail view for a peak group"""

    model = PeakGroup
    template_name = "DataRepo/peakgroup_detail.html"


class PeakDataListView(ListView):
    """
    Generic class-based view for a list of peak data
    "model = PeakData" is shorthand for queryset = PeakData.objects.all()
    use queryset syntax for PeakData list with or without filtering
    """

    queryset = PeakData.objects.all()
    context_object_name = "peakdata_list"
    template_name = "DataRepo/peakdata_list.html"
    ordering = ["peak_group_id", "id"]
    paginate_by = 200

    # filter peakgdata_list by peak_group_id
    def get_queryset(self):
        queryset = super().get_queryset()
        # get query string from request
        peakgroup_pk = self.request.GET.get("peak_group_id", None)
        if peakgroup_pk is not None:
            self.peakgroup = get_object_or_404(PeakGroup, id=peakgroup_pk)
            queryset = PeakData.objects.filter(peak_group_id=peakgroup_pk)
        return queryset


class DataValidationView(FormView):
    form_class = DataSubmissionValidationForm
    template_name = "DataRepo/validate_submission.html"
    success_url = ""
    accucor_files: List[str] = []
    animal_sample_file = None
    submission_url = settings.DATA_SUBMISSION_URL

    def dispatch(self, request, *args, **kwargs):
        # check if there is some video onsite
        if not settings.VALIDATION_ENABLED:
            return redirect("validatedown")
        else:
            return super(DataValidationView, self).dispatch(request, *args, **kwargs)

    def post(self, request, *args, **kwargs):
        form_class = self.get_form_class()
        form = self.get_form(form_class)
        self.accucor_files = request.FILES.getlist("accucor_files")
        try:
            self.animal_sample_file = request.FILES["animal_sample_table"]
        except Exception:
            # Ignore missing accucor files
            print("ERROR: No accucor file")
        if form.is_valid():
            return self.form_valid(form)
        else:
            return self.form_invalid(form)

    def form_valid(self, form):
        """
        Upon valid file submission, adds validation messages to the context of the validation page.
        """

        errors = {}
        debug = "untouched"
        valid = True
        results = {}

        debug = f"asf: {self.animal_sample_file} num afs: {len(self.accucor_files)}"

        animal_sample_dict = {
            str(self.animal_sample_file): self.animal_sample_file.temporary_file_path(),
        }
        accucor_dict = dict(
            map(lambda x: (str(x), x.temporary_file_path()), self.accucor_files)
        )

        [results, valid, errors] = self.validate_load_files(
            animal_sample_dict, accucor_dict
        )

        return self.render_to_response(
            self.get_context_data(
                results=results,
                debug=debug,
                valid=valid,
                form=form,
                errors=errors,
                submission_url=self.submission_url,
            )
        )

    def validate_load_files(self, animal_sample_dict, accucor_dict):
        errors = {}
        valid = True
        results = {}
        animal_sample_name = list(animal_sample_dict.keys())[0]

        try:
            # Load the animal and sample table in debug mode to check the researcher and sample name uniqueness
            errors[animal_sample_name] = []
            results[animal_sample_name] = ""
            try:
                # debug=True is supposed to NOT commit the DB changes, but it IS creating the study, so even though I'm
                # using debug here, I am also setting the database to the validation database...
                call_command(
                    "load_animals_and_samples",
                    animal_and_sample_table_filename=animal_sample_dict[
                        animal_sample_name
                    ],
                    debug=True,
                    validate=True,
                )
                results[animal_sample_name] = "PASSED"
            except ResearcherError as re:
                valid = False
                errors[animal_sample_name].append(
                    "[The following error about a new researcher name should only be addressed if the name already "
                    "exists in the database as a variation.  If this is a truly new researcher name in the database, "
                    f"it may be ignored.]\n{animal_sample_name}: {str(re)}"
                )
                results[animal_sample_name] = "WARNING"
            except Exception as e:
                estr = str(e)
                # We are using the presence of the string "Debugging..." to infer that it got to the end of the load
                # without an exception.  If there is no "Debugging" message, then an exception did not occur anyway
                if settings.DEBUG:
                    traceback.print_exc()
                    print(estr)
                if "Debugging" not in estr:
                    valid = False
                    errors[animal_sample_name].append(f"{e.__class__.__name__}: {estr}")
                    results[animal_sample_name] = "FAILED"
                else:
                    results[animal_sample_name] = "PASSED"

            can_proceed = False
            if results[animal_sample_name] != "FAILED":
                # Load the animal and sample data into the validation database, so the data is available for the accucor
                # file validation
                try:
                    call_command(
                        "load_animals_and_samples",
                        animal_and_sample_table_filename=animal_sample_dict[
                            animal_sample_name
                        ],
                        skip_researcher_check=True,
                        validate=True,
                    )
                    can_proceed = True
                except Exception as e:
                    estr = str(e)
                    # We are using the presence of the string "Debugging..." to infer that it got to the end of the load
                    # without an exception.  If there is no "Debugging" message, then an exception did not occur anyway
                    if settings.DEBUG:
                        traceback.print_exc()
                        print(estr)
                    if "Debugging" not in estr:
                        valid = False
                        errors[animal_sample_name].append(
                            f"{animal_sample_name} {e.__class__.__name__}: {str(e)}"
                        )
                        results[animal_sample_name] = "FAILED"
                        can_proceed = False
                    else:
                        results[animal_sample_name] = "PASSED"
                        can_proceed = True

            # Load the accucor file into a temporary test database in debug mode
            for af, afp in accucor_dict.items():
                errors[af] = []
                if can_proceed is True:
                    try:
                        self.validate_accucor(afp, [])
                        results[af] = "PASSED"
                    except MissingSamplesError as mse:
                        blank_samples = []
                        real_samples = []

                        # Determine whether all the missing samples are blank samples
                        for sample in mse.sample_list:
                            if "blank" in sample:
                                blank_samples.append(sample)
                            else:
                                real_samples.append(sample)

                        # Rerun ignoring blanks if all were blank samples, so we can check everything else
                        if len(blank_samples) > 0 and len(blank_samples) == len(
                            mse.sample_list
                        ):
                            try:
                                self.validate_accucor(afp, blank_samples)
                                results[af] = "PASSED"
                            except Exception as e:
                                estr = str(e)
                                # We are using the presence of the string "Debugging..." to infer that it got to the
                                # end of the load without an exception.  If there is no "Debugging" message, then an
                                # exception did not occur anyway
                                if settings.DEBUG:
                                    traceback.print_exc()
                                    print(estr)
                                if "Debugging" not in estr:
                                    valid = False
                                    results[af] = "FAILED"
                                    errors[af].append(estr)
                                else:
                                    results[af] = "PASSED"
                        else:
                            valid = False
                            results[af] = "FAILED"
                            errors[af].append(
                                "Samples in the accucor file are missing in the animal and sample table: "
                                + f"[{', '.join(real_samples)}]"
                            )
                    except Exception as e:
                        estr = str(e)
                        # We are using the presence of the string "Debugging..." to infer that it got to the end of the
                        # load without an exception.  If there is no "Debugging" message, then an exception did not
                        # occur anyway
                        if settings.DEBUG:
                            traceback.print_exc()
                            print(estr)
                        if "Debugging" not in estr:
                            valid = False
                            results[af] = "FAILED"
                            errors[af].append(estr)
                        else:
                            results[af] = "PASSED"
                else:
                    # Cannot check because the samples did not load
                    results[af] = "UNCHECKED"
        finally:
            # Clear out the user's validated data so that they'll be able to try again
            self.clear_validation_database()

        return [
            results,
            valid,
            errors,
        ]

    def clear_validation_database(self):
        """
        Clear out every table aside from compounds and tissues, which are intended to persist in the validation
        database, as they are needed to create related links for data inserted by the load animals/samples scripts
        """
        skips = [Compound, CompoundSynonym, Tissue]

        for mdl in get_all_models():
            if mdl not in skips:
                mdl.objects.using(settings.VALIDATION_DB).all().delete()

    def validate_accucor(self, accucor_file, skip_samples):
        if len(skip_samples) > 0:
            call_command(
                "load_accucor_msruns",
                protocol="Default",
                accucor_file=accucor_file,
                date="2021-09-14",
                researcher="anonymous",
                debug=True,
                skip_samples=skip_samples,
                validate=True,
            )
        else:
            call_command(
                "load_accucor_msruns",
                protocol="Default",
                accucor_file=accucor_file,
                date="2021-09-13",
                researcher="anonymous",
                debug=True,
                validate=True,
            )<|MERGE_RESOLUTION|>--- conflicted
+++ resolved
@@ -857,694 +857,6 @@
             yield rowtmplt.render({"qry": qry, "row": row})
 
 
-<<<<<<< HEAD
-=======
-def getAllBrowseData(
-    format,
-    basv,
-    limit=None,
-    offset=0,
-    order_by=None,
-    order_direction=None,
-    generate_stats=False,
-):
-    """
-    Grabs all data without a filtering match for browsing.
-    """
-    return performQuery(
-        None, format, basv, limit, offset, order_by, order_direction, generate_stats
-    )
-
-
-def createNewBasicQuery(basv_metadata, mdl, fld, cmp, val, fmt):
-    """
-    Constructs a new qry object for an advanced search from basic search input.
-    """
-
-    qry = basv_metadata.getRootGroup(fmt)
-
-    try:
-        mdl = basv_metadata.getModelInstance(fmt, mdl)
-    except KeyError as ke:
-        raise Http404(ke)
-
-    sfields = basv_metadata.getSearchFields(fmt, mdl)
-
-    if fld not in sfields:
-        raise Http404(
-            f"Field [{fld}] is not searchable.  Must be one of [{','.join(sfields.keys())}]."
-        )
-
-    num_empties = basv_metadata.getNumEmptyQueries(qry["searches"][fmt]["tree"])
-    if num_empties != 1:
-        raise Http404(
-            f"The static filter for format {fmt} is improperly configured. It must contain exactly 1 empty query."
-        )
-
-    empty_qry = getFirstEmptyQuery(qry["searches"][fmt]["tree"])
-
-    empty_qry["type"] = "query"
-    empty_qry["pos"] = ""
-    empty_qry["static"] = False
-    empty_qry["fld"] = sfields[fld]
-    empty_qry["ncmp"] = cmp
-    empty_qry["val"] = val
-
-    dfld, dval = searchFieldToDisplayField(basv_metadata, mdl, fld, val, qry)
-
-    if dfld != fld:
-        # Set the field path for the display field
-        empty_qry["fld"] = sfields[dfld]
-        empty_qry["val"] = dval
-
-    return qry
-
-
-def getFirstEmptyQuery(qry_ref):
-    """
-    This method takes the "tree" from a qry object (i.e. what you get from basv_metadata.getRootGroup(fmt)) and returns
-    a reference to the single empty item of type query that should be present in a new rootGroup.
-    """
-    if qry_ref["type"] and qry_ref["type"] == "query":
-        if qry_ref["val"] == "":
-            return qry_ref
-        return None
-    elif qry_ref["type"] and qry_ref["type"] == "group":
-        immutable = qry_ref["static"]
-        if len(qry_ref["queryGroup"]) > 0:
-            for qry in qry_ref["queryGroup"]:
-                emptyqry = getFirstEmptyQuery(qry)
-                if emptyqry:
-                    if immutable:
-                        raise Http404(
-                            "Group containing empty query must not be static."
-                        )
-                    return emptyqry
-        return None
-    raise Http404("Type not found.")
-
-
-def searchFieldToDisplayField(basv_metadata, mdl, fld, val, qry):
-    """
-    Takes a field from a basic search and converts it to a non-hidden field for an advanced search select list.
-    """
-
-    dfld = fld
-    dval = val
-    fmt = qry["selectedtemplate"]
-    dfields = basv_metadata.getDisplayFields(fmt, mdl)
-    if fld in dfields.keys() and dfields[fld] != fld:
-        # If fld is not a displayed field, perform a query to convert the undisplayed field query to a displayed query
-        recs, tot, stats = performQuery(qry, fmt, basv_metadata)
-        if tot == 0:
-            print(
-                f"WARNING: Failed basic/advanced {fmt} search conversion: {qry}. No records found matching {mdl}."
-                f"{fld}='{val}'."
-            )
-            raise Http404(f"No records found matching [{mdl}.{fld}={val}].")
-        # Set the field path for the display field
-        dfld = dfields[fld]
-        dval = getJoinedRecFieldValue(
-            recs, basv_metadata, fmt, mdl, dfields[fld], fld, val
-        )
-
-    return dfld, dval
-
-
-# Warning, the code in this method would potentially not work in cases where multiple search terms (including a term
-# from a m:m related table) were or'ed together.  This cannot happen currently because this is only utilized for
-# handoff fields from search_basic, so the first record is guaranteed to have a matching value from the search term.
-def getJoinedRecFieldValue(recs, basv_metadata, fmt, mdl, dfld, sfld, sval):
-    """
-    Takes a queryset object and a model.field and returns its value.
-    """
-
-    if len(recs) == 0:
-        raise Http404("Records not found.")
-
-    kpl = basv_metadata.getKeyPathList(fmt, mdl)
-    ptr = recs[0]
-    # This loop climbs through each key in the key path, maintaining a pointer to the current model
-    for key in kpl:
-        # If this is a many-to-many model
-        if ptr.__class__.__name__ == "ManyRelatedManager":
-            tmprecs = ptr.all()
-            ptr = getattr(tmprecs[0], key)
-        else:
-            ptr = getattr(ptr, key)
-
-    # Now find the value of the display field that corresponds to the value of the search field
-    gotit = True
-    if ptr.__class__.__name__ == "ManyRelatedManager":
-        tmprecs = ptr.all()
-        gotit = False
-        for tmprec in tmprecs:
-            # If the value of this record for the searched field matches the search term
-            tsval = getattr(tmprec, sfld)
-            if str(tsval) == str(sval):
-                # Return the value of the display field
-                dval = getattr(tmprec, dfld)
-                gotit = True
-    else:
-        dval = getattr(ptr, dfld)
-
-    if not gotit:
-        print(
-            f"ERROR: Values retrieved for search field {mdl}.{sfld} using search term: {sval} did not match."
-        )
-        raise Http404(
-            f"ERROR: Unable to find a value for [{mdl}.{sfld}] that matches the search term.  Unable to "
-            f"convert to the handoff field {dfld}."
-        )
-
-    return dval
-
-
-def performQuery(
-    qry=None,
-    fmt=None,
-    basv=None,
-    limit=None,
-    offset=0,
-    order_by=None,
-    order_direction=None,
-    generate_stats=False,
-):
-    """
-    Executes an advanced search query.  The only required input is either a qry object or a format (fmt).
-    """
-    results = None
-    cnt = 0
-    q_exp = None
-
-    if qry is not None:
-        q_exp = constructAdvancedQuery(qry)
-        if fmt is not None and fmt != qry["selectedtemplate"]:
-            raise Exception(
-                f"The selected format in the qry object: [{qry['selectedtemplate']}] does not match the supplied "
-                f"format: [{fmt}]"
-            )
-        else:
-            fmt = qry["selectedtemplate"]
-    elif fmt is None:
-        raise Exception(
-            "Neither a qry object nor a format was supplied.  1 of the 2 is required."
-        )
-
-    if basv is None:
-        basv = BaseAdvancedSearchView()
-
-    if fmt not in basv.getFormatNames().keys():
-        raise KeyError("Invalid selected format: {fmt}")
-
-    # If the Q expression is None, get all, otherwise filter
-    if q_exp is None:
-        results = basv.getRootQuerySet(fmt)
-    else:
-        results = basv.getRootQuerySet(fmt).filter(q_exp)
-
-    # Order by
-    if order_by is not None:
-        order_by_arg = order_by
-        if order_direction is not None:
-            if order_direction == "desc":
-                order_by_arg = f"-{order_by}"
-            elif order_direction and order_direction != "asc":
-                raise Exception(
-                    f"Invalid order direction: {order_direction}.  Must be 'asc' or 'desc'."
-                )
-        results = results.order_by(order_by_arg)
-
-    # This ensures the number of records matches the number of rows desired in the html table based on the
-    # split_rows values configured in each format in BaseAdvancedSearchView
-    distinct_fields = basv.getDistinctFields(fmt, order_by)
-    results = results.distinct(*distinct_fields)
-
-    # Count the total results.  Limit/offset are only used for paging.
-    cnt = results.count()
-    stats = {
-        "data": {},
-        "populated": generate_stats,
-        "show": False,
-        "available": basv.statsAvailable(fmt),
-    }
-    if generate_stats:
-        stats["data"] = getQueryStats(results, fmt, basv)
-        stats["show"] = True
-
-    # Limit
-    if limit is not None:
-        start_index = offset
-        end_index = offset + limit
-        results = results[start_index:end_index]
-
-    # If prefetches have been defined in the base advanced search view
-    if qry is None:
-        prefetches = basv.getPrefetches(fmt)
-    else:
-        # Retrieve the prefetch data
-        prefetch_qrys = basv.getTrueJoinPrefetchPathsAndQrys(qry, fmt)
-
-        # Build the prefetches, including subqueries for M:M related tables to produce a "true join" if a search
-        # term is from a M:M related model
-        prefetches = []
-        for pfq in prefetch_qrys:
-            # Rerooted subquery prefetches are in a list whereas regular prefetches that get everything are just a
-            # string
-            if isinstance(pfq, list):
-                pf_path = pfq[0]
-                pf_qry = pfq[1]
-                pf_mdl = pfq[2]
-
-                # Construct a new Q expression using the rerooted query
-                pf_q_exp = constructAdvancedQuery(pf_qry)
-
-                # grab the model using its name
-                mdl = apps.get_model("DataRepo", pf_mdl)
-
-                # Create the subquery queryset
-                pf_qs = mdl.objects.filter(pf_q_exp).distinct()
-
-                # Append a prefetch object with the subquery queryset
-                prefetches.append(Prefetch(pf_path, queryset=pf_qs))
-            else:
-                prefetches.append(pfq)
-
-    if prefetches is not None:
-        results = results.prefetch_related(*prefetches)
-
-    split_row_annotations = basv.getFullJoinAnnotations(fmt)
-    for annotation in split_row_annotations:
-        results = results.annotate(**annotation)
-
-    return results, cnt, stats
-
-
-def getQueryStats(res, fmt, basv=None):
-    """
-    This method takes a queryset (produced by performQuery) and a format (e.g. "pgtemplate") and returns a stats dict
-    keyed on the stat name and containing the counts of  the number of unique values for the fields defined in the
-    basic advanced search view object for the supplied template.  E.g. The results contain 5 distinct tissues.
-    """
-    if basv is None:
-        basv = BaseAdvancedSearchView()
-
-    # Obtain the metadata about what stats we will display
-    params_arrays = basv.getStatsParams(fmt)
-    if params_arrays is None:
-        return None
-
-    # Since `results.values(*distinct_fields).annotate(cnt=Count("pk"))` throws an exception if duplicate records
-    # result from the possible use of distinct(fields) in the res sent in, we must mix in the distinct fields that
-    # uniquely identify records.
-    fmt_distinct_fields = basv.getDistinctFields(fmt, assume_distinct=False)
-    stats_fields = [fld for d in params_arrays for fld in d["distincts"]]
-    all_fields = fmt_distinct_fields + stats_fields
-    stats = {}
-    cnt_dict = {}
-
-    # order_by(*fmt_distinct_fields) and distinct(*fmt_distinct_fields) are required to get accurate row counts,
-    # otherwise, some duplicates will get counted
-    for rec in (
-        res.order_by(*fmt_distinct_fields)
-        .distinct(*fmt_distinct_fields)
-        .values_list(*all_fields)
-    ):
-        # For each stats category defined for this format
-        for params in params_arrays:
-
-            if "delimiter" in params:
-                delim = params["delimiter"]
-            else:
-                delim = " "
-
-            # Get distinct fields for the count by taking the union of the record-identifying distinct fields and the
-            # distinct fields whose repeated values we want to count.
-            distinct_fields = params["distincts"]
-
-            statskey = params["displayname"]
-            valcombo = delim.join(
-                # values_list is fast, but can only be indexed by number...
-                list(str(rec[all_fields.index(fld)]) for fld in distinct_fields)
-            )
-
-            if statskey not in stats:
-                stats[statskey] = {
-                    "count": 0,
-                    "filter": params["filter"],
-                }
-                cnt_dict[statskey] = {}
-
-            # Update the stats
-            if params["filter"] is None:
-                # Count unique and duplicate values
-                if valcombo not in cnt_dict[statskey]:
-                    cnt_dict[statskey][valcombo] = 1
-                    stats[statskey]["count"] += 1
-                else:
-                    cnt_dict[statskey][valcombo] += 1
-            else:
-                # Count values meeting a criteria/filter
-                if basv.meetsAllConditionsByValList(
-                    fmt, rec, params["filter"], all_fields
-                ):
-                    stats[statskey]["count"] += 1
-                    if valcombo not in cnt_dict[statskey]:
-                        cnt_dict[statskey][valcombo] = 1
-                    else:
-                        cnt_dict[statskey][valcombo] += 1
-
-    # For each stats category defined for this format
-    for params in params_arrays:
-        statskey = params["displayname"]
-
-        # For the top 10 unique values (delimited-combos), in order of descending number of occurrences
-        top10 = []
-        # for valcombo in sorted(cnt_dict.keys(), key=lambda x: -cnt_dict[x])[0:10]:
-        for valcombo in sorted(
-            cnt_dict[statskey].keys(), key=lambda vc: -cnt_dict[statskey][vc]
-        )[0:10]:
-            top10.append(
-                {
-                    "val": valcombo,
-                    "cnt": cnt_dict[statskey][valcombo],
-                }
-            )
-
-        stats[statskey]["sample"] = top10
-
-    return stats
-
-
-def isQryObjValid(qry, form_class_list):
-    """
-    Determines if an advanced search qry object was properly constructed/populated (only at the root).
-    """
-
-    if (
-        type(qry) is dict
-        and "selectedtemplate" in qry
-        and "searches" in qry
-        and len(form_class_list) == len(qry["searches"].keys())
-    ):
-        for key in form_class_list:
-            if (
-                key not in qry["searches"]
-                or type(qry["searches"][key]) is not dict
-                or "tree" not in qry["searches"][key]
-                or "name" not in qry["searches"][key]
-            ):
-                return False
-        return True
-    return False
-
-
-def isValidQryObjPopulated(qry):
-    """
-    Checks whether a query object is fully populated with at least 1 search term.
-    """
-    selfmt = qry["selectedtemplate"]
-    if len(qry["searches"][selfmt]["tree"]["queryGroup"]) == 0:
-        return False
-    else:
-        return isValidQryObjPopulatedHelper(
-            qry["searches"][selfmt]["tree"]["queryGroup"]
-        )
-
-
-def isValidQryObjPopulatedHelper(group):
-    for query in group:
-        if query["type"] == "query":
-            if not query["val"] or query["val"] == "":
-                return False
-        elif query["type"] == "group":
-            if len(query["queryGroup"]) == 0:
-                return False
-            else:
-                tmp_populated = isValidQryObjPopulatedHelper(query["queryGroup"])
-                if not tmp_populated:
-                    return False
-    return True
-
-
-def constructAdvancedQuery(qryRoot):
-    """
-    Turns a qry object into a complex Q object by calling its helper and supplying the selected format's tree.
-    """
-
-    return constructAdvancedQueryHelper(
-        qryRoot["searches"][qryRoot["selectedtemplate"]]["tree"]
-    )
-
-
-def constructAdvancedQueryHelper(qry):
-    """
-    Recursively build a complex Q object based on a hierarchical tree defining the search terms.
-    """
-
-    if "type" not in qry:
-        print("ERROR: type missing from qry object: ", qry)
-    if qry["type"] == "query":
-        cmp = qry["ncmp"].replace("not_", "", 1)
-        negate = cmp != qry["ncmp"]
-
-        # Special case for isnull (ignores qry['val'])
-        if cmp == "isnull":
-            if negate:
-                negate = False
-                qry["val"] = False
-            else:
-                qry["val"] = True
-
-        criteria = {"{0}__{1}".format(qry["fld"], cmp): qry["val"]}
-        if negate is False:
-            return Q(**criteria)
-        else:
-            return ~Q(**criteria)
-
-    elif qry["type"] == "group":
-        q = Q()
-        gotone = False
-        for elem in qry["queryGroup"]:
-            gotone = True
-            if qry["val"] == "all":
-                nq = constructAdvancedQueryHelper(elem)
-                if nq is None:
-                    return None
-                else:
-                    q &= nq
-            elif qry["val"] == "any":
-                nq = constructAdvancedQueryHelper(elem)
-                if nq is None:
-                    return None
-                else:
-                    q |= nq
-            else:
-                return None
-        if not gotone or q is None:
-            return None
-        else:
-            return q
-    return None
-
-
-def formsetsToDict(rawformset, form_classes):
-    """
-    Takes a series of forms and a list of form fields and uses the pos field to construct a hierarchical qry tree.
-    """
-
-    # All forms of each type are all submitted together in a single submission and are duplicated in the rawformset
-    # dict.  We only need 1 copy to get all the data, so we will arbitrarily use the first one
-
-    # Figure out which form class processed the forms (inferred by the presence of 'saved_data' - this is also the
-    # selected format)
-    processed_formkey = None
-    for key in rawformset.keys():
-        # We need to identify the form class that processed the form to infer the selected output format.  We do that
-        # by checking the dictionary of each form class's first form for evidence that it processed the forms, i.e. the
-        # presence of the "saved_data" class data member which is created upon processing.
-        if "saved_data" in rawformset[key][0].__dict__:
-            processed_formkey = key
-            break
-
-    # If we were unable to locate the selected output format (i.e. the copy of the formsets that were processed)
-    if processed_formkey is None:
-        raise Http404(
-            f"Unable to find the saved form-processed data among formats: {','.join(rawformset.keys())}."
-        )
-
-    return formsetToDict(rawformset[processed_formkey], form_classes)
-
-
-def formsetToDict(rawformset, form_classes):
-    """
-    Helper for formsetsToDict that handles only the forms belonging to the selected output format.
-    """
-
-    search = {"selectedtemplate": "", "searches": {}}
-
-    # We take a raw form instead of cleaned_data so that form_invalid will repopulate the bad form as-is
-    isRaw = False
-    try:
-        formset = rawformset.cleaned_data
-    except AttributeError:
-        isRaw = True
-        formset = rawformset
-
-    for rawform in formset:
-
-        if isRaw:
-            form = rawform.saved_data
-        else:
-            form = rawform
-
-        path = form["pos"].split(".")
-
-        [format, formatName, selected] = rootToFormatInfo(path.pop(0))
-        rootinfo = path.pop(0)
-
-        # If this format has not yet been initialized
-        if format not in search["searches"]:
-            search["searches"][format] = {}
-            search["searches"][format]["tree"] = {}
-            search["searches"][format]["name"] = formatName
-
-            # Initialize the root of the tree
-            [pos, gtype, static] = pathStepToPosGroupType(rootinfo)
-            aroot = search["searches"][format]["tree"]
-            aroot["pos"] = ""
-            aroot["type"] = "group"
-            aroot["val"] = gtype
-            aroot["static"] = static
-            aroot["queryGroup"] = []
-            curqry = aroot["queryGroup"]
-        else:
-            # The root already exists, so go directly to its child list
-            curqry = search["searches"][format]["tree"]["queryGroup"]
-
-        if selected is True:
-            search["selectedtemplate"] = format
-
-        for spot in path:
-            [pos, gtype, static] = pathStepToPosGroupType(spot)
-            while len(curqry) <= pos:
-                curqry.append({})
-            if gtype is not None:
-                # This is a group
-                # If the inner node was not already set
-                if not curqry[pos]:
-                    curqry[pos]["pos"] = ""
-                    curqry[pos]["type"] = "group"
-                    curqry[pos]["val"] = gtype
-                    curqry[pos]["static"] = static
-                    curqry[pos]["queryGroup"] = []
-                # Move on to the next node in the path
-                curqry = curqry[pos]["queryGroup"]
-            else:
-                # This is a query
-
-                # Keep track of keys encountered
-                keys_seen = {}
-                for key in form_classes[format].form.base_fields.keys():
-                    keys_seen[key] = 0
-                cmpnts = []
-
-                curqry[pos]["type"] = "query"
-
-                # Set the form values in the query based on the form elements
-                for key in form.keys():
-                    # Remove "form-#-" from the form element ID
-                    cmpnts = key.split("-")
-                    keyname = cmpnts[-1]
-                    keys_seen[key] = 1
-                    if keyname == "pos":
-                        curqry[pos][key] = ""
-                    elif keyname == "static":
-                        if form[key] == "true":
-                            curqry[pos][key] = True
-                        else:
-                            curqry[pos][key] = False
-                    elif key not in curqry[pos]:
-                        curqry[pos][key] = form[key]
-                    else:
-                        # Log a warning
-                        print(
-                            f"WARNING: Unrecognized form element not set at pos {pos}: {key} to {form[key]}"
-                        )
-
-                # Now initialize anything missing a value to an empty string
-                # This is used to correctly reconstruct the user's query upon form_invalid
-                for key in form_classes[format].form.base_fields.keys():
-                    if keys_seen[key] == 0:
-                        curqry[pos][key] = ""
-    return search
-
-
-def pathStepToPosGroupType(spot):
-    """
-    Takes a substring from a pos field defining a single tree node and returns its position and group type (if it's an
-    inner node).  E.g. "0-all"
-    """
-
-    pos_gtype_stc = spot.split("-")
-    if len(pos_gtype_stc) == 3:
-        pos = pos_gtype_stc[0]
-        gtype = pos_gtype_stc[1]
-        if pos_gtype_stc[2] == "true":
-            static = True
-        else:
-            static = False
-    elif len(pos_gtype_stc) == 2:
-        pos = pos_gtype_stc[0]
-        gtype = pos_gtype_stc[1]
-        static = False
-    else:
-        pos = spot
-        gtype = None
-        static = False
-    pos = int(pos)
-    return [pos, gtype, static]
-
-
-def rootToFormatInfo(rootInfo):
-    """
-    Takes the first substring from a pos field defining the root node and returns the format code, format name, and
-    whether it is the selected format.
-    """
-
-    val_name_sel = rootInfo.split("-")
-    sel = False
-    name = ""
-    if len(val_name_sel) == 3:
-        val = val_name_sel[0]
-        name = val_name_sel[1]
-        if val_name_sel[2] == "selected":
-            sel = True
-    elif len(val_name_sel) == 2:
-        val = val_name_sel[0]
-        name = val_name_sel[1]
-    else:
-        print("WARNING: Unable to parse format name from submitted form data.")
-        val = val_name_sel
-        name = val_name_sel
-    return [val, name, sel]
-
-
-def getDownloadQryList():
-    """
-    Returns a list of dicts where the keys are name and json and the values are the format name and the json-
-    stringified qry object with the target format selected
-    """
-    basv_metadata = BaseAdvancedSearchView()
-    qry_list = []
-    for format, name in basv_metadata.getFormatNames().items():
-        qry_list.append(
-            {"name": name, "json": json.dumps(basv_metadata.getRootGroup(format))}
-        )
-    return qry_list
-
-
->>>>>>> 18315ce8
 class ProtocolListView(ListView):
     """Generic class-based view for a list of protocols"""
 
