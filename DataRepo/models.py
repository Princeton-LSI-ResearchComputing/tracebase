--- conflicted
+++ resolved
@@ -225,13 +225,11 @@
     id = models.AutoField(primary_key=True)
     name = models.CharField(max_length=256, unique=True)
 
-<<<<<<< HEAD
     class Meta:
         verbose_name = "tissue"
         verbose_name_plural = "tissues"
-=======
+
     SERUM_TISSUE_NAME = "Serum"
->>>>>>> 2ee1b3d9
 
     def __str__(self):
         return str(self.name)
