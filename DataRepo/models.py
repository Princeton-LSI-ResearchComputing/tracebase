--- conflicted
+++ resolved
@@ -384,15 +384,12 @@
         help_text="Protocol performed for the mass spectrometer run.",
     )
     # Don't allow a Sample to be deleted if an MSRun links to it
-<<<<<<< HEAD
     sample = models.ForeignKey(
         Sample,
         on_delete=models.RESTRICT,
+        related_name="msruns",
         help_text="Reference to the sample run on the mass spectrometer.",
     )
-=======
-    sample = models.ForeignKey(Sample, on_delete=models.RESTRICT, related_name="msruns")
->>>>>>> 0673cbd4
 
     class Meta:
         verbose_name = "mass spectrometry run"
