--- conflicted
+++ resolved
@@ -4,10 +4,8 @@
 from datetime import datetime, timedelta
 
 import dateutil.parser  # type: ignore
-<<<<<<< HEAD
 import pandas as pd
-=======
->>>>>>> a8c5ab78
+
 from django.db import transaction
 
 from DataRepo.models import (
