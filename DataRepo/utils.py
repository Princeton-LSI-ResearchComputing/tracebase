import collections
import json
import re
from collections import namedtuple
from datetime import datetime, timedelta

import dateutil.parser  # type: ignore
import numpy as np
import pandas as pd
from django.core.exceptions import ValidationError
from django.db import IntegrityError, transaction
from pandas.errors import EmptyDataError

from DataRepo.models import (
    Animal,
    Compound,
    CompoundSynonym,
    MSRun,
    PeakData,
    PeakGroup,
    PeakGroupSet,
    Protocol,
    Researcher,
    Sample,
    Study,
    Tissue,
    TracerLabeledClass,
    get_researchers,
    value_from_choices_label,
)


class SampleTableLoader:
    """
    Load a sample table
    """

    SampleTableHeaders = namedtuple(
        "SampleTableHeaders",
        [
            "SAMPLE_NAME",
            "SAMPLE_DATE",
            "SAMPLE_RESEARCHER",
            "TISSUE_NAME",
            "TIME_COLLECTED",
            "STUDY_NAME",
            "STUDY_DESCRIPTION",
            "ANIMAL_NAME",
            "ANIMAL_WEIGHT",
            "ANIMAL_AGE",
            "ANIMAL_SEX",
            "ANIMAL_GENOTYPE",
            "ANIMAL_FEEDING_STATUS",
            "ANIMAL_DIET",
            "ANIMAL_TREATMENT",
            "TRACER_COMPOUND_NAME",
            "TRACER_LABELED_ELEMENT",
            "TRACER_LABELED_COUNT",
            "TRACER_INFUSION_RATE",
            "TRACER_INFUSION_CONCENTRATION",
        ],
    )

    DefaultSampleTableHeaders = SampleTableHeaders(
        SAMPLE_NAME="Sample Name",
        SAMPLE_DATE="Date Collected",
        SAMPLE_RESEARCHER="Researcher Name",
        TISSUE_NAME="Tissue",
        TIME_COLLECTED="Collection Time",
        STUDY_NAME="Study Name",
        STUDY_DESCRIPTION="Study Description",
        ANIMAL_NAME="Animal ID",
        ANIMAL_WEIGHT="Animal Body Weight",
        ANIMAL_AGE="Age",
        ANIMAL_SEX="Sex",
        ANIMAL_GENOTYPE="Animal Genotype",
        ANIMAL_FEEDING_STATUS="Feeding Status",
        ANIMAL_DIET="Diet",
        ANIMAL_TREATMENT="Animal Treatment",
        TRACER_COMPOUND_NAME="Tracer Compound",
        TRACER_LABELED_ELEMENT="Tracer Labeled Element",
        TRACER_LABELED_COUNT="Tracer Label Atom Count",
        TRACER_INFUSION_RATE="Infusion Rate",
        TRACER_INFUSION_CONCENTRATION="Tracer Concentration",
    )

    def __init__(self, sample_table_headers=DefaultSampleTableHeaders):
        self.headers = sample_table_headers
        self.blank = ""
        self.researcher_errors = []
        self.header_errors = []
        self.missing_headers = []
        self.debug = False

    def validate_sample_table(self, data, skip_researcher_check=False):
        """
        Validates the data in the input file, unless the check is indicated to be skipped.
        """
        if skip_researcher_check is False:
            self.validate_researcher(data)

    def validate_researcher(self, data):
        """
        Gets a unique list of researchers from the file being loaded and ensures the researchers already exist in the
        database
        """
        db_researchers = get_researchers()
        if len(db_researchers) != 0:
            print("Checking researchers...")
            input_researchers = []
            new_researchers = []
            for row in data:
                researcher = self.getRowVal(row, self.headers.SAMPLE_RESEARCHER)
                if researcher is not None and researcher not in input_researchers:
                    input_researchers.append(researcher)
                    if researcher not in db_researchers:
                        new_researchers.append(researcher)
            if len(new_researchers) > 0:
                error = {
                    "input_researchers": input_researchers,
                    "new_researchers": new_researchers,
                    "db_researchers": db_researchers,
                }
                self.researcher_errors.append(error)

    def load_sample_table(self, data, skip_researcher_check=False, debug=False):
        self.debug = debug

        # Create a list to hold the csv reader data so that iterations from validating doesn't leave the csv reader
        # empty/at-the-end upon the import loop
        sample_table_data = list(data)

        self.validate_sample_table(
            sample_table_data, skip_researcher_check=skip_researcher_check
        )

        for row in sample_table_data:

            tissue_name = self.getRowVal(
                row,
                self.headers.TISSUE_NAME,
                hdr_required=True,
                val_required=False,  # Empties handled below due to blanks
            )

            # Skip BLANK rows
            if tissue_name == self.blank:
                print("Skipping row: Tissue field is empty, assuming blank sample")
                continue

            # Tissue
            try:
                tissue = Tissue.objects.get(name=tissue_name)
            except Tissue.DoesNotExist as e:
                raise Tissue.DoesNotExist(
                    f"Invalid tissue type specified: '{tissue_name}'"
                ) from e

            # Study
            study_exists = False
            created = False
            name = self.getRowVal(row, self.headers.STUDY_NAME)
            if name is not None:
                study, created = Study.objects.get_or_create(name=name)
                study_exists = True
            if created:
                description = self.getRowVal(
                    row,
                    self.headers.STUDY_DESCRIPTION,
                    hdr_required=False,
                    val_required=False,
                )
                if description is not None:
                    study.description = description
                print(f"Created new record: Study:{study}")
                try:
                    study.full_clean()
                    study.save()
                except Exception as e:
                    print(f"Error saving record: Study:{study}")
                    raise (e)

            # Animal
            created = False
            name = self.getRowVal(row, self.headers.ANIMAL_NAME)
            if name is not None:
                animal, created = Animal.objects.get_or_create(name=name)
            """
            We do this here, and not in the "created" block below, in case the
            researcher is creating a new study from previously-loaded animals
            """
            if study_exists and animal not in study.animals.all():
                print("Adding animal to the study...")
                study.animals.add(animal)

            """
            created block contains all the animal attribute updates if the
            animal was newly created
            """
            if created:
                print(f"Created new record: Animal:{animal}")
                genotype = self.getRowVal(
                    row, self.headers.ANIMAL_GENOTYPE, hdr_required=False
                )
                if genotype is not None:
                    animal.genotype = genotype
                weight = self.getRowVal(
                    row, self.headers.ANIMAL_WEIGHT, hdr_required=False
                )
                if weight is not None:
                    animal.body_weight = weight
                feedstatus = self.getRowVal(
                    row, self.headers.ANIMAL_FEEDING_STATUS, hdr_required=False
                )
                if feedstatus is not None:
                    animal.feeding_status = feedstatus
                age = self.getRowVal(row, self.headers.ANIMAL_AGE, hdr_required=False)
                if age is not None:
                    animal.age = timedelta(weeks=int(age))
                diet = self.getRowVal(row, self.headers.ANIMAL_DIET, hdr_required=False)
                if diet is not None:
                    animal.diet = diet
                animal_sex_string = self.getRowVal(
                    row, self.headers.ANIMAL_SEX, hdr_required=False
                )
                if animal_sex_string is not None:
                    if animal_sex_string in animal.SEX_CHOICES:
                        animal_sex = animal_sex_string
                    else:
                        animal_sex = value_from_choices_label(
                            animal_sex_string, animal.SEX_CHOICES
                        )
                    animal.sex = animal_sex
                treatment = self.getRowVal(
                    row,
                    self.headers.ANIMAL_TREATMENT,
                    hdr_required=False,
                    val_required=False,
                )
                if treatment is None:
                    print("No animal treatment found.")
                else:
                    # Animal Treatments are optional protocols
                    protocol_input = treatment
                    try:
                        assert protocol_input != ""
                        assert protocol_input != pd.isnull(protocol_input)
                    except AssertionError:
                        print("No animal treatments with empty/null values.")
                    else:
                        category = Protocol.ANIMAL_TREATMENT
                        researcher = self.getRowVal(row, self.headers.SAMPLE_RESEARCHER)
                        if researcher is not None:
                            print(
                                f"Finding or inserting {category} protocol for '{protocol_input}'..."
                            )
                            (
                                animal.treatment,
                                created,
                            ) = Protocol.retrieve_or_create_protocol(
                                protocol_input,
                                category,
                                f"For protocol's full text, please consult {researcher}.",
                            )
                            action = "Found"
                            feedback = f"{animal.treatment.category} protocol "
                            f"{animal.treatment.id} '{animal.treatment.name}'"
                            if created:
                                action = "Created"
                                feedback += f" '{animal.treatment.description}'"
                            print(f"{action} {feedback}")

                tracer_compound_name = self.getRowVal(
                    row, self.headers.TRACER_COMPOUND_NAME, hdr_required=False
                )
                if tracer_compound_name is not None:
                    try:
                        tracer_compound = Compound.objects.get(
                            name=tracer_compound_name
                        )
                        animal.tracer_compound = tracer_compound
                    except Compound.DoesNotExist as e:
                        print(
                            f"ERROR: {self.headers.TRACER_COMPOUND_NAME} not found: Compound:{tracer_compound_name}"
                        )
                        raise (e)
                tracer_labeled_elem = self.getRowVal(
                    row, self.headers.TRACER_LABELED_ELEMENT, hdr_required=False
                )
                if tracer_labeled_elem is not None:
                    tracer_labeled_atom = value_from_choices_label(
                        tracer_labeled_elem,
                        animal.TRACER_LABELED_ELEMENT_CHOICES,
                    )
                    animal.tracer_labeled_atom = tracer_labeled_atom
                tlc = self.getRowVal(
                    row, self.headers.TRACER_LABELED_COUNT, hdr_required=False
                )
                if tlc is not None:
                    animal.tracer_labeled_count = int(tlc)
                tir = self.getRowVal(
                    row, self.headers.TRACER_INFUSION_RATE, hdr_required=False
                )
                if tir is not None:
                    animal.tracer_infusion_rate = tir
                tic = self.getRowVal(
                    row, self.headers.TRACER_INFUSION_CONCENTRATION, hdr_required=False
                )
                if tic is not None:
                    animal.tracer_infusion_concentration = tic
                try:
                    animal.full_clean()
                    animal.save()
                except Exception as e:
                    print(f"Error saving record: Animal:{animal}")
                    raise (e)

            # Sample
            sample_name = self.getRowVal(row, self.headers.SAMPLE_NAME)
            if sample_name is not None:
                try:
                    sample = Sample.objects.get(name=sample_name)
                    print(f"SKIPPING existing record: Sample:{sample_name}")
                except Sample.DoesNotExist:
                    print(f"Creating new record: Sample:{sample_name}")
                    researcher = self.getRowVal(row, self.headers.SAMPLE_RESEARCHER)
                    tc = self.getRowVal(row, self.headers.TIME_COLLECTED)
                    if researcher is not None and tc is not None:
                        sample = Sample(
                            name=sample_name,
                            researcher=researcher,
                            time_collected=timedelta(minutes=float(tc)),
                            animal=animal,
                            tissue=tissue,
                        )
                    sd = self.getRowVal(
                        row, self.headers.SAMPLE_DATE, hdr_required=False
                    )
                    if sd is not None:
                        sample_date_value = sd
                        # Pandas may have already parsed the date
                        try:
                            sample_date = dateutil.parser.parse(sample_date_value)
                        except TypeError:
                            sample_date = sample_date_value
                        sample.date = sample_date
                    try:
                        sample.full_clean()
                        sample.save()
                    except Exception as e:
                        print(f"Error saving record: Sample:{sample}")
                        raise (e)

        if len(self.missing_headers) > 0:
            raise (
                HeaderError(
                    f"The following column headers were missing: {', '.join(self.missing_headers)}",
                    self.missing_headers,
                )
            )

        # Check researchers last so that other errors can be dealt with by users during validation
        # Users cannot resolve new researcher errors if they really are new
        if len(self.researcher_errors) > 0:
            nl = "\n"
            all_researcher_error_strs = []
            for ere in self.researcher_errors:
                err_msg = (
                    f"{len(ere['new_researchers'])} researchers from the sample file: ["
                    f"{','.join(sorted(ere['new_researchers']))}] out of {len(ere['input_researchers'])} researchers "
                    f"do not exist in the database.  Please ensure they are not variants of existing researchers in "
                    f"the database:{nl}{nl.join(sorted(ere['db_researchers']))}{nl}If all researchers are valid new "
                    f"researchers, add --skip-researcher-check to your command."
                )
                all_researcher_error_strs.append(err_msg)
            raise ResearcherError("\n".join(all_researcher_error_strs))

        # Throw an exception in debug mode to abort the load
        assert not debug, "Debugging..."

    def getRowVal(self, row, header, hdr_required=True, val_required=True):
        """
        Gets a value from the row, indexed by the column header.  If the header is not required but the header key is
        defined, a lookup will happen, but a missing header will only be recorded if the header is required.
        """
        val = None
        try:
            # If required, always do the lookup.  If not required, only look up the value if the header is defined
            if hdr_required or header:
                val = row[header]
            elif hdr_required:
                raise HeaderConfigError(
                    "Header required, but no header string supplied."
                )
            if header and val_required and (val == "" or val is None):
                raise RequiredValueError(
                    f"Values in column {header} are required, but some found missing"
                )
        except KeyError:
            if hdr_required and header not in self.missing_headers:
                self.missing_headers.append(header)
        return val


class AccuCorDataLoader:

    """
    Load the Protocol, MsRun, PeakGroup, and PeakData tables
    """

    def __init__(
        self,
        accucor_original_df,
        accucor_corrected_df,
        date,
        protocol_input,
        researcher,
        peak_group_set_filename,
        skip_samples=None,
        sample_name_prefix=None,
        debug=False,
        new_researcher=False,
    ):
        self.accucor_original_df = accucor_original_df
        self.accucor_corrected_df = accucor_corrected_df
        self.date_input = date.strip()
        self.protocol_input = protocol_input.strip()
        self.researcher = researcher.strip()
        self.peak_group_set_filename_input = peak_group_set_filename.strip()
        if skip_samples is None:
            self.skip_samples = []
        else:
            self.skip_samples = skip_samples
        if sample_name_prefix is None:
            sample_name_prefix = ""
        self.sample_name_prefix = sample_name_prefix
        self.debug = debug
        self.new_researcher = new_researcher

    def validate_data(self):
        """
        basic sanity/integrity checks for the data inputs
        """

        self.validate_dataframes()

        # determine the labeled element from the corrected data
        self.set_labeled_element()

        self.date = datetime.strptime(self.date_input, "%Y-%m-%d")

        self.retrieve_samples()

        self.retrieve_or_create_protocol()

        # cross validate peak_groups/compounds in database
        self.validate_peak_groups()

        self.validate_researcher()

        self.validate_compounds()

    def validate_researcher(self):
        researchers = get_researchers()
        nl = "\n"
        if self.new_researcher is True:
            err_msg = (
                f"Researcher [{self.researcher}] exists.  --new-researcher cannot be used for existing researchers.  "
                f"Current researchers are:{nl}{nl.join(sorted(researchers))}"
            )
            assert self.researcher not in researchers, err_msg
        elif len(researchers) != 0:
            err_msg = (
                f"Researcher [{self.researcher}] does not exist.  Please either choose from the following "
                f"researchers, or if this is a new researcher, add --new-researcher to your command (leaving "
                f"`--researcher {self.researcher}` as-is).  Current researchers are:{nl}{nl.join(sorted(researchers))}"
            )
            assert self.researcher in researchers, err_msg

    def validate_dataframes(self):

        print("Validating data...")

        if self.accucor_original_df is not None:
            # column index of the first predicted sample for the original data
            original_minimum_sample_index = self.get_first_sample_column_index(
                self.accucor_original_df
            )
        # column index of the first predicted sample for the corrected data
        corrected_minimum_sample_index = self.get_first_sample_column_index(
            self.accucor_corrected_df
        )

        """
        strip any leading and trailing spaces from the headers and some
        columns, just to normalize
        """
        if self.accucor_original_df is not None:
            self.accucor_original_df.rename(columns=lambda x: x.strip())
            self.accucor_original_df["compound"] = self.accucor_original_df[
                "compound"
            ].str.strip()
            self.accucor_original_df["formula"] = self.accucor_original_df[
                "formula"
            ].str.strip()

        self.accucor_corrected_df.rename(columns=lambda x: x.strip())
        self.accucor_corrected_df["Compound"] = self.accucor_corrected_df[
            "Compound"
        ].str.strip()

        """
        Validate sample headers. Get the sample names from the original header
        [all columns]
        """
        original_samples = None
        if self.accucor_original_df is not None:
            original_samples = [
                sample
                for sample in list(self.accucor_original_df)[
                    original_minimum_sample_index:
                ]
                if sample not in self.skip_samples
            ]
        corrected_samples = [
            sample
            for sample in list(self.accucor_corrected_df)[
                corrected_minimum_sample_index:
            ]
            if sample not in self.skip_samples
        ]

        # these could be None, if there was no original dataframe
        self.original_samples = original_samples
        # but the corrected list should have something we can rely on
        self.corrected_samples = corrected_samples

        # Make sure all sample columns have names
        corr_iter = collections.Counter(corrected_samples)
        corr_iter_err = ""
        for k, v in corr_iter.items():
            if k.startswith("Unnamed: "):
                raise Exception(
                    "Sample columns missing headers found in the Corrected data sheet. You have "
                    + str(len(self.accucor_corrected_df.columns))
                    + " columns."
                )
            corr_iter_err += '"' + str(k) + '":"' + str(v) + '",'

        if original_samples:
            # Make sure all sample columns have names
            orig_iter = collections.Counter(original_samples)
            orig_iter_err = ""
            for k, v in orig_iter.items():
                if k.startswith("Unnamed: "):
                    raise EmptyDataError(
                        "Sample columns missing headers found in the Original data sheet. You have "
                        + str(len(self.accucor_original_df.columns))
                        + " columns. Be sure to delete any unused columns."
                    )
                orig_iter_err += '"' + str(k) + '":' + str(v) + '",'

            # Make sure that the sheets have the same number of sample columns
            err_msg = (
                "Number of samples in the original and corrected sheets differ."
                f"Original: [{orig_iter_err}] Corrected: [{corr_iter_err}]."
            )
            assert orig_iter == corr_iter, err_msg

    def validate_compounds(self):

        if self.accucor_original_df is not None:
            dupe_dict = {}
            for index, row in self.accucor_original_df[
                self.accucor_original_df.duplicated(
                    subset=["compound", "isotopeLabel"], keep=False
                )
            ].iterrows():
                dupe_key = row["compound"] + " & " + row["isotopeLabel"]
                if dupe_key not in dupe_dict:
                    dupe_dict[dupe_key] = str(index + 1)
                else:
                    dupe_dict[dupe_key] += "," + str(index + 1)

            err_msg = (
                f"The following duplicate compound/isotope pairs were found in the original data: ["
                f"{'; '.join(list(map(lambda c: c + ' on rows: ' + dupe_dict[c], dupe_dict.keys())))}]"
            )
            assert len(dupe_dict.keys()) == 0, err_msg

        # do it again for the corrected
        dupe_dict = {}
        for index, row in self.accucor_corrected_df[
            self.accucor_corrected_df.duplicated(
                subset=["Compound", self.labeled_element_header], keep=False
            )
        ].iterrows():
            dupe_key = row["Compound"] + " & " + row[self.labeled_element_header]
            if dupe_key not in dupe_dict:
                dupe_dict[dupe_key] = str(index + 1)
            else:
                dupe_dict[dupe_key] += "," + str(index + 1)

        err_msg = (
            f"The following duplicate Compound/Label pairs were found in the corrected data: ["
            f"{'; '.join(list(map(lambda c: c + ' on rows: ' + dupe_dict[c], dupe_dict.keys())))}]"
        )
        assert len(dupe_dict.keys()) == 0, err_msg

    def corrected_file_tracer_labeled_column_regex(self):
        regex_pattern = ""
        tracer_element_list = TracerLabeledClass.tracer_labeled_elements_list()
        regex_pattern = f"^({'|'.join(tracer_element_list)})_Label$"
        return regex_pattern

    # determine the labeled element from the corrected data
    def set_labeled_element(self):

        label_pattern = self.corrected_file_tracer_labeled_column_regex()
        labeled_df = self.accucor_corrected_df.filter(regex=(label_pattern))

        err_msg = f"{self.__class__.__name__} cannot deal with multiple tracer labels"
        err_msg += f"({','.join(labeled_df.columns)}), currently..."
        assert len(labeled_df.columns) == 1, err_msg

        labeled_column = labeled_df.columns[0]
        self.labeled_element_header = labeled_column
        re_pattern = re.compile(label_pattern)
        match = re_pattern.match(labeled_column)
        labeled_element = match.group(1)
        if labeled_element:
            print(f"Setting labeled element to {labeled_element}")
            self.labeled_element = labeled_element

    def is_integer(self, data):
        try:
            int(data)
            return True
        except ValueError:
            return False

    def retrieve_samples(self):

        missing_samples = []

        print("Checking samples...")

        # cross validate in database
        self.sample_dict = {}
        """
        Because the original dataframe might be None, here, we rely on the
        corrected sample list as being authoritative
        """
        for sample_name in self.corrected_samples:
            prefix_sample_name = f"{self.sample_name_prefix}{sample_name}"
            try:
                # cached it for later
                self.sample_dict[sample_name] = Sample.objects.get(
                    name=prefix_sample_name
                )
            except Sample.DoesNotExist:
                missing_samples.append(sample_name)

        if len(missing_samples) != 0:
            raise (
                MissingSamplesError(
                    f"{len(missing_samples)} samples are missing: {', '.join(missing_samples)}",
                    missing_samples,
                )
            )

    def get_first_sample_column_index(self, df):
        """
        given a dataframe return the column index of the likely "first" sample
        column
        """

        # list of column names from data files that we know are not samples
        NONSAMPLE_COLUMN_NAMES = [
            "label",
            "metaGroupId",
            "groupId",
            "goodPeakCount",
            "medMz",
            "medRt",
            "maxQuality",
            "isotopeLabel",
            "compound",
            "compoundId",
            "formula",
            "expectedRtDiff",
            "ppmDiff",
            "parent",
            "Compound",
            "adductName",
        ]

        # append the *_Label columns of the corrected dataframe
        tracer_element_list = TracerLabeledClass.tracer_labeled_elements_list()
        for element in tracer_element_list:
            NONSAMPLE_COLUMN_NAMES.append(f"{element}_Label")

        max_nonsample_index = 0
        for col_name in NONSAMPLE_COLUMN_NAMES:
            try:
                if df.columns.get_loc(col_name) > max_nonsample_index:
                    max_nonsample_index = df.columns.get_loc(col_name)
            except KeyError:
                # column is not found, so move on
                pass

        # the sample index should be the next column
        return max_nonsample_index + 1

    def validate_peak_groups(self):
        """
        step through the original file, and note all the unique peak group
        names/formulas and map to database compounds
        """

        self.peak_group_dict = {}
        missing_compounds = 0
        reference_dataframe = self.accucor_corrected_df
        peak_group_name_key = "Compound"
        # corrected data does not have a formula column
        peak_group_formula_key = None
        if self.accucor_original_df is not None:
            reference_dataframe = self.accucor_original_df
            peak_group_name_key = "compound"
            # original data has a formula column
            peak_group_formula_key = "formula"

        for index, row in reference_dataframe.iterrows():
            # uniquely record the group, by name
            peak_group_name = row[peak_group_name_key]
            peak_group_formula = None
            if peak_group_formula_key:
                peak_group_formula = row[peak_group_formula_key]
            if peak_group_name not in self.peak_group_dict:

                # cache it for later; note, if the first row encountered
                # is missing a formula, there will be issues later
                self.peak_group_dict[peak_group_name] = {
                    "name": peak_group_name,
                    "formula": peak_group_formula,
                }

                """
                cross validate in database;  this is a mapping of peak group
                name to one or more compounds. peak groups sometimes detect
                multiple compounds delimited by slash
                """

                self.peak_group_dict[peak_group_name]["compounds"] = []
                compounds_input = peak_group_name.split("/")
                for compound_input in compounds_input:
                    try:
                        mapped_compound = Compound.compound_matching_name_or_synonym(
                            compound_input
                        )
                        if mapped_compound is not None:
                            self.peak_group_dict[peak_group_name]["compounds"].append(
                                mapped_compound
                            )
                            """
                            If the formula was previously None because we were
                            working with corrected data (missing column), supplement
                            it with the mapped database compound's formula
                            """
                            if not self.peak_group_dict[peak_group_name]["formula"]:
                                self.peak_group_dict[peak_group_name][
                                    "formula"
                                ] = mapped_compound.formula
                        else:
                            missing_compounds += 1
                            print(f"Could not find compound {compound_input}")
                    except ValidationError:
                        missing_compounds += 1
                        print(
                            f"Could not uniquely identify compound using {compound_input}."
                        )

        assert missing_compounds == 0, f"{missing_compounds} compounds are missing."

    def retrieve_or_create_protocol(self):
        """
        retrieve or insert a protocol, based on input
        """
        print(
            f"Finding or inserting {Protocol.MSRUN_PROTOCOL} protocol for '{self.protocol_input}'..."
        )
        self.protocol, created = Protocol.retrieve_or_create_protocol(
            self.protocol_input,
            Protocol.MSRUN_PROTOCOL,
            f"For protocol's full text, please consult {self.researcher}.",
        )
        action = "Found"
        feedback = f"{self.protocol.category} protocol {self.protocol.id} '{self.protocol.name}'"
        if created:
            action = "Created"
            feedback += f" '{self.protocol.description}'"
        print(f"{action} {feedback}")

    def insert_peak_group_set(self):
        self.peak_group_set = PeakGroupSet(filename=self.peak_group_set_filename_input)
        self.peak_group_set.full_clean()
        self.peak_group_set.save()

    def load_data(self):
        """
        extract and store the data for MsRun PeakGroup and PeakData
        """
        print("Loading data...")

        self.insert_peak_group_set()

        self.sample_run_dict = {}

        # each sample gets its own msrun
        for sample_name in self.sample_dict.keys():

            # each msrun/sample has its own set of peak groups
            inserted_peak_group_dict = {}

            print(f"Inserting msrun for {sample_name}")
            msrun = MSRun(
                date=self.date,
                researcher=self.researcher,
                protocol=self.protocol,
                sample=self.sample_dict[sample_name],
            )
            msrun.full_clean()
            msrun.save()
            self.sample_run_dict[sample_name] = msrun

            # Create all PeakGroups
            for index, row in self.accucor_corrected_df.iterrows():
                labeled_count = row[self.labeled_element_header]
                if labeled_count == 0:

                    """
                    Here we insert PeakGroup, by name (only once per file).
                    NOTE: if the C12 PARENT/0-Labeled row encountered has any
                    issues (for example, a null formula), then this block will
                    fail
                    """

                    peak_group_name = row["Compound"]
                    print(
                        f"\tInserting {peak_group_name} peak group for sample "
                        f"{sample_name}"
                    )
                    peak_group_attrs = self.peak_group_dict[peak_group_name]
                    peak_group = PeakGroup(
                        msrun=msrun,
                        name=peak_group_attrs["name"],
                        formula=peak_group_attrs["formula"],
                        peak_group_set=self.peak_group_set,
                    )
                    peak_group.full_clean()
                    peak_group.save()
                    # cache
                    inserted_peak_group_dict[peak_group_name] = peak_group

                    """
                    associate the pre-vetted compounds with the newly inserted
                    PeakGroup
                    """
                    for compound in peak_group_attrs["compounds"]:
                        peak_group.compounds.add(compound)

            # For each PeakGroup, create PeakData rows
            for peak_group_name in inserted_peak_group_dict:

                # we should have a cached PeakGroup now
                peak_group = inserted_peak_group_dict[peak_group_name]

                if self.accucor_original_df is not None:
                    peak_group_original_data = self.accucor_original_df.loc[
                        self.accucor_original_df["compound"] == peak_group_name
                    ]
                    # get next row from original data
                    row_idx = 0
                    for labeled_count in range(
                        0, peak_group.atom_count(self.labeled_element) + 1
                    ):
                        try:
                            row = peak_group_original_data.iloc[row_idx]
                            _atom, row_labeled_count = self.parse_isotope_label(
                                row["isotopeLabel"]
                            )
                            # Not a matching row
                            if row_labeled_count != labeled_count:
                                row = None
                        except IndexError:
                            # later rows are missing
                            row = None
                        # Lookup corrected abundance by compound and label
                        corrected_abundance = self.accucor_corrected_df.loc[
                            (self.accucor_corrected_df["Compound"] == peak_group_name)
                            & (
                                self.accucor_corrected_df[self.labeled_element_header]
                                == labeled_count
                            )
                        ][sample_name]

                        if row is None:
                            # No row for this labeled_count
                            raw_abundance = 0
                            med_mz = 0
                            med_rt = 0
                        else:
                            # We have a matching row, use it and increment row_idx
                            raw_abundance = row[sample_name]
                            med_mz = row["medMz"]
                            med_rt = row["medRt"]
                            row_idx = row_idx + 1

                        print(
                            f"\t\tInserting peak data for {peak_group_name}:label-{labeled_count} "
                            f"for sample {sample_name}"
                        )
                        peak_data = PeakData(
                            peak_group=peak_group,
                            labeled_element=self.labeled_element,
                            labeled_count=labeled_count,
                            raw_abundance=raw_abundance,
                            corrected_abundance=corrected_abundance,
                            med_mz=med_mz,
                            med_rt=med_rt,
                        )

                        peak_data.full_clean()
                        peak_data.save()

                else:
                    peak_group_corrected_df = self.accucor_corrected_df[
                        self.accucor_corrected_df["Compound"] == peak_group_name
                    ]

                    for _index, row in peak_group_corrected_df.iterrows():

                        corrected_abundance_for_sample = row[sample_name]
                        labeled_count = row[self.labeled_element_header]
                        # No original dataframe, no raw_abundance, med_mz, or med_rt
                        raw_abundance = None
                        med_mz = None
                        med_rt = None

                        print(
                            f"\t\tInserting peak data for {peak_group_name}:label-{labeled_count} "
                            f"for sample {sample_name}"
                        )
                        peak_data = PeakData(
                            peak_group=peak_group,
                            labeled_element=self.labeled_element,
                            labeled_count=labeled_count,
                            raw_abundance=raw_abundance,
                            corrected_abundance=corrected_abundance_for_sample,
                            med_mz=med_mz,
                            med_rt=med_rt,
                        )

                        peak_data.full_clean()
                        peak_data.save()

        assert not self.debug, "Debugging..."

    @classmethod
    def parse_isotope_label(cls, label):
        """
        Parse El-Maven style isotope label string
        e.g. C12 PARENT, C13-label-1, C13-label-2
        Returns tuple with "Atom" and "Label count"
        e.g. ("C12", 0), ("C13", 1), ("C13", 2)
        """
        atom, count = (None, None)
        if "PARENT" in label:
            atom = label.split(" ")[0]
            count = 0
        else:
            atom, count = label.split("-label-")
        return (atom, int(count))

    def load_accucor_data(self):

        with transaction.atomic():
            self.validate_data()
            self.load_data()


class CompoundsLoader:
    """
    Load the Compound and CompoundSynonym tables
    """

    # Define the dataframe key names and requirements
    KEY_COMPOUND_NAME = "Compound"
    KEY_HMDB = "HMDB ID"
    KEY_FORMULA = "Formula"
    KEY_SYNONYMS = "Synonyms"
    REQUIRED_KEYS = [KEY_COMPOUND_NAME, KEY_FORMULA, KEY_HMDB, KEY_SYNONYMS]

    def __init__(self, compounds_df, synonym_separator=";"):
        self.compounds_df = compounds_df
        self.synonym_separator = synonym_separator
        self.validation_debug_messages = []
        self.validation_warning_messages = []
        self.validation_error_messages = []
        self.summary_messages = []
        self.validated_new_compounds_for_insertion = []
        self.missing_headers = []

        """
        strip any leading and trailing spaces from the headers and some
        columns, just to normalize
        """
        if self.compounds_df is not None:
            self.compounds_df.rename(columns=lambda x: x.strip())
            self.check_required_headers()
            for col in (
                self.KEY_COMPOUND_NAME,
                self.KEY_FORMULA,
                self.KEY_HMDB,
                self.KEY_SYNONYMS,
            ):
                self.compounds_df[col] = self.compounds_df[col].str.strip()

    def validate_data(self):
        # validate the compounds dataframe
        self.check_for_duplicates(self.KEY_COMPOUND_NAME)
        self.check_for_duplicates(self.KEY_HMDB)

        if self.compounds_df is not None:
            for index, row in self.compounds_df.iterrows():
                # capture compound attributes and synonyms
                compound = self.find_compound_for_row(row)
                if compound is None:
                    # data does not exist in database; record for future insertion
                    new_compound = Compound(
                        name=row[self.KEY_COMPOUND_NAME],
                        formula=row[self.KEY_FORMULA],
                        hmdb_id=row[self.KEY_HMDB],
                    )
                    new_compound.full_clean()
                    self.validated_new_compounds_for_insertion.append(new_compound)

    def check_required_headers(self):
        for header in self.REQUIRED_KEYS:
            if header not in self.compounds_df.columns:
                self.missing_headers.append(header)
                err_msg = f"Could not find the required header '{header}."
                self.validation_error_messages.append(err_msg)
        if len(self.missing_headers) > 0:
            raise (
                HeaderError(
                    f"The following column headers were missing: {', '.join(self.missing_headers)}",
                    self.missing_headers,
                )
            )

    def check_for_duplicates(self, column_header):

        dupe_dict = {}
        for index, row in self.compounds_df[
            self.compounds_df.duplicated(subset=[column_header], keep=False)
        ].iterrows():
            dupe_key = row[column_header]
            if dupe_key not in dupe_dict:
                dupe_dict[dupe_key] = str(index + 1)
            else:
                dupe_dict[dupe_key] += "," + str(index + 1)

        if len(dupe_dict.keys()) != 0:
            err_msg = (
                f"The following duplicate {column_header} were found in the original data: ["
                f"{'; '.join(list(map(lambda c: c + ' on rows: ' + dupe_dict[c], dupe_dict.keys())))}]"
            )

            self.validation_error_messages.append(err_msg)

    def find_compound_for_row(self, row):
        """
        Find single Compound record matching data from the input row.

        Searches compound records using HMDB ID and name. Appends a warning to
        `validation_warning_messages` if HMDB ID is not found.  Searches
        compound records using all synonyms.  If the queries return multiple
        distinct scompounds, an `AmbiguousCompoundDefinitionError` is raised.

        Args:
            row (Series): Pandas Series representing a potential Compound
                record

        Returns:
            compound: A single compound record matching the HMDB, name, and
                synonym records in the input row

        Raises:
            AmbiguousCompoundDefinitionError: Multiple compounds were found
        """
        found_compound = None
        hmdb_compound = None
        named_compound = None
        all_found_compounds = []
        # start with the HMDB_ID
        hmdb_id = row[self.KEY_HMDB]
        name = row[self.KEY_COMPOUND_NAME]
        synonyms_string = row[self.KEY_SYNONYMS]
        try:
            hmdb_compound = Compound.objects.get(hmdb_id=hmdb_id)
            # preferred method of "finding because it is not a potential synonym
            found_compound = hmdb_compound
            self.validation_debug_messages.append(
                f"Found {found_compound.name} using HMDB ID {hmdb_id}"
            )
            all_found_compounds.append(hmdb_compound)
        except Compound.DoesNotExist:
            # must be a new compound, or a data inconsistency?
            msg = f"Database lacks HMBD ID {hmdb_id}"
            self.validation_warning_messages.append(msg)

        try:
            named_compound = Compound.objects.get(name=name)
            if hmdb_compound is None:
                found_compound = named_compound
                self.validation_debug_messages.append(
                    f"Found {found_compound.name} using Compound name {name}"
                )
                all_found_compounds.append(named_compound)
        except Compound.DoesNotExist:
            # must be a new compound, or a data inconsistency?
            msg = f"Database lacks named compound {name}"
            self.validation_warning_messages.append(msg)

        # if we have any inconsistency between these two queries above, either the
        # file or the database is "wrong"
        if hmdb_compound != named_compound:
            err_msg = f"ERROR: Data inconsistency. File input Compound={name} HMDB ID={hmdb_id} "
            if hmdb_compound is None:
                err_msg += "did not match a database record using the file's HMDB ID, "
            else:
                err_msg += f"matches a database compound (by file's HMDB ID) of Compound={hmdb_compound.name} "
                err_msg += f"HMDB ID={hmdb_compound.hmdb_id}, "

            if named_compound is None:
                err_msg += "but did not match a named database record using the file's Compound "
            else:
                err_msg += f"but matches a database compound (by file's Compound) of Compound={named_compound.name} "
                err_msg += f"HMDB ID={named_compound.hmdb_id}"

            self.validation_error_messages.append(err_msg)

        if hmdb_compound is None and named_compound is None:
            self.validation_debug_messages.append(f"Could not find {hmdb_id}")
            # attempt a query by either name or synonym(s)
            names = [name]
            if synonyms_string is not None and synonyms_string != "":
                synonyms = self.parse_synonyms(synonyms_string)
                names.extend(synonyms)
            for name in names:
                alt_name_compound = Compound.compound_matching_name_or_synonym(name)
                if alt_name_compound is not None:
                    self.validation_debug_messages.append(
                        f"Found {alt_name_compound.name} using {name}"
                    )
                    found_compound = alt_name_compound
                    if found_compound not in all_found_compounds:
                        all_found_compounds.append(alt_name_compound)
                else:
                    self.validation_debug_messages.append(
                        f"Could not find {name} in names or synonyms"
                    )

        if len(all_found_compounds) > 1:
            err_msg = f"Retrieved multiple ({len(all_found_compounds)}) "
            err_msg += f"distinct compounds using names {names}"
            raise AmbiguousCompoundDefinitionError(err_msg)

        return found_compound

    def parse_synonyms(self, synonyms_string: str) -> list:
        synonyms = [
            synonym.strip() for synonym in synonyms_string.split(self.synonym_separator)
        ]
        return synonyms

    def load_validated_compounds(self):
        count = 0
        for compound in self.validated_new_compounds_for_insertion:
            compound.save()
            count += 1
        self.summary_messages.append(
            f"{count} compound(s) inserted, with default synonyms."
        )

    def load_synonyms(self):
        # if we are here, every line should either have pre-existed, or have
        # been newly inserted.
        count = 0
        for index, row in self.compounds_df.iterrows():
            # we will use the HMDB ID to retrieve
            hmdb_id = row[self.KEY_HMDB]
            # this name might always be a synonym
            compound_name_from_file = row[self.KEY_COMPOUND_NAME]
            hmdb_compound = Compound.objects.get(hmdb_id=hmdb_id)
            synonyms_string = row[self.KEY_SYNONYMS]
            synonyms = self.parse_synonyms(synonyms_string)
            if hmdb_compound.name != compound_name_from_file:
                synonyms.append(compound_name_from_file)
            for synonym in synonyms:
                (compound_synonym, created) = hmdb_compound.get_or_create_synonym(
                    synonym
                )
                if created:
                    count += 1
        self.summary_messages.append(f"{count} additional synonym(s) inserted.")


class HeaderError(Exception):
    def __init__(self, message, headers):
        super().__init__(message)
        self.header_list = headers


class HeaderConfigError(Exception):
    pass


class RequiredValueError(Exception):
    pass


class ResearcherError(Exception):
    pass


class MissingSamplesError(Exception):
    def __init__(self, message, samples):
        super().__init__(message)
        self.sample_list = samples


class AmbiguousCompoundDefinitionError(Exception):
    pass


class QuerysetToPandasDataFrame:
    """
    convert several querysets to Pandas DataFrames, then create additional
    DataFrames for study or animal based summary data
    """

    @staticmethod
    def qs_to_df(qs, qry_to_df_fields):
        """
        convert a queryset to a Pandas DataFrame using defined field names.
        qry_to_df_fields is a dictionary mapping query fields to column names
        of the DataFrame

        Notes on handling null values in DataFrame:
        np.nan is used in DataFrame for a null value when converting data from a queryset.
        np.nan causes dtype conversion from int to float silently when a column contains null values.
        convert columns to best possible dtypes by calling convert_dtypes():
            automitically replace np.nan with pd.NA.
            an integer column with null values will be converted from float64 to Int64 type.
        pd.NA value is converted into null in json format. rendered as None in Django templates.
        """
        qry_fields = qry_to_df_fields.keys()
        qs1 = qs.values_list(*qry_fields)
        df_with_qry_fields = pd.DataFrame.from_records(qs1, columns=qry_fields)
        # rename columns for df
        renamed_df = df_with_qry_fields.rename(columns=qry_to_df_fields)
        # convert to best possible dtypes
        out_df = renamed_df.convert_dtypes()
        return out_df

    @staticmethod
    def df_to_list_of_dict(df):
        """
        convert Pandas DataFrame into a list of dictionary, each item of the list
        is a dictionary converted from a row of the DataFrame (column_name:column_value)
        The output can be used directly for template rendering
        need to use "ns" unit to ensure correct value convertion to json for time duration
        """
        # parsing the DataFrame to JSON records.
        json_records = df.to_json(orient="records", date_format="iso", date_unit="ns")
        # output to a list of dictionary
        data = []
        data = json.loads(json_records)
        return data

    @classmethod
    def get_study_list_df(cls):
        """
        convert all study records to a DataFrame with defined column names
        """
        qs = Study.objects.all()
        qry_to_df_fields = {
            "id": "study_id",
            "name": "study",
            "description": "study_description",
        }
        stud_list_df = cls.qs_to_df(qs, qry_to_df_fields)
        return stud_list_df

    @classmethod
    def get_study_animal_all_df(cls):
        """
        generate a DataFrame for joining all studies and animals based on
        many-to-many relationships
        """
        qs = Study.objects.all().prefetch_related("animals")
        qry_to_df_fields = {
            "id": "study_id",
            "name": "study",
            "description": "study_description",
            "animals__id": "animal_id",
            "animals__name": "animal",
        }
        all_stud_anim_df = cls.qs_to_df(qs, qry_to_df_fields)
        return all_stud_anim_df

    @classmethod
    def get_animal_list_df(cls):
        """
        get all animal records with related fields for tracer and treatments,
        convert to a DataFrame with defined column names
        """
        qs = Animal.objects.select_related("compound", "protocol").all()
        qry_to_df_fields = {
            "id": "animal_id",
            "name": "animal",
            "tracer_compound_id": "tracer_compound_id",
            "tracer_compound__name": "tracer",
            "tracer_labeled_atom": "tracer_labeled_atom",
            "tracer_labeled_count": "tracer_labeled_count",
            "tracer_infusion_rate": "tracer_infusion_rate",
            "tracer_infusion_concentration": "tracer_infusion_concentration",
            "genotype": "genotype",
            "body_weight": "body_weight",
            "age": "age",
            "sex": "sex",
            "diet": "diet",
            "feeding_status": "feeding_status",
            "treatment_id": "treatment_id",
            "treatment__name": "treatment",
            "treatment__category": "treatment_category",
        }
        anim_list_df = cls.qs_to_df(qs, qry_to_df_fields)
        return anim_list_df

    @classmethod
    def get_study_gb_animal_df(cls):
        """
        generate a DataFrame for studies grouped by animal_id
        adding a column named study_id_name_list
        example for data format: ['1||obob_fasted']
        """
        stud_anim_df = cls.get_study_animal_all_df()

        # add a column by joining id and name for each study
        stud_anim_df["study_id_name"] = (
            stud_anim_df["study_id"].astype(str) + "||" + stud_anim_df["study"]
        )

        # generate DataFrame grouped by animal_id and animal
        # columns=['animal_id', 'animal', 'studies', 'study_id_name_list']
        stud_gb_anim_df1 = (
            stud_anim_df.groupby(["animal_id", "animal"])
            .agg(
                studies=("study", "unique"),
                study_id_name_list=("study_id_name", "unique"),
            )
            .reset_index()
        )
        # convert Pandas StringArray to np.array to avoid error for converting to json format
        # have to apply to each column separately; got error with multiple columns
        stud_gb_anim_df1["studies"] = stud_gb_anim_df1["studies"].apply(
            lambda x: np.array(x)
        )
        stud_gb_anim_df1["study_id_name_list"] = stud_gb_anim_df1[
            "study_id_name_list"
        ].apply(lambda x: np.array(x))
        # convert to best possible dtypes
        stud_gb_anim_df = stud_gb_anim_df1.convert_dtypes()

        return stud_gb_anim_df

    @classmethod
    def get_sample_msrun_all_df(cls):
        """
        generate a DataFrame for all sample and MSRun records
        including animal data fields
        Use left join to merge sample and MSRun records, since a sample may not have MSRun data
        """
        sam_qs = Sample.objects.select_related().all()
        qry_to_df_fields = {
            "id": "sample_id",
            "name": "sample",
            "date": "sample_date",
            "researcher": "sample_owner",
            "time_collected": "sample_time_collected",
            "tissue_id": "tissue_id",
            "tissue__name": "tissue",
            "animal_id": "animal_id",
            "animal__name": "animal",
        }
        all_sam_df = cls.qs_to_df(sam_qs, qry_to_df_fields)

        msrun_qs = MSRun.objects.all()
        qry_to_df_fields = {
            "id": "msrun_id",
            "researcher": "msrun_owner",
            "date": "msrun_date",
            "protocol_id": "msrun_protocol_id",
            "protocol__name": "msrun_protocol",
            "sample_id": "sample_id",
        }
        all_ms_df = cls.qs_to_df(msrun_qs, qry_to_df_fields)

        # join two DataFrames
        all_sam_msrun_df1 = pd.merge(
            all_sam_df, all_ms_df, left_on="sample_id", right_on="sample_id", how="left"
        )

        # null values converted to nan for msrun_date, set to pd.NA for consistence
        all_sam_msrun_df1.replace({np.nan: pd.NA}, inplace=True)
        # get best possible dtypes
        all_sam_msrun_df = all_sam_msrun_df1.convert_dtypes()
        # list the order of columns
        column_names = [
            "sample_id",
            "sample",
            "sample_date",
            "sample_owner",
            "sample_time_collected",
            "tissue_id",
            "tissue",
            "animal_id",
            "animal",
            "msrun_id",
            "msrun_owner",
            "msrun_date",
            "msrun_protocol_id",
            "msrun_protocol",
        ]
        all_sam_msrun_df = all_sam_msrun_df.reindex(columns=column_names)
        return all_sam_msrun_df

    @classmethod
    def get_animal_msrun_all_df(cls):
        """
        generate a DataFrame for all animals, sample and MSRun records
        include study list for each animal
        """
        all_sam_msrun_df = cls.get_sample_msrun_all_df()
        anim_list_df = cls.get_animal_list_df()
        stud_gb_anim_df = cls.get_study_gb_animal_df()

        # merge DataFrames to get animal based summary data
        all_anim_msrun_df1 = anim_list_df.merge(
            all_sam_msrun_df, on=["animal_id", "animal"]
        ).merge(stud_gb_anim_df, on=["animal_id", "animal"])
        # get best possible dtypes
        all_anim_msrun_df = all_anim_msrun_df1.convert_dtypes()

        # reindex with defined column names
        # re-order columns (animal, tissue, sample, MSrun, studies)
        column_names = [
            "animal_id",
            "animal",
            "tracer_compound_id",
            "tracer",
            "tracer_labeled_atom",
            "tracer_labeled_count",
            "tracer_infusion_rate",
            "tracer_infusion_concentration",
            "genotype",
            "body_weight",
            "age",
            "sex",
            "diet",
            "feeding_status",
            "treatment_id",
            "treatment",
            "treatment_category",
            "tissue_id",
            "tissue",
            "sample_id",
            "sample",
            "sample_owner",
            "sample_date",
            "sample_time_collected",
            "msrun_id",
            "msrun_owner",
            "msrun_date",
            "msrun_protocol_id",
            "msrun_protocol",
            "studies",
            "study_id_name_list",
        ]
        all_anim_msrun_df = all_anim_msrun_df.reindex(columns=column_names)
        return all_anim_msrun_df

    @classmethod
    def get_animal_list_stats_df(cls):
        """
        generate a DataFrame by adding columns to animal list, including counts
            or unique values for selected data fields grouped by an animal
        """
        anim_list_df = cls.get_animal_list_df()
        all_anim_msrun_df = cls.get_animal_msrun_all_df()
        stud_gb_anim_df = cls.get_study_gb_animal_df()

        # get unique count or values for selected fields grouped by animal_id
        anim_gb_df1 = (
            all_anim_msrun_df.groupby("animal_id")
            .agg(
                total_tissue=("tissue", "nunique"),
                total_sample=("sample_id", "nunique"),
                total_msrun=("msrun_id", "nunique"),
                sample_owners=("sample_owner", "unique"),
            )
            .reset_index()
        )
        # convert Pandas StringArray to np.array
        anim_gb_df1["sample_owners"] = anim_gb_df1["sample_owners"].apply(
            lambda x: np.array(x)
        )
        # convert to best possible dtypes
        anim_gb_df = anim_gb_df1.convert_dtypes()

        # merge DataFrames to add stats and studies to each row of animal list
        anim_list_stats_df1 = anim_list_df.merge(anim_gb_df, on="animal_id").merge(
            stud_gb_anim_df, on=["animal_id", "animal"]
        )
        anim_list_stats_df = anim_list_stats_df1.convert_dtypes()

        # reindex with defined column names
        column_names = [
            "animal_id",
            "animal",
            "tracer_compound_id",
            "tracer",
            "tracer_labeled_atom",
            "tracer_labeled_count",
            "tracer_infusion_rate",
            "tracer_infusion_concentration",
            "genotype",
            "body_weight",
            "age",
            "sex",
            "diet",
            "feeding_status",
            "treatment_id",
            "treatment",
            "treatment_category",
            "total_tissue",
            "total_sample",
            "total_msrun",
            "sample_owners",
            "studies",
            "study_id_name_list",
        ]
        anim_list_stats_df = anim_list_stats_df.reindex(columns=column_names)
        return anim_list_stats_df

    @classmethod
    def get_study_msrun_all_df(cls):
        """
        generate a DataFrame for study based summary data including animal, sample, and MSRun
        data fields
        """
        all_stud_anim_df = cls.get_study_animal_all_df()
        all_anim_msrun_df = cls.get_animal_msrun_all_df()

        # all_anim_msrun_df contains columns for studies, drop them
        all_anim_msrun_df1 = all_anim_msrun_df.drop(
            columns=["studies", "study_id_name_list"]
        )

        # merge DataFrames to get study based summary data
        all_stud_msrun_df1 = all_stud_anim_df.merge(
            all_anim_msrun_df1, on=["animal_id", "animal"]
        )
        all_stud_msrun_df = all_stud_msrun_df1.convert_dtypes()

        # reindex with defined column names and column order
        column_names = [
            "study_id",
            "study",
            "study_description",
            "animal_id",
            "animal",
            "tracer_compound_id",
            "tracer",
            "tracer_labeled_atom",
            "tracer_labeled_count",
            "tracer_infusion_rate",
            "tracer_infusion_concentration",
            "genotype",
            "body_weight",
            "age",
            "sex",
            "diet",
            "feeding_status",
            "treatment_id",
            "treatment",
            "treatment_category",
            "tissue_id",
            "tissue",
            "sample_id",
            "sample",
            "sample_owner",
            "sample_date",
            "sample_time_collected",
            "msrun_id",
            "msrun_owner",
            "msrun_date",
            "msrun_protocol_id",
            "msrun_protocol",
        ]
        all_stud_msrun_df = all_stud_msrun_df.reindex(columns=column_names)
        return all_stud_msrun_df

    @classmethod
    def get_study_list_stats_df(cls):
        """
        generate a DataFrame to add columns to study list including counts or unique values
        for selected data fields grouped by a study
        """
        stud_list_df = cls.get_study_list_df()
        all_stud_msrun_df = cls.get_study_msrun_all_df()

        # add a column to join id and name for each tracer
        all_stud_msrun_df["tracer_id_name"] = (
            all_stud_msrun_df["tracer_compound_id"].astype(str)
            + "||"
            + all_stud_msrun_df["tracer"]
        )

        # add a column to join treatment_id and treatment
        all_stud_msrun_df["treatment_id_name"] = (
            all_stud_msrun_df["treatment_id"].astype(str)
            + "||"
            + all_stud_msrun_df["treatment"]
        )

        # generate a DataFrame containing stats columns grouped by study_id
        stud_gb_df1 = (
            all_stud_msrun_df.groupby("study_id")
            .agg(
                total_animal=("animal_id", "nunique"),
                total_tissue=("tissue", "nunique"),
                total_sample=("sample_id", "nunique"),
                total_msrun=("msrun_id", "nunique"),
                sample_owners=("sample_owner", "unique"),
                genotypes=("genotype", "unique"),
                tracer_id_name_list=("tracer_id_name", "unique"),
                treatment_id_name_list=("treatment_id_name", "unique"),
            )
            .reset_index()
        )
        # convert StringArray to np.array, do one by one, as got error with applying multiple columns
        stud_gb_df1["sample_owners"] = stud_gb_df1["sample_owners"].apply(
            lambda x: np.array(x)
        )
        stud_gb_df1["genotypes"] = stud_gb_df1["genotypes"].apply(lambda x: np.array(x))
        stud_gb_df1["tracer_id_name_list"] = stud_gb_df1["tracer_id_name_list"].apply(
            lambda x: np.array(x)
        )
        stud_gb_df1["treatment_id_name_list"] = stud_gb_df1[
            "treatment_id_name_list"
        ].apply(lambda x: np.array(x))

        stud_gb_df = stud_gb_df1.convert_dtypes()

        # merge DataFrames to add stats to each row of study list
        stud_list_stats_df = stud_list_df.merge(stud_gb_df, on="study_id")

        # reindex with defined column names
        column_names = [
            "study_id",
            "study",
            "study_description",
            "total_animal",
            "total_tissue",
            "total_sample",
            "total_msrun",
            "sample_owners",
            "genotypes",
            "tracer_id_name_list",
            "treatment_id_name_list",
        ]
        stud_list_stats_df = stud_list_stats_df.reindex(columns=column_names)
        return stud_list_stats_df

    def get_per_study_msrun_df(self, study_id):
        """
        generate a DataFrame for summary data including animal, sample, and MSRun
        data fields for a study
        """
        all_stud_msrun_df = self.get_study_msrun_all_df()
        self.study_id = study_id
        per_stud_msrun_df = all_stud_msrun_df[all_stud_msrun_df["study_id"] == study_id]
        return per_stud_msrun_df

    def get_per_study_stat_df(self, study_id):
        """
        generate a DataFrame for summary data including animal, sample, and MSRun
        counts for a study
        """
        stud_list_stats_df = self.get_study_list_stats_df()
        self.study_id = study_id
        per_stud_stat_df = stud_list_stats_df[
            stud_list_stats_df["study_id"] == study_id
        ]
        return per_stud_stat_df

    def get_per_animal_msrun_df(self, animal_id):
        """
        generate a DataFrame for summary data including animal, sample, and MSRun
        data fields for an animal
        """
        all_anim_msrun_df = self.get_animal_msrun_all_df()
        self.animal_id = animal_id
        per_anim_msrun_df = all_anim_msrun_df[
            all_anim_msrun_df["animal_id"] == animal_id
        ]
        return per_anim_msrun_df

    @classmethod
    def get_all_compound_synonym_df(cls):
        """
        convert compound synonym records to a DataFrame with defined column names
        """
        qs = CompoundSynonym.objects.select_related().all()
        qry_to_df_fields = {
            "compound_id": "compound_id",
            "compound__name": "compound_name",
            "compound__formula": "formula",
            "compound__hmdb_id": "hmdb_id",
            "name": "synonym",
        }

        all_comp_synonym_df = cls.qs_to_df(qs, qry_to_df_fields)
        return all_comp_synonym_df

    @classmethod
    def get_compound_synonym_list_df(cls):
        all_comp_synonym_df = cls.get_all_compound_synonym_df()
        anim_list_stats_df = cls.get_animal_list_stats_df()

        synonym_gb_comp_df1 = (
            all_comp_synonym_df.groupby(
                ["compound_id", "compound_name", "formula", "hmdb_id"]
            )
            .agg(
                synonyms=("synonym", "unique"),
            )
            .reset_index()
        )
        # convert Pandas StringArray to np.array
        synonym_gb_comp_df1["synonyms"] = synonym_gb_comp_df1["synonyms"].apply(
            lambda x: np.array(x)
        )
        # convert to best possible dtypes
        synonym_gb_comp_df = synonym_gb_comp_df1.convert_dtypes()

        anim_gb_tracer_df1 = (
            anim_list_stats_df.groupby("tracer")
            .agg(
                total_animal_by_tracer=("animal", "nunique"),
            )
            .reset_index()
        )
        # convert to best possible dtypes
        anim_gb_tracer_df = anim_gb_tracer_df1.convert_dtypes()

        comp_tracer_list_df = pd.merge(
            synonym_gb_comp_df,
            anim_gb_tracer_df,
            left_on="compound_name",
            right_on="tracer",
            how="left",
        )

        column_names = [
            "compound_id",
            "compound_name",
            "formula",
            "hmdb_id",
            "synonyms",
            "tracer",
            "total_animal_by_tracer",
        ]
        comp_tracer_list_df = comp_tracer_list_df.reindex(columns=column_names)

        return comp_tracer_list_df


<<<<<<< HEAD
class DryRun(Exception):
    """
    Exception thrown during dry-run to ensure atomic transaction is not committed
    """

    pass


class LoadingError(Exception):
    """
    Exception thrown if any errors encountered during loading
    """


class TissuesLoader:
    """
    Load the Tissues table
    """

    def __init__(self, tissues, dry_run=True):
        self.tissues = tissues
        self.tissues.columns = self.tissues.columns.str.lower()
        self.dry_run = dry_run
        # List of exceptions
        self.errors = []
        # List of strings that note what was done
        self.notices = []
        # Newly create tissues
        self.created = []
        # Pre-existing, matching tissues
        self.existing = []

    @transaction.atomic
    def load(self):
        for index, row in self.tissues.iterrows():
            try:
                with transaction.atomic():
                    name = row["name"]
                    description = row["description"]
                    tissue, created = Tissue.objects.get_or_create(name=name)
                    if created:
                        tissue.description = description
                        tissue.full_clean()
                        tissue.save()
                        self.created.append(tissue)
                        self.notices.append(
                            f"Created new tissue {tissue}:{description}"
                        )
                    elif tissue.description == description:
                        self.existing.append(tissue)
                        self.notices.append(
                            f"Matching tissue {tissue} already exists, skipping"
                        )
                    else:
                        raise ValidationError(
                            f"Tissue with name = '{name}' but a different description already exists: "
                            f"Existing description = '{tissue.description}' "
                            f"New description = '{description}'"
                        )
            except (IntegrityError, ValidationError) as e:
                self.errors.append(f"Error in line {index}: {e}")
        if len(self.errors) > 0:
            raise LoadingError("Errors during tissue loading")
        if self.dry_run:
            raise DryRun("DRY-RUN successful")
=======
def leaderboard_data():
    """
    Get list of tuples for leaderboard data
    [(Researcher, count)]
    """

    leaderboards = {
        "studies_leaderboard": [],
        "animals_leaderboard": [],
        "peakgroups_leaderboard": [],
    }
    LeaderboardRow = namedtuple("LeaderboardRow", ["researcher", "score"])
    for name in get_researchers():
        researcher = Researcher(name=name)
        leaderboards["studies_leaderboard"].append(
            LeaderboardRow(researcher, researcher.studies.count())
        )
        leaderboards["animals_leaderboard"].append(
            LeaderboardRow(researcher, researcher.animals.count())
        )
        leaderboards["peakgroups_leaderboard"].append(
            LeaderboardRow(researcher, researcher.peakgroups.count())
        )
    # Sort leaderboards by count
    for leaderboard in leaderboards.values():
        leaderboard.sort(key=lambda x: x.score, reverse=True)

    return leaderboards
>>>>>>> a4b43fc8
<|MERGE_RESOLUTION|>--- conflicted
+++ resolved
@@ -1800,7 +1800,6 @@
         return comp_tracer_list_df
 
 
-<<<<<<< HEAD
 class DryRun(Exception):
     """
     Exception thrown during dry-run to ensure atomic transaction is not committed
@@ -1866,7 +1865,8 @@
             raise LoadingError("Errors during tissue loading")
         if self.dry_run:
             raise DryRun("DRY-RUN successful")
-=======
+
+
 def leaderboard_data():
     """
     Get list of tuples for leaderboard data
@@ -1894,5 +1894,4 @@
     for leaderboard in leaderboards.values():
         leaderboard.sort(key=lambda x: x.score, reverse=True)
 
-    return leaderboards
->>>>>>> a4b43fc8
+    return leaderboards