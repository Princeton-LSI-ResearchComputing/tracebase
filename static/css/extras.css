--- conflicted
+++ resolved
@@ -37,7 +37,6 @@
   vertical-align: middle !important;
 }
 
-<<<<<<< HEAD
 /* Used for the display a tooltip about units for a search term when the unitsinfo element is hovered over */
 .unitstooltip {
   display: none;
@@ -56,8 +55,8 @@
 /* Used for the display of an info icon about units for a search term */
 .unitsinfo {
   margin: 0;
-=======
+}
+
 .main-content {
   width: calc(100% - 9rem);
->>>>>>> e557595e
 }